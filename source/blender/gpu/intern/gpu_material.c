--- conflicted
+++ resolved
@@ -582,1619 +582,6 @@
 	return (mat->domain & GPU_DOMAIN_VOLUME);
 }
 
-<<<<<<< HEAD
-static GPUNodeLink *lamp_get_visibility(GPUMaterial *mat, GPULamp *lamp, GPUNodeLink **lv, GPUNodeLink **dist)
-{
-	GPUNodeLink *visifac;
-
-	/* from get_lamp_visibility */
-	if (lamp->type == LA_SUN || lamp->type == LA_HEMI) {
-		mat->dynproperty |= DYN_LAMP_VEC;
-		GPU_link(mat, "lamp_visibility_sun_hemi",
-		         GPU_dynamic_uniform(lamp->dynvec, GPU_DYNAMIC_LAMP_DYNVEC, lamp->ob), lv, dist, &visifac);
-		return visifac;
-	}
-	else {
-		mat->dynproperty |= DYN_LAMP_CO;
-		GPU_link(mat, "lamp_visibility_other",
-		         GPU_builtin(GPU_VIEW_POSITION),
-		         GPU_dynamic_uniform(lamp->dynco, GPU_DYNAMIC_LAMP_DYNCO, lamp->ob), lv, dist, &visifac);
-
-		if (lamp->type == LA_AREA)
-			return visifac;
-
-		switch (lamp->falloff_type) {
-			case LA_FALLOFF_CONSTANT:
-				break;
-			case LA_FALLOFF_INVLINEAR:
-				GPU_link(mat, "lamp_falloff_invlinear",
-				         GPU_dynamic_uniform(&lamp->dist, GPU_DYNAMIC_LAMP_DISTANCE, lamp->ob), *dist, &visifac);
-				break;
-			case LA_FALLOFF_INVSQUARE:
-				GPU_link(mat, "lamp_falloff_invsquare",
-				         GPU_dynamic_uniform(&lamp->dist, GPU_DYNAMIC_LAMP_DISTANCE, lamp->ob), *dist, &visifac);
-				break;
-			case LA_FALLOFF_SLIDERS:
-				GPU_link(mat, "lamp_falloff_sliders",
-				         GPU_dynamic_uniform(&lamp->dist, GPU_DYNAMIC_LAMP_DISTANCE, lamp->ob),
-				         GPU_dynamic_uniform(&lamp->att1, GPU_DYNAMIC_LAMP_ATT1, lamp->ob),
-				         GPU_dynamic_uniform(&lamp->att2, GPU_DYNAMIC_LAMP_ATT2, lamp->ob), *dist, &visifac);
-				break;
-			case LA_FALLOFF_INVCOEFFICIENTS:
-				GPU_link(mat, "lamp_falloff_invcoefficients",
-					     GPU_dynamic_uniform(&lamp->coeff_const, GPU_DYNAMIC_LAMP_COEFFCONST, lamp->ob),
-					     GPU_dynamic_uniform(&lamp->coeff_lin, GPU_DYNAMIC_LAMP_COEFFLIN, lamp->ob),
-					     GPU_dynamic_uniform(&lamp->coeff_quad, GPU_DYNAMIC_LAMP_COEFFQUAD, lamp->ob), *dist, &visifac);
-				break;
-			case LA_FALLOFF_CURVE:
-			{
-				float *array;
-				int size;
-
-				curvemapping_initialize(lamp->curfalloff);
-				curvemapping_table_RGBA(lamp->curfalloff, &array, &size);
-				GPU_link(mat, "lamp_falloff_curve",
-				         GPU_dynamic_uniform(&lamp->dist, GPU_DYNAMIC_LAMP_DISTANCE, lamp->ob),
-				         GPU_texture(size, array), *dist, &visifac);
-
-				break;
-			}
-		}
-
-		if (lamp->mode & LA_SPHERE)
-			GPU_link(mat, "lamp_visibility_sphere",
-			         GPU_dynamic_uniform(&lamp->dist, GPU_DYNAMIC_LAMP_DISTANCE, lamp->ob),
-			         *dist, visifac, &visifac);
-
-		if (lamp->type == LA_SPOT) {
-			GPUNodeLink *inpr;
-
-			if (lamp->mode & LA_SQUARE) {
-				mat->dynproperty |= DYN_LAMP_VEC | DYN_LAMP_IMAT;
-				GPU_link(mat, "lamp_visibility_spot_square",
-				         GPU_dynamic_uniform(lamp->dynvec, GPU_DYNAMIC_LAMP_DYNVEC, lamp->ob),
-				         GPU_dynamic_uniform((float *)lamp->dynimat, GPU_DYNAMIC_LAMP_DYNIMAT, lamp->ob),
-				GPU_dynamic_uniform((float *)lamp->spotvec, GPU_DYNAMIC_LAMP_SPOTSCALE, lamp->ob), *lv, &inpr);
-			}
-			else {
-				mat->dynproperty |= DYN_LAMP_VEC | DYN_LAMP_IMAT;
-				GPU_link(mat, "lamp_visibility_spot_circle",
-				         GPU_dynamic_uniform(lamp->dynvec, GPU_DYNAMIC_LAMP_DYNVEC, lamp->ob),
-				GPU_dynamic_uniform((float *)lamp->dynimat, GPU_DYNAMIC_LAMP_DYNIMAT, lamp->ob),
-				GPU_dynamic_uniform((float *)lamp->spotvec, GPU_DYNAMIC_LAMP_SPOTSCALE, lamp->ob), *lv, &inpr);
-			}
-			
-			GPU_link(mat, "lamp_visibility_spot",
-			         GPU_dynamic_uniform(&lamp->spotsi, GPU_DYNAMIC_LAMP_SPOTSIZE, lamp->ob),
-			         GPU_dynamic_uniform(&lamp->spotbl, GPU_DYNAMIC_LAMP_SPOTBLEND, lamp->ob),
-			         inpr, visifac, &visifac);
-		}
-
-		GPU_link(mat, "lamp_visibility_clamp", visifac, &visifac);
-
-		return visifac;
-	}
-}
-
-#if 0
-static void area_lamp_vectors(LampRen *lar)
-{
-	float xsize = 0.5f * lar->area_size, ysize = 0.5f * lar->area_sizey;
-
-	/* make it smaller, so area light can be multisampled */
-	float multifac = 1.0f / sqrtf((float)lar->ray_totsamp);
-	xsize *= multifac;
-	ysize *= multifac;
-
-	/* corner vectors */
-	lar->area[0][0] = lar->co[0] - xsize * lar->mat[0][0] - ysize * lar->mat[1][0];
-	lar->area[0][1] = lar->co[1] - xsize * lar->mat[0][1] - ysize * lar->mat[1][1];
-	lar->area[0][2] = lar->co[2] - xsize * lar->mat[0][2] - ysize * lar->mat[1][2];
-
-	/* corner vectors */
-	lar->area[1][0] = lar->co[0] - xsize * lar->mat[0][0] + ysize * lar->mat[1][0];
-	lar->area[1][1] = lar->co[1] - xsize * lar->mat[0][1] + ysize * lar->mat[1][1];
-	lar->area[1][2] = lar->co[2] - xsize * lar->mat[0][2] + ysize * lar->mat[1][2];
-
-	/* corner vectors */
-	lar->area[2][0] = lar->co[0] + xsize * lar->mat[0][0] + ysize * lar->mat[1][0];
-	lar->area[2][1] = lar->co[1] + xsize * lar->mat[0][1] + ysize * lar->mat[1][1];
-	lar->area[2][2] = lar->co[2] + xsize * lar->mat[0][2] + ysize * lar->mat[1][2];
-
-	/* corner vectors */
-	lar->area[3][0] = lar->co[0] + xsize * lar->mat[0][0] - ysize * lar->mat[1][0];
-	lar->area[3][1] = lar->co[1] + xsize * lar->mat[0][1] - ysize * lar->mat[1][1];
-	lar->area[3][2] = lar->co[2] + xsize * lar->mat[0][2] - ysize * lar->mat[1][2];
-	/* only for correction button size, matrix size works on energy */
-	lar->areasize = lar->dist * lar->dist / (4.0f * xsize * ysize);
-}
-#endif
-
-static void ramp_blend(
-        GPUMaterial *mat, GPUNodeLink *fac, GPUNodeLink *col1, GPUNodeLink *col2, int type,
-        GPUNodeLink **r_col)
-{
-	static const char *names[] = {"mix_blend", "mix_add", "mix_mult", "mix_sub",
-		"mix_screen", "mix_div", "mix_diff", "mix_dark", "mix_light",
-		"mix_overlay", "mix_dodge", "mix_burn", "mix_hue", "mix_sat",
-		"mix_val", "mix_color", "mix_soft", "mix_linear"};
-
-	GPU_link(mat, names[type], fac, col1, col2, r_col);
-}
-
-static void BKE_colorband_eval_blend(
-        GPUMaterial *mat, ColorBand *coba, GPUNodeLink *fac, float rampfac, int type,
-        GPUNodeLink *incol, GPUNodeLink **r_col)
-{
-	GPUNodeLink *tmp, *alpha, *col;
-	float *array;
-	int size;
-
-	/* do colorband */
-	BKE_colorband_evaluate_table_rgba(coba, &array, &size);
-	GPU_link(mat, "valtorgb", fac, GPU_texture(size, array), &col, &tmp);
-
-	/* use alpha in fac */
-	GPU_link(mat, "mtex_alpha_from_col", col, &alpha);
-	GPU_link(mat, "math_multiply", alpha, GPU_uniform(&rampfac), &fac);
-
-	/* blending method */
-	ramp_blend(mat, fac, incol, col, type, r_col);
-}
-
-static void ramp_diffuse_result(GPUShadeInput *shi, GPUNodeLink **diff)
-{
-	Material *ma = shi->mat;
-	GPUMaterial *mat = shi->gpumat;
-
-	if (!(mat->scene->gm.flag & GAME_GLSL_NO_RAMPS)) {
-		if (ma->ramp_col) {
-			if (ma->rampin_col == MA_RAMP_IN_RESULT) {
-				GPUNodeLink *fac;
-				GPU_link(mat, "ramp_rgbtobw", *diff, &fac);
-				
-				/* colorband + blend */
-				BKE_colorband_eval_blend(mat, ma->ramp_col, fac, ma->rampfac_col, ma->rampblend_col, *diff, diff);
-			}
-		}
-	}
-}
-
-static void add_to_diffuse(
-        GPUMaterial *mat, Material *ma, GPUShadeInput *shi, GPUNodeLink *is, GPUNodeLink *rgb,
-        GPUNodeLink **r_diff)
-{
-	GPUNodeLink *fac, *tmp, *addcol;
-	
-	if (!(mat->scene->gm.flag & GAME_GLSL_NO_RAMPS) &&
-	    ma->ramp_col && (ma->mode & MA_RAMP_COL))
-	{
-		/* MA_RAMP_IN_RESULT is exceptional */
-		if (ma->rampin_col == MA_RAMP_IN_RESULT) {
-			addcol = shi->rgb;
-		}
-		else {
-			/* input */
-			switch (ma->rampin_col) {
-				case MA_RAMP_IN_ENERGY:
-					GPU_link(mat, "ramp_rgbtobw", rgb, &fac);
-					break;
-				case MA_RAMP_IN_SHADER:
-					fac = is;
-					break;
-				case MA_RAMP_IN_NOR:
-					GPU_link(mat, "vec_math_dot", shi->view, shi->vn, &tmp, &fac);
-					break;
-				default:
-					GPU_link(mat, "set_value_zero", &fac);
-					break;
-			}
-
-			/* colorband + blend */
-			BKE_colorband_eval_blend(mat, ma->ramp_col, fac, ma->rampfac_col, ma->rampblend_col, shi->rgb, &addcol);
-		}
-	}
-	else
-		addcol = shi->rgb;
-
-	/* output to */
-	GPU_link(mat, "shade_madd", *r_diff, rgb, addcol, r_diff);
-}
-
-static void ramp_spec_result(GPUShadeInput *shi, GPUNodeLink **spec)
-{
-	Material *ma = shi->mat;
-	GPUMaterial *mat = shi->gpumat;
-
-	if (!(mat->scene->gm.flag & GAME_GLSL_NO_RAMPS) &&
-	    ma->ramp_spec && ma->rampin_spec == MA_RAMP_IN_RESULT)
-	{
-		GPUNodeLink *fac;
-		GPU_link(mat, "ramp_rgbtobw", *spec, &fac);
-		
-		/* colorband + blend */
-		BKE_colorband_eval_blend(mat, ma->ramp_spec, fac, ma->rampfac_spec, ma->rampblend_spec, *spec, spec);
-	}
-}
-
-static void do_specular_ramp(GPUShadeInput *shi, GPUNodeLink *is, GPUNodeLink *t, GPUNodeLink **spec)
-{
-	Material *ma = shi->mat;
-	GPUMaterial *mat = shi->gpumat;
-	GPUNodeLink *fac, *tmp;
-
-	*spec = shi->specrgb;
-
-	/* MA_RAMP_IN_RESULT is exception */
-	if (ma->ramp_spec && (ma->rampin_spec != MA_RAMP_IN_RESULT)) {
-		
-		/* input */
-		switch (ma->rampin_spec) {
-			case MA_RAMP_IN_ENERGY:
-				fac = t;
-				break;
-			case MA_RAMP_IN_SHADER:
-				fac = is;
-				break;
-			case MA_RAMP_IN_NOR:
-				GPU_link(mat, "vec_math_dot", shi->view, shi->vn, &tmp, &fac);
-				break;
-			default:
-				GPU_link(mat, "set_value_zero", &fac);
-				break;
-		}
-		
-		/* colorband + blend */
-		BKE_colorband_eval_blend(mat, ma->ramp_spec, fac, ma->rampfac_spec, ma->rampblend_spec, *spec, spec);
-	}
-}
-
-static void add_user_list(ListBase *list, void *data)
-{
-	LinkData *link = MEM_callocN(sizeof(LinkData), "GPULinkData");
-	link->data = data;
-	BLI_addtail(list, link);
-}
-
-static void shade_light_textures(GPUMaterial *mat, GPULamp *lamp, GPUNodeLink **rgb)
-{
-	for (int i = 0; i < MAX_MTEX; ++i) {
-		MTex *mtex = lamp->la->mtex[i];
-
-		if (mtex && mtex->tex && (mtex->tex->type & TEX_IMAGE) && mtex->tex->ima) {
-			mat->dynproperty |= DYN_LAMP_PERSMAT;
-
-			float one = 1.0f;
-			GPUNodeLink *tex_rgb;
-
-			GPU_link(mat, "shade_light_texture",
-			         GPU_builtin(GPU_VIEW_POSITION),
-			         GPU_image(mtex->tex->ima, &mtex->tex->iuser, false),
-			         GPU_dynamic_uniform((float *)lamp->dynpersmat, GPU_DYNAMIC_LAMP_DYNPERSMAT, lamp->ob),
-			         &tex_rgb);
-			texture_rgb_blend(mat, tex_rgb, *rgb, GPU_uniform(&one), GPU_uniform(&mtex->colfac), mtex->blendtype, rgb);
-		}
-	}
-}
-
-static void shade_one_light(GPUShadeInput *shi, GPUShadeResult *shr, GPULamp *lamp)
-{
-	Material *ma = shi->mat;
-	GPUMaterial *mat = shi->gpumat;
-	GPUNodeLink *lv, *dist, *is, *inp, *i;
-	GPUNodeLink *outcol, *specfac, *t, *shadfac = NULL, *lcol;
-	float one = 1.0f;
-
-	if ((lamp->mode & LA_ONLYSHADOW) && !(ma->mode & MA_SHADOW))
-		return;
-	
-	GPUNodeLink *vn = shi->vn;
-	GPUNodeLink *view = shi->view;
-
-	GPUNodeLink *visifac = lamp_get_visibility(mat, lamp, &lv, &dist);
-
-#if 0
-	if (ma->mode & MA_TANGENT_V)
-		GPU_link(mat, "shade_tangent_v", lv, GPU_attribute(CD_TANGENT, ""), &vn);
-#endif
-	
-	GPU_link(mat, "shade_inp", vn, lv, &inp);
-
-	if (lamp->mode & LA_NO_DIFF) {
-		GPU_link(mat, "shade_is_no_diffuse", &is);
-	}
-	else if (lamp->type == LA_HEMI) {
-		GPU_link(mat, "shade_is_hemi", inp, &is);
-	}
-	else {
-		if (lamp->type == LA_AREA) {
-			float area[4][4] = {{0.0f}}, areasize = 0.0f;
-
-			mat->dynproperty |= DYN_LAMP_VEC | DYN_LAMP_CO;
-			GPU_link(mat, "shade_inp_area",
-			         GPU_builtin(GPU_VIEW_POSITION),
-			         GPU_dynamic_uniform(lamp->dynco, GPU_DYNAMIC_LAMP_DYNCO, lamp->ob),
-			         GPU_dynamic_uniform(lamp->dynvec, GPU_DYNAMIC_LAMP_DYNVEC, lamp->ob), vn,
-			         GPU_uniform((float *)area),
-			         GPU_uniform(&areasize),
-			         GPU_uniform(&lamp->k), &inp);
-		}
-
-		is = inp; /* Lambert */
-
-		if (!(mat->scene->gm.flag & GAME_GLSL_NO_SHADERS)) {
-			if (ma->diff_shader == MA_DIFF_ORENNAYAR)
-				GPU_link(mat, "shade_diffuse_oren_nayer", inp, vn, lv, view,
-				         GPU_uniform(&ma->roughness), &is);
-			else if (ma->diff_shader == MA_DIFF_TOON)
-				GPU_link(mat, "shade_diffuse_toon", vn, lv, view,
-				         GPU_uniform(&ma->param[0]), GPU_uniform(&ma->param[1]), &is);
-			else if (ma->diff_shader == MA_DIFF_MINNAERT)
-				GPU_link(mat, "shade_diffuse_minnaert", inp, vn, view,
-				         GPU_uniform(&ma->darkness), &is);
-			else if (ma->diff_shader == MA_DIFF_FRESNEL)
-				GPU_link(mat, "shade_diffuse_fresnel", vn, lv, view,
-				         GPU_uniform(&ma->param[0]), GPU_uniform(&ma->param[1]), &is);
-		}
-	}
-
-	if (!(mat->scene->gm.flag & GAME_GLSL_NO_SHADERS))
-		if (ma->shade_flag & MA_CUBIC)
-			GPU_link(mat, "shade_cubic", is, &is);
-	
-	i = is;
-	GPU_link(mat, "shade_visifac", i, visifac, shi->refl, &i);
-	
-	GPU_link(mat, "set_rgb", GPU_dynamic_uniform(lamp->dyncol, GPU_DYNAMIC_LAMP_DYNCOL, lamp->ob), &lcol);
-	shade_light_textures(mat, lamp, &lcol);
-	GPU_link(mat, "shade_mul_value_v3",
-	         GPU_dynamic_uniform(&lamp->dynenergy, GPU_DYNAMIC_LAMP_DYNENERGY, lamp->ob), lcol, &lcol);
-
-#if 0
-	if (ma->mode & MA_TANGENT_VN)
-		GPU_link(mat, "shade_tangent_v_spec", GPU_attribute(CD_TANGENT, ""), &vn);
-#endif
-
-	/* this replaces if (i > 0.0) conditional until that is supported */
-	/* done in shade_visifac now, GPU_link(mat, "mtex_value_clamp_positive", i, &i); */
-
-	if ((ma->mode & MA_SHADOW) && GPU_lamp_has_shadow_buffer(lamp)) {
-		if (!(mat->scene->gm.flag & GAME_GLSL_NO_SHADOWS)) {
-			mat->dynproperty |= DYN_LAMP_PERSMAT;
-			
-			if (lamp->la->shadowmap_type == LA_SHADMAP_VARIANCE) {
-				GPU_link(mat, "test_shadowbuf_vsm",
-				         GPU_builtin(GPU_VIEW_POSITION),
-				         GPU_dynamic_texture(lamp->tex, GPU_DYNAMIC_SAMPLER_2DSHADOW, lamp->ob),
-				         GPU_dynamic_uniform((float *)lamp->dynpersmat, GPU_DYNAMIC_LAMP_DYNPERSMAT, lamp->ob),
-				         GPU_uniform(&lamp->bias), GPU_uniform(&lamp->la->bleedbias), inp, &shadfac);
-			}
-			else {
-				GPU_link(mat, "test_shadowbuf",
-				         GPU_builtin(GPU_VIEW_POSITION),
-				         GPU_dynamic_texture(lamp->tex, GPU_DYNAMIC_SAMPLER_2DSHADOW, lamp->ob),
-				         GPU_dynamic_uniform((float *)lamp->dynpersmat, GPU_DYNAMIC_LAMP_DYNPERSMAT, lamp->ob),
-				         GPU_uniform(&lamp->bias), inp, &shadfac);
-			}
-			
-			if (lamp->mode & LA_ONLYSHADOW) {
-				GPUNodeLink *shadrgb;
-				GPU_link(mat, "shade_only_shadow", i, shadfac,
-					GPU_dynamic_uniform(&lamp->dynenergy, GPU_DYNAMIC_LAMP_DYNENERGY, lamp->ob),
-					GPU_uniform(lamp->shadow_color), &shadrgb);
-				
-				if (!(lamp->mode & LA_NO_DIFF)) {
-					GPU_link(mat, "shade_only_shadow_diffuse", shadrgb, shi->rgb,
-					         shr->diff, &shr->diff);
-				}
-
-				if (!(lamp->mode & LA_NO_SPEC)) {
-					GPU_link(mat, "shade_only_shadow_specular", shadrgb, shi->specrgb,
-					         shr->spec, &shr->spec);
-				}
-				
-				add_user_list(&mat->lamps, lamp);
-				return;
-			}
-		}
-	}
-	else if ((mat->scene->gm.flag & GAME_GLSL_NO_SHADOWS) && (lamp->mode & LA_ONLYSHADOW)) {
-		add_user_list(&mat->lamps, lamp);
-		return;
-	}
-	else
-		GPU_link(mat, "set_value", GPU_uniform(&one), &shadfac);
-
-	if (GPU_link_changed(shi->refl) || ma->ref != 0.0f) {
-		if (!(lamp->mode & LA_NO_DIFF)) {
-			GPUNodeLink *rgb;
-			GPU_link(mat, "shade_mul_value", i, lcol, &rgb);
-			GPU_link(mat, "mtex_value_invert", shadfac, &shadfac);
-			GPU_link(mat, "mix_mult",  shadfac, rgb, GPU_uniform(lamp->shadow_color), &rgb);
-			GPU_link(mat, "mtex_value_invert", shadfac, &shadfac);
-			add_to_diffuse(mat, ma, shi, is, rgb, &shr->diff);
-		}
-	}
-
-	if (mat->scene->gm.flag & GAME_GLSL_NO_SHADERS) {
-		/* pass */
-	}
-	else if (!(lamp->mode & LA_NO_SPEC) && !(lamp->mode & LA_ONLYSHADOW) &&
-	         (GPU_link_changed(shi->spec) || ma->spec != 0.0f))
-	{
-		if (lamp->type == LA_HEMI) {
-			GPU_link(mat, "shade_hemi_spec", vn, lv, view, GPU_uniform(&ma->spec), shi->har, visifac, &t);
-			GPU_link(mat, "shade_add_spec", t, lcol, shi->specrgb, &outcol);
-			GPU_link(mat, "shade_add_clamped", shr->spec, outcol, &shr->spec);
-		}
-		else {
-			if (ma->spec_shader == MA_SPEC_PHONG) {
-				GPU_link(mat, "shade_phong_spec", vn, lv, view, shi->har, &specfac);
-			}
-			else if (ma->spec_shader == MA_SPEC_COOKTORR) {
-				GPU_link(mat, "shade_cooktorr_spec", vn, lv, view, shi->har, &specfac);
-			}
-			else if (ma->spec_shader == MA_SPEC_BLINN) {
-				GPU_link(mat, "shade_blinn_spec", vn, lv, view,
-				         GPU_uniform(&ma->refrac), shi->har, &specfac);
-			}
-			else if (ma->spec_shader == MA_SPEC_WARDISO) {
-				GPU_link(mat, "shade_wardiso_spec", vn, lv, view,
-				         GPU_uniform(&ma->rms), &specfac);
-			}
-			else {
-				GPU_link(mat, "shade_toon_spec", vn, lv, view,
-				         GPU_uniform(&ma->param[2]), GPU_uniform(&ma->param[3]), &specfac);
-			}
-
-			if (lamp->type == LA_AREA)
-				GPU_link(mat, "shade_spec_area_inp", specfac, inp, &specfac);
-
-			GPU_link(mat, "shade_spec_t", shadfac, shi->spec, visifac, specfac, &t); 
-
-			if (ma->mode & MA_RAMP_SPEC) {
-				GPUNodeLink *spec;
-				do_specular_ramp(shi, specfac, t, &spec);
-				GPU_link(mat, "shade_add_spec", t, lcol, spec, &outcol);
-				GPU_link(mat, "shade_add_clamped", shr->spec, outcol, &shr->spec);
-			}
-			else {
-				GPU_link(mat, "shade_add_spec", t, lcol, shi->specrgb, &outcol);
-				GPU_link(mat, "shade_add_clamped", shr->spec, outcol, &shr->spec);
-			}
-		}
-	}
-
-	add_user_list(&mat->lamps, lamp);
-}
-
-static void material_lights(GPUShadeInput *shi, GPUShadeResult *shr)
-{
-	Base *base;
-	Scene *sce_iter;
-	
-	for (SETLOOPER(shi->gpumat->scene, sce_iter, base)) {
-		Object *ob = base->object;
-
-		if (ob->type == OB_LAMP) {
-			GPULamp *lamp = GPU_lamp_from_blender(shi->gpumat->scene, ob, NULL);
-			if (lamp)
-				shade_one_light(shi, shr, lamp);
-		}
-
-		/* TODO: won't fix because will be removed. */
-#if 0
-		if (ob->transflag & OB_DUPLI) {
-			ListBase *lb = object_duplilist(G.main->depsgraph, shi->gpumat->scene, ob);
-			
-			for (DupliObject *dob = lb->first; dob; dob = dob->next) {
-				Object *ob_iter = dob->ob;
-
-				if (ob_iter->type == OB_LAMP) {
-					float omat[4][4];
-					copy_m4_m4(omat, ob_iter->obmat);
-					copy_m4_m4(ob_iter->obmat, dob->mat);
-
-					GPULamp *lamp = GPU_lamp_from_blender(shi->gpumat->scene, ob_iter, ob);
-					if (lamp)
-						shade_one_light(shi, shr, lamp);
-
-					copy_m4_m4(ob_iter->obmat, omat);
-				}
-			}
-			
-			free_object_duplilist(lb);
-		}
-#endif
-	}
-
-	/* prevent only shadow lamps from producing negative colors.*/
-	GPU_link(shi->gpumat, "shade_clamp_positive", shr->spec, &shr->spec);
-	GPU_link(shi->gpumat, "shade_clamp_positive", shr->diff, &shr->diff);
-}
-
-static void texture_rgb_blend(
-        GPUMaterial *mat, GPUNodeLink *tex, GPUNodeLink *out, GPUNodeLink *fact, GPUNodeLink *facg,
-        int blendtype, GPUNodeLink **in)
-{
-	switch (blendtype) {
-		case MTEX_BLEND:
-			GPU_link(mat, "mtex_rgb_blend", out, tex, fact, facg, in);
-			break;
-		case MTEX_MUL:
-			GPU_link(mat, "mtex_rgb_mul", out, tex, fact, facg, in);
-			break;
-		case MTEX_SCREEN:
-			GPU_link(mat, "mtex_rgb_screen", out, tex, fact, facg, in);
-			break;
-		case MTEX_OVERLAY:
-			GPU_link(mat, "mtex_rgb_overlay", out, tex, fact, facg, in);
-			break;
-		case MTEX_SUB:
-			GPU_link(mat, "mtex_rgb_sub", out, tex, fact, facg, in);
-			break;
-		case MTEX_ADD:
-			GPU_link(mat, "mtex_rgb_add", out, tex, fact, facg, in);
-			break;
-		case MTEX_DIV:
-			GPU_link(mat, "mtex_rgb_div", out, tex, fact, facg, in);
-			break;
-		case MTEX_DIFF:
-			GPU_link(mat, "mtex_rgb_diff", out, tex, fact, facg, in);
-			break;
-		case MTEX_DARK:
-			GPU_link(mat, "mtex_rgb_dark", out, tex, fact, facg, in);
-			break;
-		case MTEX_LIGHT:
-			GPU_link(mat, "mtex_rgb_light", out, tex, fact, facg, in);
-			break;
-		case MTEX_BLEND_HUE:
-			GPU_link(mat, "mtex_rgb_hue", out, tex, fact, facg, in);
-			break;
-		case MTEX_BLEND_SAT:
-			GPU_link(mat, "mtex_rgb_sat", out, tex, fact, facg, in);
-			break;
-		case MTEX_BLEND_VAL:
-			GPU_link(mat, "mtex_rgb_val", out, tex, fact, facg, in);
-			break;
-		case MTEX_BLEND_COLOR:
-			GPU_link(mat, "mtex_rgb_color", out, tex, fact, facg, in);
-			break;
-		case MTEX_SOFT_LIGHT:
-			GPU_link(mat, "mtex_rgb_soft", out, tex, fact, facg, in);
-			break;
-		case MTEX_LIN_LIGHT:
-			GPU_link(mat, "mtex_rgb_linear", out, tex, fact, facg, in);
-			break;
-		default:
-			GPU_link(mat, "set_rgb_zero", &in);
-			break;
-	}
-}
-
-static void texture_value_blend(
-        GPUMaterial *mat, GPUNodeLink *tex, GPUNodeLink *out, GPUNodeLink *fact, GPUNodeLink *facg,
-        int blendtype, GPUNodeLink **in)
-{
-	switch (blendtype) {
-		case MTEX_BLEND:
-			GPU_link(mat, "mtex_value_blend", out, tex, fact, facg, in);
-			break;
-		case MTEX_MUL:
-			GPU_link(mat, "mtex_value_mul", out, tex, fact, facg, in);
-			break;
-		case MTEX_SCREEN:
-			GPU_link(mat, "mtex_value_screen", out, tex, fact, facg, in);
-			break;
-		case MTEX_SUB:
-			GPU_link(mat, "mtex_value_sub", out, tex, fact, facg, in);
-			break;
-		case MTEX_ADD:
-			GPU_link(mat, "mtex_value_add", out, tex, fact, facg, in);
-			break;
-		case MTEX_DIV:
-			GPU_link(mat, "mtex_value_div", out, tex, fact, facg, in);
-			break;
-		case MTEX_DIFF:
-			GPU_link(mat, "mtex_value_diff", out, tex, fact, facg, in);
-			break;
-		case MTEX_DARK:
-			GPU_link(mat, "mtex_value_dark", out, tex, fact, facg, in);
-			break;
-		case MTEX_LIGHT:
-			GPU_link(mat, "mtex_value_light", out, tex, fact, facg, in);
-			break;
-		default:
-			GPU_link(mat, "set_value_zero", &in);
-			break;
-	}
-}
-
-static void do_material_tex(GPUShadeInput *shi)
-{
-	Material *ma = shi->mat;
-	GPUMaterial *mat = shi->gpumat;
-	MTex *mtex;
-	Tex *tex;
-	GPUNodeLink *texco, *tin, *trgb, *tnor, *tcol, *stencil, *tnorfac;
-	GPUNodeLink *texco_norm, *texco_orco, *texco_object;
-	GPUNodeLink *texco_global, *texco_uv = NULL;
-	GPUNodeLink *newnor, *orn;
-	float one = 1.0f;
-	int rgbnor, talpha;
-	bool init_done = false;
-	int iBumpSpacePrev = 0; /* Not necessary, quieting gcc warning. */
-	GPUNodeLink *vNorg, *vNacc, *fPrevMagnitude;
-	int iFirstTimeNMap = 1;
-	bool found_deriv_map = false;
-
-	GPU_link(mat, "set_value", GPU_uniform(&one), &stencil);
-
-	GPU_link(mat, "texco_norm", GPU_builtin(GPU_VIEW_NORMAL), &texco_norm);
-	GPU_link(mat, "texco_orco", GPU_attribute(CD_ORCO, ""), &texco_orco);
-	GPU_link(mat, "texco_object", GPU_builtin(GPU_INVERSE_VIEW_MATRIX),
-		GPU_builtin(GPU_INVERSE_OBJECT_MATRIX),
-		GPU_builtin(GPU_VIEW_POSITION), &texco_object);
-#if 0
-	GPU_link(mat, "texco_tangent", GPU_attribute(CD_TANGENT, ""), &texco_tangent);
-#endif
-	GPU_link(mat, "texco_global", GPU_builtin(GPU_INVERSE_VIEW_MATRIX),
-		GPU_builtin(GPU_VIEW_POSITION), &texco_global);
-
-	orn = texco_norm;
-
-	/* go over texture slots */
-	for (int tex_nr = 0; tex_nr < MAX_MTEX; tex_nr++) {
-		/* separate tex switching */
-		if (ma->septex & (1 << tex_nr)) continue;
-		
-		if (ma->mtex[tex_nr]) {
-			mtex = ma->mtex[tex_nr];
-			
-			tex = mtex->tex;
-			if (tex == NULL) continue;
-
-			/* which coords */
-			if (mtex->texco == TEXCO_ORCO)
-				texco = texco_orco;
-			else if (mtex->texco == TEXCO_OBJECT)
-				texco = texco_object;
-			else if (mtex->texco == TEXCO_NORM)
-				texco = orn;
-			else if (mtex->texco == TEXCO_TANGENT)
-				texco = texco_object;
-			else if (mtex->texco == TEXCO_GLOB)
-				texco = texco_global;
-			else if (mtex->texco == TEXCO_REFL) {
-				GPU_link(mat, "texco_refl", shi->vn, shi->view, &shi->ref);
-				texco = shi->ref;
-			}
-			else if (mtex->texco == TEXCO_UV) {
-				if (1) { //!(texco_uv && strcmp(mtex->uvname, lastuvname) == 0)) {
-					GPU_link(mat, "texco_uv", GPU_attribute(CD_MTFACE, mtex->uvname), &texco_uv);
-					/*lastuvname = mtex->uvname;*/ /*UNUSED*/
-				}
-				texco = texco_uv;
-			}
-			else
-				continue;
-
-			/* in case of uv, this would just undo a multiplication in texco_uv */
-			if (mtex->texco != TEXCO_UV)
-				GPU_link(mat, "mtex_2d_mapping", texco, &texco);
-
-			if (mtex->size[0] != 1.0f || mtex->size[1] != 1.0f || mtex->size[2] != 1.0f)
-				GPU_link(mat, "mtex_mapping_size", texco, GPU_uniform(mtex->size), &texco);
-
-			float ofs[3] = {
-				mtex->ofs[0] + 0.5f - 0.5f * mtex->size[0],
-				mtex->ofs[1] + 0.5f - 0.5f * mtex->size[1],
-				0.0f
-			};
-
-			if (ofs[0] != 0.0f || ofs[1] != 0.0f || ofs[2] != 0.0f)
-				GPU_link(mat, "mtex_mapping_ofs", texco, GPU_uniform(ofs), &texco);
-
-			talpha = 0;
-
-			if (tex && tex->ima &&
-			    ((tex->type == TEX_IMAGE) ||
-			     ((tex->type == TEX_ENVMAP) && (mtex->texco == TEXCO_REFL))))
-			{
-				if (tex->type == TEX_IMAGE) {
-					GPU_link(mat, "mtex_image", texco, GPU_image(tex->ima, &tex->iuser, false), &tin, &trgb);
-				}
-				else {
-					GPU_link(mat, "mtex_cube_map_refl",
-					         GPU_cube_map(tex->ima, &tex->iuser, false), shi->view, shi->vn,
-					         GPU_builtin(GPU_INVERSE_VIEW_MATRIX),
-					         GPU_builtin(GPU_VIEW_MATRIX), &tin, &trgb);
-				}
-				rgbnor = TEX_RGB;
-
-				talpha = ((tex->imaflag & TEX_USEALPHA) && tex->ima && (tex->ima->flag & IMA_IGNORE_ALPHA) == 0);
-			}
-			else {
-				continue;
-			}
-
-			/* texture output */
-			if ((rgbnor & TEX_RGB) && (mtex->texflag & MTEX_RGBTOINT)) {
-				GPU_link(mat, "mtex_rgbtoint", trgb, &tin);
-				rgbnor -= TEX_RGB;
-			}
-
-			if (mtex->texflag & MTEX_NEGATIVE) {
-				if (rgbnor & TEX_RGB)
-					GPU_link(mat, "mtex_rgb_invert", trgb, &trgb);
-				else
-					GPU_link(mat, "mtex_value_invert", tin, &tin);
-			}
-
-			if (mtex->texflag & MTEX_STENCIL) {
-				if (rgbnor & TEX_RGB)
-					GPU_link(mat, "mtex_rgb_stencil", stencil, trgb, &stencil, &trgb);
-				else
-					GPU_link(mat, "mtex_value_stencil", stencil, tin, &stencil, &tin);
-			}
-
-			/* mapping */
-			if (mtex->mapto & (MAP_COL | MAP_COLSPEC | MAP_COLMIR)) {
-				/* stencil maps on the texture control slider, not texture intensity value */
-				if ((rgbnor & TEX_RGB) == 0) {
-					GPU_link(mat, "set_rgb", GPU_uniform(&mtex->r), &tcol);
-				}
-				else {
-					GPU_link(mat, "set_rgba", trgb, &tcol);
-
-					if (mtex->mapto & MAP_ALPHA)
-						GPU_link(mat, "set_value", stencil, &tin);
-					else if (talpha)
-						GPU_link(mat, "mtex_alpha_from_col", trgb, &tin);
-					else
-						GPU_link(mat, "set_value_one", &tin);
-				}
-
-				if ((tex->type == TEX_IMAGE) ||
-				    ((tex->type == TEX_ENVMAP) && (mtex->texco == TEXCO_REFL)))
-				{
-					if (GPU_material_do_color_management(mat)) {
-						GPU_link(mat, "srgb_to_linearrgb", tcol, &tcol);
-					}
-				}
-				
-				if (mtex->mapto & MAP_COL) {
-					GPUNodeLink *colfac;
-
-					if (mtex->colfac == 1.0f) colfac = stencil;
-					else GPU_link(mat, "math_multiply", GPU_uniform(&mtex->colfac), stencil, &colfac);
-
-					texture_rgb_blend(mat, tcol, shi->rgb, tin, colfac, mtex->blendtype, &shi->rgb);
-				}
-				
-				if (!(mat->scene->gm.flag & GAME_GLSL_NO_EXTRA_TEX) && (mtex->mapto & MAP_COLSPEC)) {
-					GPUNodeLink *colspecfac;
-
-					if (mtex->colspecfac == 1.0f) colspecfac = stencil;
-					else GPU_link(mat, "math_multiply", GPU_uniform(&mtex->colspecfac), stencil, &colspecfac);
-
-					texture_rgb_blend(mat, tcol, shi->specrgb, tin, colspecfac, mtex->blendtype, &shi->specrgb);
-				}
-
-				if (mtex->mapto & MAP_COLMIR) {
-					GPUNodeLink *colmirfac;
-
-					if (mtex->mirrfac == 1.0f) colmirfac = stencil;
-					else GPU_link(mat, "math_multiply", GPU_uniform(&mtex->mirrfac), stencil, &colmirfac);
-
-					/* exception for envmap only */
-					if (tex->type == TEX_ENVMAP && mtex->blendtype == MTEX_BLEND) {
-						GPU_link(mat, "mtex_mirror", tcol, shi->refcol, tin, colmirfac, &shi->refcol);
-					}
-					else
-						texture_rgb_blend(mat, tcol, shi->mir, tin, colmirfac, mtex->blendtype, &shi->mir);
-				}
-			}
-
-			if (!(mat->scene->gm.flag & GAME_GLSL_NO_EXTRA_TEX) && (mtex->mapto & MAP_NORM)) {
-				if (tex->type == TEX_IMAGE) {
-					found_deriv_map = tex->imaflag & TEX_DERIVATIVEMAP;
-
-					if (tex->imaflag & TEX_NORMALMAP) {
-						/* normalmap image */
-						GPU_link(mat, "mtex_normal", texco, GPU_image(tex->ima, &tex->iuser, true), &tnor);
-						
-						if (mtex->norfac < 0.0f)
-							GPU_link(mat, "mtex_negate_texnormal", tnor, &tnor);
-
-						if (mtex->normapspace == MTEX_NSPACE_TANGENT) {
-							if (iFirstTimeNMap != 0) {
-								// use unnormalized normal (this is how we bake it - closer to gamedev)
-								GPUNodeLink *vNegNorm;
-								GPU_link(mat, "vec_math_negate",
-								         GPU_builtin(GPU_VIEW_NORMAL), &vNegNorm);
-								GPU_link(mat, "mtex_nspace_tangent",
-								         GPU_attribute(CD_TANGENT, ""), vNegNorm, tnor, &newnor);
-								iFirstTimeNMap = 0;
-							}
-							else { /* otherwise use accumulated perturbations */
-								GPU_link(mat, "mtex_nspace_tangent",
-								         GPU_attribute(CD_TANGENT, ""), shi->vn, tnor, &newnor);
-							}
-						}
-						else if (mtex->normapspace == MTEX_NSPACE_OBJECT) {
-							/* transform normal by object then view matrix */
-							GPU_link(mat, "mtex_nspace_object", tnor, &newnor);
-						}
-						else if (mtex->normapspace == MTEX_NSPACE_WORLD) {
-							/* transform normal by view matrix */
-							GPU_link(mat, "mtex_nspace_world", GPU_builtin(GPU_VIEW_MATRIX), tnor, &newnor);
-						}
-						else {
-							/* no transform, normal in camera space */
-							newnor = tnor;
-						}
-						
-						float norfac = min_ff(fabsf(mtex->norfac), 1.0f);
-						
-						if (norfac == 1.0f && !GPU_link_changed(stencil)) {
-							shi->vn = newnor;
-						}
-						else {
-							tnorfac = GPU_uniform(&norfac);
-	
-							if (GPU_link_changed(stencil))
-								GPU_link(mat, "math_multiply", tnorfac, stencil, &tnorfac);
-	
-							GPU_link(mat, "mtex_blend_normal", tnorfac, shi->vn, newnor, &shi->vn);
-						}
-						
-					}
-					else if (found_deriv_map ||
-					         (mtex->texflag & (MTEX_3TAP_BUMP | MTEX_5TAP_BUMP | MTEX_BICUBIC_BUMP)))
-					{
-						/* ntap bumpmap image */
-						int iBumpSpace;
-						float ima_x, ima_y;
-
-						float imag_tspace_dimension_x = 1024.0f; /* only used for texture space variant */
-						float aspect = 1.0f;
-						
-						GPUNodeLink *vR1, *vR2;
-						GPUNodeLink *dBs, *dBt, *fDet;
-
-						float hScale = 0.1f; /* compatibility adjustment factor for all bumpspace types */
-						if (mtex->texflag & MTEX_BUMP_TEXTURESPACE)
-							hScale = 13.0f; /* factor for scaling texspace bumps */
-						else if (found_deriv_map)
-							hScale = 1.0f;
-
-						/* resolve texture resolution */
-						if ((mtex->texflag & MTEX_BUMP_TEXTURESPACE) || found_deriv_map) {
-							ImBuf *ibuf = BKE_image_acquire_ibuf(tex->ima, &tex->iuser, NULL);
-							ima_x = 512.0f; ima_y = 512.0f; /* prevent calling textureSize, glsl 1.3 only */
-							if (ibuf) {
-								ima_x = ibuf->x;
-								ima_y = ibuf->y;
-								aspect = (float)ima_y / ima_x;
-							}
-							BKE_image_release_ibuf(tex->ima, ibuf, NULL);
-						}
-
-						/* The negate on norfac is done because the
-						 * normal in the renderer points inward which corresponds
-						 * to inverting the bump map. Should this ever change
-						 * this negate must be removed. */
-						float norfac = -hScale * mtex->norfac;
-						if (found_deriv_map) {
-							float fVirtDim = sqrtf(fabsf(ima_x * mtex->size[0] * ima_y * mtex->size[1]));
-							norfac /= MAX2(fVirtDim, FLT_EPSILON);
-						}
-
-						tnorfac = GPU_uniform(&norfac);
-
-						if (found_deriv_map)
-							GPU_link(mat, "math_multiply", tnorfac, GPU_builtin(GPU_AUTO_BUMPSCALE), &tnorfac);
-						
-						if (GPU_link_changed(stencil))
-							GPU_link(mat, "math_multiply", tnorfac, stencil, &tnorfac);
-						
-						if (!init_done) {
-							/* copy shi->vn to vNorg and vNacc, set magnitude to 1 */
-							GPU_link(mat, "mtex_bump_normals_init", shi->vn, &vNorg, &vNacc, &fPrevMagnitude);
-							iBumpSpacePrev = 0;
-							init_done = true;
-						}
-						
-						// find current bump space
-						if (mtex->texflag & MTEX_BUMP_OBJECTSPACE)
-							iBumpSpace = 1;
-						else if (mtex->texflag & MTEX_BUMP_TEXTURESPACE)
-							iBumpSpace = 2;
-						else
-							iBumpSpace = 4; /* ViewSpace */
-						
-						/* re-initialize if bump space changed */
-						if (iBumpSpacePrev != iBumpSpace) {
-							GPUNodeLink *surf_pos = GPU_builtin(GPU_VIEW_POSITION);
-
-							if (mtex->texflag & MTEX_BUMP_OBJECTSPACE)
-								GPU_link(mat, "mtex_bump_init_objspace",
-								         surf_pos, vNorg,
-								         GPU_builtin(GPU_VIEW_MATRIX),
-								         GPU_builtin(GPU_INVERSE_VIEW_MATRIX),
-								         GPU_builtin(GPU_OBJECT_MATRIX),
-								         GPU_builtin(GPU_INVERSE_OBJECT_MATRIX),
-								         fPrevMagnitude, vNacc,
-								         &fPrevMagnitude, &vNacc,
-								         &vR1, &vR2, &fDet);
-								
-							else if (mtex->texflag & MTEX_BUMP_TEXTURESPACE)
-								GPU_link(mat, "mtex_bump_init_texturespace",
-								         surf_pos, vNorg,
-								         fPrevMagnitude, vNacc,
-								         &fPrevMagnitude, &vNacc,
-								         &vR1, &vR2, &fDet);
-								
-							else
-								GPU_link(mat, "mtex_bump_init_viewspace",
-								         surf_pos, vNorg,
-								         fPrevMagnitude, vNacc,
-								         &fPrevMagnitude, &vNacc,
-								         &vR1, &vR2, &fDet);
-							
-							iBumpSpacePrev = iBumpSpace;
-						}
-						
-						
-						if (found_deriv_map) {
-							GPU_link(mat, "mtex_bump_deriv",
-							         texco, GPU_image(tex->ima, &tex->iuser, true),
-							         GPU_uniform(&ima_x), GPU_uniform(&ima_y), tnorfac,
-							         &dBs, &dBt);
-						}
-						else if (mtex->texflag & MTEX_3TAP_BUMP)
-							GPU_link(mat, "mtex_bump_tap3",
-							         texco, GPU_image(tex->ima, &tex->iuser, true), tnorfac,
-							         &dBs, &dBt);
-						else if (mtex->texflag & MTEX_5TAP_BUMP)
-							GPU_link(mat, "mtex_bump_tap5",
-							         texco, GPU_image(tex->ima, &tex->iuser, true), tnorfac,
-							         &dBs, &dBt);
-						else if (mtex->texflag & MTEX_BICUBIC_BUMP) {
-							if (GPU_bicubic_bump_support()) {
-								GPU_link(mat, "mtex_bump_bicubic",
-								         texco, GPU_image(tex->ima, &tex->iuser, true), tnorfac,
-								         &dBs, &dBt);
-							}
-							else {
-								GPU_link(mat, "mtex_bump_tap5",
-								         texco, GPU_image(tex->ima, &tex->iuser, true), tnorfac,
-								         &dBs, &dBt);
-							}
-						}
-						
-						
-						if (mtex->texflag & MTEX_BUMP_TEXTURESPACE) {
-							float imag_tspace_dimension_y = aspect * imag_tspace_dimension_x;
-							GPU_link(mat, "mtex_bump_apply_texspace",
-							         fDet, dBs, dBt, vR1, vR2,
-							         GPU_image(tex->ima, &tex->iuser, true), texco,
-							         GPU_uniform(&imag_tspace_dimension_x),
-							         GPU_uniform(&imag_tspace_dimension_y), vNacc,
-							         &vNacc, &shi->vn);
-						}
-						else
-							GPU_link(mat, "mtex_bump_apply",
-							         fDet, dBs, dBt, vR1, vR2, vNacc,
-							         &vNacc, &shi->vn);
-						
-					}
-				}
-				
-				GPU_link(mat, "vec_math_negate", shi->vn, &orn);
-			}
-
-			if ((mtex->mapto & MAP_VARS)) {
-				if (rgbnor & TEX_RGB) {
-					if (talpha)
-						GPU_link(mat, "mtex_alpha_from_col", trgb, &tin);
-					else
-						GPU_link(mat, "mtex_rgbtoint", trgb, &tin);
-				}
-
-				if (!(mat->scene->gm.flag & GAME_GLSL_NO_EXTRA_TEX) && mtex->mapto & MAP_REF) {
-					GPUNodeLink *difffac;
-
-					if (mtex->difffac == 1.0f) difffac = stencil;
-					else GPU_link(mat, "math_multiply", GPU_uniform(&mtex->difffac), stencil, &difffac);
-
-					texture_value_blend(
-					        mat, GPU_uniform(&mtex->def_var), shi->refl, tin, difffac,
-					        mtex->blendtype, &shi->refl);
-					GPU_link(mat, "mtex_value_clamp_positive", shi->refl, &shi->refl);
-				}
-				if (!(mat->scene->gm.flag & GAME_GLSL_NO_EXTRA_TEX) && mtex->mapto & MAP_SPEC) {
-					GPUNodeLink *specfac;
-
-					if (mtex->specfac == 1.0f) specfac = stencil;
-					else GPU_link(mat, "math_multiply", GPU_uniform(&mtex->specfac), stencil, &specfac);
-
-					texture_value_blend(
-					        mat, GPU_uniform(&mtex->def_var), shi->spec, tin, specfac,
-					        mtex->blendtype, &shi->spec);
-					GPU_link(mat, "mtex_value_clamp_positive", shi->spec, &shi->spec);
-				}
-				if (!(mat->scene->gm.flag & GAME_GLSL_NO_EXTRA_TEX) && mtex->mapto & MAP_EMIT) {
-					GPUNodeLink *emitfac;
-
-					if (mtex->emitfac == 1.0f) emitfac = stencil;
-					else GPU_link(mat, "math_multiply", GPU_uniform(&mtex->emitfac), stencil, &emitfac);
-
-					texture_value_blend(
-					        mat, GPU_uniform(&mtex->def_var), shi->emit, tin, emitfac,
-					        mtex->blendtype, &shi->emit);
-					GPU_link(mat, "mtex_value_clamp_positive", shi->emit, &shi->emit);
-				}
-				if (!(mat->scene->gm.flag & GAME_GLSL_NO_EXTRA_TEX) && mtex->mapto & MAP_HAR) {
-					GPUNodeLink *hardfac;
-
-					if (mtex->hardfac == 1.0f) hardfac = stencil;
-					else GPU_link(mat, "math_multiply", GPU_uniform(&mtex->hardfac), stencil, &hardfac);
-
-					GPU_link(mat, "mtex_har_divide", shi->har, &shi->har);
-					texture_value_blend(
-					        mat, GPU_uniform(&mtex->def_var), shi->har, tin, hardfac,
-					        mtex->blendtype, &shi->har);
-					GPU_link(mat, "mtex_har_multiply_clamp", shi->har, &shi->har);
-				}
-				if (mtex->mapto & MAP_ALPHA) {
-					GPUNodeLink *alphafac;
-
-					if (mtex->alphafac == 1.0f) alphafac = stencil;
-					else GPU_link(mat, "math_multiply", GPU_uniform(&mtex->alphafac), stencil, &alphafac);
-
-					texture_value_blend(
-					        mat, GPU_uniform(&mtex->def_var), shi->alpha, tin, alphafac,
-					        mtex->blendtype, &shi->alpha);
-					GPU_link(mat, "mtex_value_clamp", shi->alpha, &shi->alpha);
-				}
-				if (!(mat->scene->gm.flag & GAME_GLSL_NO_EXTRA_TEX) && mtex->mapto & MAP_AMB) {
-					GPUNodeLink *ambfac;
-
-					if (mtex->ambfac == 1.0f) ambfac = stencil;
-					else GPU_link(mat, "math_multiply", GPU_uniform(&mtex->ambfac), stencil, &ambfac);
-
-					texture_value_blend(
-					        mat, GPU_uniform(&mtex->def_var), shi->amb, tin, ambfac,
-					        mtex->blendtype, &shi->amb);
-					GPU_link(mat, "mtex_value_clamp", shi->amb, &shi->amb);
-				}
-			}
-		}
-	}
-}
-
-void GPU_shadeinput_set(GPUMaterial *mat, Material *ma, GPUShadeInput *shi)
-{
-	float one = 1.0f;
-
-	memset(shi, 0, sizeof(*shi));
-
-	shi->gpumat = mat;
-	shi->mat = ma;
-
-	GPU_link(mat, "set_rgb", GPU_dynamic_uniform(&ma->r, GPU_DYNAMIC_MAT_DIFFRGB, ma), &shi->rgb);
-	GPU_link(mat, "set_rgb", GPU_dynamic_uniform(&ma->specr, GPU_DYNAMIC_MAT_SPECRGB, ma), &shi->specrgb);
-	GPU_link(mat, "set_rgb", GPU_dynamic_uniform(&ma->mirr, GPU_DYNAMIC_MAT_MIR, ma), &shi->mir);
-	GPU_link(mat, "set_rgba_zero", &shi->refcol);
-	GPU_link(mat, "shade_norm", GPU_builtin(GPU_VIEW_NORMAL), &shi->vn);
-
-	if (mat->alpha)
-		GPU_link(mat, "set_value", GPU_dynamic_uniform(&ma->alpha, GPU_DYNAMIC_MAT_ALPHA, ma), &shi->alpha);
-	else
-		GPU_link(mat, "set_value", GPU_uniform(&one), &shi->alpha);
-
-	GPU_link(mat, "set_value", GPU_dynamic_uniform(&ma->ref, GPU_DYNAMIC_MAT_REF, ma), &shi->refl);
-	GPU_link(mat, "set_value", GPU_dynamic_uniform(&ma->spec, GPU_DYNAMIC_MAT_SPEC, ma), &shi->spec);
-	GPU_link(mat, "set_value", GPU_dynamic_uniform(&ma->emit, GPU_DYNAMIC_MAT_EMIT, ma), &shi->emit);
-	GPU_link(mat, "set_value", GPU_dynamic_uniform((float *)&ma->har, GPU_DYNAMIC_MAT_HARD, ma), &shi->har);
-	GPU_link(mat, "set_value", GPU_dynamic_uniform(&ma->amb, GPU_DYNAMIC_MAT_AMB, ma), &shi->amb);
-	GPU_link(mat, "set_value", GPU_uniform(&ma->spectra), &shi->spectra);
-	GPU_link(mat, "shade_view", GPU_builtin(GPU_VIEW_POSITION), &shi->view);
-	GPU_link(mat, "vcol_attribute", GPU_attribute(CD_MCOL, ""), &shi->vcol);
-	if (GPU_material_do_color_management(mat))
-		GPU_link(mat, "srgb_to_linearrgb", shi->vcol, &shi->vcol);
-	GPU_link(mat, "texco_refl", shi->vn, shi->view, &shi->ref);
-}
-
-void GPU_mist_update_enable(short enable)
-{
-	GPUWorld.mistenabled = (float)enable;
-}
-
-void GPU_mist_update_values(int type, float start, float dist, float inten, float color[3])
-{
-	GPUWorld.mistype = (float)type;
-	GPUWorld.miststart = start;
-	GPUWorld.mistdistance = dist;
-	GPUWorld.mistintensity = inten;
-	copy_v3_v3(GPUWorld.mistcol, color);
-	GPUWorld.mistcol[3] = 1.0f;
-}
-
-void GPU_horizon_update_color(float color[3])
-{
-	copy_v3_v3(GPUWorld.horicol, color);
-}
-
-void GPU_ambient_update_color(float color[3])
-{
-	copy_v3_v3(GPUWorld.ambcol, color);
-	GPUWorld.ambcol[3] = 1.0f;
-}
-
-void GPU_zenith_update_color(float color[3])
-{
-	copy_v3_v3(GPUWorld.zencol, color);
-}
-
-void GPU_shaderesult_set(GPUShadeInput *shi, GPUShadeResult *shr)
-{
-	GPUMaterial *mat = shi->gpumat;
-	GPUNodeLink *emit, *ulinfac, *ulogfac, *mistfac;
-	Material *ma = shi->mat;
-	World *world = mat->scene->world;
-	float linfac, logfac;
-
-	memset(shr, 0, sizeof(*shr));
-
-	if (ma->mode & MA_VERTEXCOLP)
-		shi->rgb = shi->vcol;
-
-	do_material_tex(shi);
-
-	if ((mat->scene->gm.flag & GAME_GLSL_NO_LIGHTS) || (ma->mode & MA_SHLESS)) {
-		GPU_link(mat, "set_rgb", shi->rgb, &shr->diff);
-		GPU_link(mat, "set_rgb_zero", &shr->spec);
-		GPU_link(mat, "set_value", shi->alpha, &shr->alpha);
-		shr->combined = shr->diff;
-	}
-	else {
-		if (GPU_link_changed(shi->emit) || ma->emit != 0.0f) {
-			if ((ma->mode & (MA_VERTEXCOL | MA_VERTEXCOLP)) == MA_VERTEXCOL) {
-				GPU_link(mat, "shade_add", shi->emit, shi->vcol, &emit);
-				GPU_link(mat, "shade_mul", emit, shi->rgb, &shr->diff);
-			}
-			else
-				GPU_link(mat, "shade_mul_value", shi->emit, shi->rgb, &shr->diff);
-		}
-		else
-			GPU_link(mat, "set_rgb_zero", &shr->diff);
-
-		GPU_link(mat, "set_rgb_zero", &shr->spec);
-
-		material_lights(shi, shr);
-
-		shr->combined = shr->diff;
-
-		GPU_link(mat, "set_value", shi->alpha, &shr->alpha);
-
-		if (world) {
-			/* exposure correction */
-			if (world->exp != 0.0f || world->range != 1.0f) {
-				linfac = 1.0f + powf((2.0f * world->exp + 0.5f), -10);
-				logfac = logf((linfac - 1.0f) / linfac) / world->range;
-
-				GPU_link(mat, "set_value", GPU_uniform(&linfac), &ulinfac);
-				GPU_link(mat, "set_value", GPU_uniform(&logfac), &ulogfac);
-
-				GPU_link(mat, "shade_exposure_correct", shr->combined,
-					ulinfac, ulogfac, &shr->combined);
-				GPU_link(mat, "shade_exposure_correct", shr->spec,
-					ulinfac, ulogfac, &shr->spec);
-			}
-
-			/* environment lighting */
-			if (!(mat->scene->gm.flag & GAME_GLSL_NO_ENV_LIGHTING) &&
-			    (world->mode & WO_ENV_LIGHT) &&
-			    (mat->scene->r.mode & R_SHADOW) &&
-			    !BKE_scene_use_new_shading_nodes(mat->scene))
-			{
-				if ((world->ao_env_energy != 0.0f) && (GPU_link_changed(shi->amb) || ma->amb != 0.0f) &&
-				    (GPU_link_changed(shi->refl) || ma->ref != 0.0f))
-				{
-					if (world->aocolor != WO_AOPLAIN) {
-						if (!(is_zero_v3(&world->horr) & is_zero_v3(&world->zenr))) {
-							GPUNodeLink *fcol, *f;
-							GPU_link(mat, "math_multiply", shi->amb, shi->refl, &f);
-							GPU_link(mat, "math_multiply", f, GPU_uniform(&world->ao_env_energy), &f);
-							GPU_link(mat, "shade_mul_value", f, shi->rgb, &fcol);
-							GPU_link(mat, "env_apply", shr->combined,
-							         GPU_dynamic_uniform(GPUWorld.horicol, GPU_DYNAMIC_HORIZON_COLOR, NULL),
-							         GPU_dynamic_uniform(GPUWorld.zencol, GPU_DYNAMIC_ZENITH_COLOR, NULL), fcol,
-							         GPU_builtin(GPU_VIEW_MATRIX), shi->vn, &shr->combined);
-						}
-					}
-					else {
-						GPUNodeLink *f;
-						GPU_link(mat, "math_multiply", shi->amb, shi->refl, &f);
-						GPU_link(mat, "math_multiply", f, GPU_uniform(&world->ao_env_energy), &f);
-						GPU_link(mat, "shade_maddf", shr->combined, f, shi->rgb, &shr->combined);
-					}
-				}
-			}
-
-			/* ambient color */
-			if (GPU_link_changed(shi->amb) || ma->amb != 0.0f) {
-				GPU_link(mat, "shade_maddf", shr->combined, GPU_uniform(&ma->amb),
-				         GPU_dynamic_uniform(GPUWorld.ambcol, GPU_DYNAMIC_AMBIENT_COLOR, NULL),
-				         &shr->combined);
-			}
-		}
-
-		if (ma->mode & MA_TRANSP && (ma->mode & (MA_ZTRANSP | MA_RAYTRANSP))) {
-			if (GPU_link_changed(shi->spectra) || ma->spectra != 0.0f) {
-				GPU_link(mat, "alpha_spec_correction", shr->spec, shi->spectra,
-				         shi->alpha, &shr->alpha);
-			}
-		}
-
-		if (ma->mode & MA_RAMP_COL) ramp_diffuse_result(shi, &shr->combined);
-		if (ma->mode & MA_RAMP_SPEC) ramp_spec_result(shi, &shr->spec);
-
-		if (GPU_link_changed(shi->refcol))
-			GPU_link(mat, "shade_add_mirror", shi->mir, shi->refcol, shr->combined, &shr->combined);
-
-		if (GPU_link_changed(shi->spec) || ma->spec != 0.0f)
-			GPU_link(mat, "shade_add", shr->combined, shr->spec, &shr->combined);
-	}
-
-	GPU_link(mat, "mtex_alpha_to_col", shr->combined, shr->alpha, &shr->combined);
-
-	if (ma->shade_flag & MA_OBCOLOR)
-		GPU_link(mat, "shade_obcolor", shr->combined, GPU_builtin(GPU_OBCOLOR), &shr->combined);
-
-	if (!(ma->mode & MA_NOMIST)) {
-		GPU_link(mat, "shade_mist_factor", GPU_builtin(GPU_VIEW_POSITION),
-		         GPU_dynamic_uniform(&GPUWorld.mistenabled, GPU_DYNAMIC_MIST_ENABLE, NULL),
-		         GPU_dynamic_uniform(&GPUWorld.miststart, GPU_DYNAMIC_MIST_START, NULL),
-		         GPU_dynamic_uniform(&GPUWorld.mistdistance, GPU_DYNAMIC_MIST_DISTANCE, NULL),
-		         GPU_dynamic_uniform(&GPUWorld.mistype, GPU_DYNAMIC_MIST_TYPE, NULL),
-		         GPU_dynamic_uniform(&GPUWorld.mistintensity, GPU_DYNAMIC_MIST_INTENSITY, NULL), &mistfac);
-
-		GPU_link(mat, "mix_blend", mistfac, shr->combined,
-		         GPU_dynamic_uniform(GPUWorld.mistcol, GPU_DYNAMIC_MIST_COLOR, NULL), &shr->combined);
-	}
-
-	if (!mat->alpha) {
-		if (world && (GPU_link_changed(shr->alpha) || ma->alpha != 1.0f))
-			GPU_link(mat, "shade_world_mix", GPU_dynamic_uniform(GPUWorld.horicol, GPU_DYNAMIC_HORIZON_COLOR, NULL),
-			         shr->combined, &shr->combined);
-
-		GPU_link(mat, "shade_alpha_opaque", shr->combined, &shr->combined);
-	}
-
-	if (ma->shade_flag & MA_OBCOLOR) {
-		mat->obcolalpha = 1;
-		GPU_link(mat, "shade_alpha_obcolor", shr->combined, GPU_builtin(GPU_OBCOLOR), &shr->combined);
-	}
-}
-
-static GPUNodeLink *GPU_blender_material(GPUMaterial *mat, Material *ma)
-{
-	GPUShadeInput shi;
-	GPUShadeResult shr;
-
-	GPU_shadeinput_set(mat, ma, &shi);
-	GPU_shaderesult_set(&shi, &shr);
-
-	return shr.combined;
-}
-
-static GPUNodeLink *gpu_material_diffuse_bsdf(GPUMaterial *mat, Material *ma)
-{
-	static float roughness = 0.0f;
-	GPUNodeLink *outlink;
-
-	GPU_link(mat, "node_bsdf_diffuse",
-	         GPU_uniform(&ma->r), GPU_uniform(&roughness), GPU_builtin(GPU_VIEW_NORMAL), &outlink);
-
-	return outlink;
-}
-
-static GPUNodeLink *gpu_material_preview_matcap(GPUMaterial *mat, Material *ma)
-{
-	GPUNodeLink *outlink;
-	
-	/* some explanations here:
-	 * matcap normal holds the normal remapped to the 0.0 - 1.0 range. To take advantage of flat shading, we abuse
-	 * the built in secondary color of opengl. Color is just the regular color, which should include mask value too.
-	 * This also needs flat shading so we use the primary opengl color built-in */
-	GPU_link(mat, "material_preview_matcap", GPU_uniform(&ma->r), GPU_image_preview(ma->preview),
-	         GPU_opengl_builtin(GPU_MATCAP_NORMAL), GPU_opengl_builtin(GPU_COLOR), &outlink);
-	
-	return outlink;
-}
-
-/* new solid draw mode with glsl matcaps */
-GPUMaterial *GPU_material_matcap(Scene *scene, Material *ma, bool use_opensubdiv)
-{
-	GPUMaterial *mat;
-	GPUNodeLink *outlink;
-	LinkData *link;
-	
-	for (link = ma->gpumaterial.first; link; link = link->next) {
-		GPUMaterial *current_material = (GPUMaterial *)link->data;
-		if (current_material->scene == scene &&
-		    current_material->is_opensubdiv == use_opensubdiv)
-		{
-			return current_material;
-		}
-	}
-	
-	/* allocate material */
-	mat = GPU_material_construct_begin(ma);
-	mat->scene = scene;
-	mat->type = GPU_MATERIAL_TYPE_MESH;
-	mat->is_opensubdiv = use_opensubdiv;
-
-	if (ma->preview && ma->preview->rect[0]) {
-		outlink = gpu_material_preview_matcap(mat, ma);
-	}
-	else {
-		outlink = gpu_material_diffuse_bsdf(mat, ma);
-	}
-		
-	GPU_material_output_link(mat, outlink);
-
-	gpu_material_construct_end(mat, "matcap_pass");
-	
-	/* note that even if building the shader fails in some way, we still keep
-	 * it to avoid trying to compile again and again, and simple do not use
-	 * the actual shader on drawing */
-	
-	link = MEM_callocN(sizeof(LinkData), "GPUMaterialLink");
-	link->data = mat;
-	BLI_addtail(&ma->gpumaterial, link);
-	
-	return mat;
-}
-
-static void do_world_tex(GPUShadeInput *shi, struct World *wo, GPUNodeLink **hor, GPUNodeLink **zen, GPUNodeLink **blend)
-{
-	GPUMaterial *mat = shi->gpumat;
-	GPUNodeLink *texco, *tin, *trgb, *stencil, *tcol, *zenfac;
-	MTex *mtex;
-	Tex *tex;
-	float ofs[3], zero = 0.0f;
-	int tex_nr, rgbnor;
-
-	GPU_link(mat, "set_value_one", &stencil);
-	/* go over texture slots */
-	for (tex_nr = 0; tex_nr < MAX_MTEX; tex_nr++) {
-		if (wo->mtex[tex_nr]) {
-			mtex = wo->mtex[tex_nr];
-			tex = mtex->tex;
-			if (tex == NULL || !tex->ima || (tex->type != TEX_IMAGE && tex->type != TEX_ENVMAP))
-				continue;
-			/* which coords */
-			if (mtex->texco == TEXCO_VIEW || mtex->texco == TEXCO_GLOB) {
-				if (tex->type == TEX_IMAGE)
-					texco = GPU_builtin(GPU_VIEW_POSITION);
-				else if (tex->type == TEX_ENVMAP)
-					GPU_link(mat, "background_transform_to_world", GPU_builtin(GPU_VIEW_POSITION), &texco);
-			}
-			else if (mtex->texco == TEXCO_EQUIRECTMAP || mtex->texco == TEXCO_ANGMAP) {
-				if ((tex->type == TEX_IMAGE && wo->skytype & WO_SKYREAL) || tex->type == TEX_ENVMAP)
-					GPU_link(mat, "background_transform_to_world", GPU_builtin(GPU_VIEW_POSITION), &texco);
-				else
-					texco = GPU_builtin(GPU_VIEW_POSITION);
-			}
-			else
-				continue;
-			GPU_link(mat, "texco_norm", texco, &texco);
-			if (tex->type == TEX_IMAGE && !(wo->skytype & WO_SKYREAL)) {
-				GPU_link(mat, "mtex_2d_mapping", texco, &texco);
-			}
-			if (mtex->size[0] != 1.0f || mtex->size[1] != 1.0f || mtex->size[2] != 1.0f) {
-				float size[3] = { mtex->size[0], mtex->size[1], mtex->size[2] };
-				if (tex->type == TEX_ENVMAP) {
-					size[1] = mtex->size[2];
-					size[2] = mtex->size[1];
-				}
-				GPU_link(mat, "mtex_mapping_size", texco, GPU_uniform(size), &texco);
-			}
-			ofs[0] = mtex->ofs[0] + 0.5f - 0.5f * mtex->size[0];
-			if (tex->type == TEX_ENVMAP) {
-				ofs[1] = -mtex->ofs[2] + 0.5f - 0.5f * mtex->size[2];
-				ofs[2] = mtex->ofs[1] + 0.5f - 0.5f * mtex->size[1];
-			}
-			else {
-				ofs[1] = mtex->ofs[1] + 0.5f - 0.5f * mtex->size[1];
-				ofs[2] = 0.0;
-			}
-			if (ofs[0] != 0.0f || ofs[1] != 0.0f || ofs[2] != 0.0f)
-				GPU_link(mat, "mtex_mapping_ofs", texco, GPU_uniform(ofs), &texco);
-			if (mtex->texco == TEXCO_EQUIRECTMAP) {
-				GPU_link(mat, "node_tex_environment_equirectangular", texco, GPU_image(tex->ima, &tex->iuser, false), &trgb);
-			}
-			else if (mtex->texco == TEXCO_ANGMAP) {
-				GPU_link(mat, "node_tex_environment_mirror_ball", texco, GPU_image(tex->ima, &tex->iuser, false), &trgb);
-			}
-			else {
-				if (tex->type == TEX_ENVMAP)
-					GPU_link(mat, "mtex_cube_map", texco, GPU_cube_map(tex->ima, &tex->iuser, false), &tin, &trgb);
-				else if (tex->type == TEX_IMAGE)
-					GPU_link(mat, "mtex_image", texco, GPU_image(tex->ima, &tex->iuser, false), &tin, &trgb);
-			}
-			rgbnor = TEX_RGB;
-			if (tex->type == TEX_IMAGE || tex->type == TEX_ENVMAP)
-				if (GPU_material_do_color_management(mat))
-					GPU_link(mat, "srgb_to_linearrgb", trgb, &trgb);
-			/* texture output */
-			if ((rgbnor & TEX_RGB) && (mtex->texflag & MTEX_RGBTOINT)) {
-				GPU_link(mat, "mtex_rgbtoint", trgb, &tin);
-				rgbnor -= TEX_RGB;
-			}
-			if (mtex->texflag & MTEX_NEGATIVE) {
-				if (rgbnor & TEX_RGB)
-					GPU_link(mat, "mtex_rgb_invert", trgb, &trgb);
-				else
-					GPU_link(mat, "mtex_value_invert", tin, &tin);
-			}
-			if (mtex->texflag & MTEX_STENCIL) {
-				if (rgbnor & TEX_RGB)
-					GPU_link(mat, "mtex_rgb_stencil", stencil, trgb, &stencil, &trgb);
-				else
-					GPU_link(mat, "mtex_value_stencil", stencil, tin, &stencil, &tin);
-			}
-			else {
-				if (rgbnor & TEX_RGB)
-					GPU_link(mat, "mtex_alpha_multiply_value", trgb, stencil, &trgb);
-				else
-					GPU_link(mat, "math_multiply", stencil, tin, &tin);
-			}
-			/* color mapping */
-			if (mtex->mapto & (WOMAP_HORIZ + WOMAP_ZENUP + WOMAP_ZENDOWN)) {
-				if ((rgbnor & TEX_RGB) == 0)
-					GPU_link(mat, "set_rgb", GPU_uniform(&mtex->r), &trgb);
-				else
-					GPU_link(mat, "mtex_alpha_from_col", trgb, &tin);
-				GPU_link(mat, "set_rgb", trgb, &tcol);
-				if (mtex->mapto & WOMAP_HORIZ) {
-					texture_rgb_blend(mat, tcol, *hor, tin, GPU_uniform(&mtex->colfac), mtex->blendtype, hor);
-				}
-				if (mtex->mapto & (WOMAP_ZENUP + WOMAP_ZENDOWN)) {
-					GPU_link(mat, "set_value_zero", &zenfac);
-					if (wo->skytype & WO_SKYREAL) {
-						if (mtex->mapto & WOMAP_ZENUP) {
-							if (mtex->mapto & WOMAP_ZENDOWN) {
-								GPU_link(mat, "world_zen_mapping", shi->view, GPU_uniform(&mtex->zenupfac),
-								         GPU_uniform(&mtex->zendownfac), &zenfac);
-							}
-							else {
-								GPU_link(mat, "world_zen_mapping", shi->view, GPU_uniform(&mtex->zenupfac),
-								         GPU_uniform(&zero), &zenfac);
-							}
-						}
-						else if (mtex->mapto & WOMAP_ZENDOWN) {
-							GPU_link(mat, "world_zen_mapping", shi->view, GPU_uniform(&zero),
-							         GPU_uniform(&mtex->zendownfac), &zenfac);
-						}
-					}
-					else {
-						if (mtex->mapto & WOMAP_ZENUP)
-							GPU_link(mat, "set_value", GPU_uniform(&mtex->zenupfac), &zenfac);
-						else if (mtex->mapto & WOMAP_ZENDOWN)
-							GPU_link(mat, "set_value", GPU_uniform(&mtex->zendownfac), &zenfac);
-					}
-					texture_rgb_blend(mat, tcol, *zen, tin, zenfac, mtex->blendtype, zen);
-				}
-			}
-			if (mtex->mapto & WOMAP_BLEND && wo->skytype & WO_SKYBLEND) {
-				if (rgbnor & TEX_RGB)
-					GPU_link(mat, "mtex_rgbtoint", trgb, &tin);
-				texture_value_blend(mat, GPU_uniform(&mtex->def_var), *blend, tin, GPU_uniform(&mtex->blendfac), mtex->blendtype, blend);
-			}
-		}
-	}
-}
-
-static void gpu_material_old_world(struct GPUMaterial *mat, struct World *wo)
-{
-	GPUShadeInput shi;
-	GPUShadeResult shr;
-	GPUNodeLink *hor, *zen, *ray, *blend;
-
-	shi.gpumat = mat;
-
-	for (int i = 0; i < MAX_MTEX; i++) {
-		if (wo->mtex[i] && wo->mtex[i]->tex) {
-			wo->skytype |= WO_SKYTEX;
-			break;
-		}
-	}
-	if ((wo->skytype & (WO_SKYBLEND + WO_SKYTEX)) == 0) {
-		GPU_link(mat, "set_rgb", GPU_dynamic_uniform(&wo->horr, GPU_DYNAMIC_HORIZON_COLOR, NULL), &shr.combined);
-	}
-	else {
-		GPU_link(mat, "set_rgb_zero", &shi.rgb);
-		GPU_link(mat, "background_transform_to_world", GPU_builtin(GPU_VIEW_POSITION), &ray);
-		if (wo->skytype & WO_SKYPAPER)
-			GPU_link(mat, "world_paper_view", GPU_builtin(GPU_VIEW_POSITION), &shi.view);
-		else
-			GPU_link(mat, "shade_view", ray, &shi.view);
-		if (wo->skytype & WO_SKYBLEND) {
-			if (wo->skytype & WO_SKYPAPER) {
-				if (wo->skytype & WO_SKYREAL)
-					GPU_link(mat, "world_blend_paper_real", GPU_builtin(GPU_VIEW_POSITION), &blend);
-				else
-					GPU_link(mat, "world_blend_paper", GPU_builtin(GPU_VIEW_POSITION), &blend);
-			}
-			else {
-				if (wo->skytype & WO_SKYREAL)
-					GPU_link(mat, "world_blend_real", ray, &blend);
-				else
-					GPU_link(mat, "world_blend", ray, &blend);
-			}
-		}
-		else {
-			GPU_link(mat, "set_value_zero", &blend);
-		}
-		GPU_link(mat, "set_rgb", GPU_dynamic_uniform(&wo->horr, GPU_DYNAMIC_HORIZON_COLOR, NULL), &hor);
-		GPU_link(mat, "set_rgb", GPU_dynamic_uniform(&wo->zenr, GPU_DYNAMIC_ZENITH_COLOR, NULL), &zen);
-		do_world_tex(&shi, wo, &hor, &zen, &blend);
-		if (wo->skytype & WO_SKYBLEND)
-			GPU_link(mat, "node_mix_shader", blend, hor, zen, &shi.rgb);
-		else
-			GPU_link(mat, "set_rgb", hor, &shi.rgb);
-		GPU_link(mat, "set_rgb", shi.rgb, &shr.combined);
-	}
-	GPU_material_output_link(mat, shr.combined);
-}
-
-GPUMaterial *GPU_material_world(struct Scene *scene, struct World *wo)
-{
-	LinkData *link;
-	GPUMaterial *mat;
-
-	for (link = wo->gpumaterial.first; link; link = link->next)
-		if (((GPUMaterial *)link->data)->scene == scene)
-			return link->data;
-
-	/* allocate material */
-	mat = GPU_material_construct_begin(NULL);
-	mat->scene = scene;
-	mat->type = GPU_MATERIAL_TYPE_WORLD;
-	
-	/* create nodes */
-	if (BKE_scene_use_new_shading_nodes(scene) && wo->nodetree && wo->use_nodes) {
-		ntreeGPUMaterialNodes(wo->nodetree, mat, NODE_NEW_SHADING);
-	}
-	else {
-		gpu_material_old_world(mat, wo);
-	}
-
-	if (GPU_material_do_color_management(mat))
-		if (mat->outlink)
-			GPU_link(mat, "linearrgb_to_srgb", mat->outlink, &mat->outlink);
-
-	gpu_material_construct_end(mat, wo->id.name);
-	
-	/* note that even if building the shader fails in some way, we still keep
-	 * it to avoid trying to compile again and again, and simple do not use
-	 * the actual shader on drawing */
-
-	link = MEM_callocN(sizeof(LinkData), "GPUMaterialLink");
-	link->data = mat;
-	BLI_addtail(&wo->gpumaterial, link);
-
-	return mat;
-}
-
-=======
->>>>>>> bca7563d
 GPUMaterial *GPU_material_from_nodetree_find(
         ListBase *gpumaterials, const void *engine_type, int options)
 {
@@ -2273,74 +660,6 @@
 	}
 }
 
-<<<<<<< HEAD
-GPUMaterial *GPU_material_from_blender(Scene *scene, Material *ma, bool use_opensubdiv)
-{
-	GPUMaterial *mat;
-	GPUNodeLink *outlink;
-	LinkData *link;
-
-	for (link = ma->gpumaterial.first; link; link = link->next) {
-		GPUMaterial *current_material = (GPUMaterial *)link->data;
-		if (current_material->scene == scene &&
-		    current_material->is_opensubdiv == use_opensubdiv)
-		{
-			return current_material;
-		}
-	}
-
-	/* allocate material */
-	mat = GPU_material_construct_begin(ma);
-	mat->scene = scene;
-	mat->type = GPU_MATERIAL_TYPE_MESH;
-	mat->is_opensubdiv = use_opensubdiv;
-
-	/* render pipeline option */
-	bool new_shading_nodes = BKE_scene_use_new_shading_nodes(scene);
-	if (!new_shading_nodes && (ma->mode & MA_TRANSP))
-		GPU_material_enable_alpha(mat);
-	else if (new_shading_nodes && ma->alpha < 1.0f)
-		GPU_material_enable_alpha(mat);
-
-	if (!(scene->gm.flag & GAME_GLSL_NO_NODES) && ma->nodetree && ma->use_nodes) {
-		/* create nodes */
-		if (new_shading_nodes)
-			ntreeGPUMaterialNodes(ma->nodetree, mat, NODE_NEW_SHADING);
-		else
-			ntreeGPUMaterialNodes(ma->nodetree, mat, NODE_OLD_SHADING);
-	}
-	else {
-		if (new_shading_nodes) {
-			/* create simple diffuse material instead of nodes */
-			outlink = gpu_material_diffuse_bsdf(mat, ma);
-		}
-		else {
-			/* create blender material */
-			outlink = GPU_blender_material(mat, ma);
-		}
-
-		GPU_material_output_link(mat, outlink);
-	}
-
-	if (GPU_material_do_color_management(mat))
-		if (mat->outlink)
-			GPU_link(mat, "linearrgb_to_srgb", mat->outlink, &mat->outlink);
-
-	gpu_material_construct_end(mat, ma->id.name);
-
-	/* note that even if building the shader fails in some way, we still keep
-	 * it to avoid trying to compile again and again, and simple do not use
-	 * the actual shader on drawing */
-
-	link = MEM_callocN(sizeof(LinkData), "GPUMaterialLink");
-	link->data = mat;
-	BLI_addtail(&ma->gpumaterial, link);
-
-	return mat;
-}
-
-=======
->>>>>>> bca7563d
 void GPU_materials_free(void)
 {
 	Material *ma;
