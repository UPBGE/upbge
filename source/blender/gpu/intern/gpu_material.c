--- conflicted
+++ resolved
@@ -2499,11 +2499,7 @@
 	World *wo;
 	extern Material defmaterial;
 
-<<<<<<< HEAD
-	for (ma = G.main->mat.first; ma; ma = ma->id.next) {
-=======
-	for (ma = bmain->mat.first; ma; ma = ma->id.next)
->>>>>>> 8a3b548c
+	for (ma = bmain->mat.first; ma; ma = ma->id.next) {
 		GPU_material_free(&ma->gpumaterial);
 		GPU_material_free(&ma->gpumaterialinstancing);
 	}
