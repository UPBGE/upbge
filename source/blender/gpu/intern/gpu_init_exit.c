--- conflicted
+++ resolved
@@ -92,7 +92,11 @@
 	initialized = false;
 }
 
-<<<<<<< HEAD
+bool GPU_is_initialized(void)
+{
+	return initialized;
+}
+
 void GPU_immInit(void)
 {
 	immInit();
@@ -106,10 +110,4 @@
 void GPU_immDeactivate(void)
 {
 	immDeactivate();
-=======
-
-bool GPU_is_initialized(void)
-{
-	return initialized;
->>>>>>> 91a15583
 }