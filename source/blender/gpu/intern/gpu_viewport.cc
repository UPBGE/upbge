/* SPDX-FileCopyrightText: 2006 Blender Authors
 *
 * SPDX-License-Identifier: GPL-2.0-or-later */

/** \file
 * \ingroup gpu
 *
 * System that manages viewport drawing.
 */

#include <cstring>

#include "BLI_math_vector.h"
#include "BLI_rect.h"

#include "BKE_colortools.hh"

#include "IMB_colormanagement.hh"

#include "DNA_vec_types.h"

#include "GPU_capabilities.hh"
#include "GPU_framebuffer.hh"
#include "GPU_immediate.hh"
#include "GPU_matrix.hh"
#include "GPU_texture.hh"
#include "GPU_uniform_buffer.hh"
#include "GPU_viewport.hh"

#include "DRW_engine.hh"

#include "MEM_guardedalloc.h"

/* Struct storing a viewport specific blender::gpu::Batch.
 * The end-goal is to have a single batch shared across viewport and use a model matrix to place
 * the batch. Due to OCIO and Image/UV editor we are not able to use an model matrix yet. */
struct GPUViewportBatch {
  blender::gpu::Batch *batch;
  struct {
    rctf rect_pos;
    rctf rect_uv;
  } last_used_parameters;
};

static struct {
  GPUVertFormat format;
  struct {
    uint pos, tex_coord;
  } attr_id;
} g_viewport = {{0}};

struct GPUViewport {
  int size[2];
  int flag;

  /* Set the active view (for stereoscopic viewport rendering). */
  int active_view;

  /* Viewport Resources. */
  DRWData *draw_data;
  /** Color buffers, one for each stereo view. Only one if not stereo viewport. */
  GPUTexture *color_render_tx[2];
  GPUTexture *color_overlay_tx[2];
  /** Depth buffer. Can be shared with GPUOffscreen. */
  GPUTexture *depth_tx;
  /** Compositing framebuffer for stereo viewport. */
  GPUFrameBuffer *stereo_comp_fb;
  /** Overlay framebuffer for drawing outside of DRW module. */
  GPUFrameBuffer *overlay_fb;

  /* Color management. */
  ColorManagedViewSettings view_settings;
  ColorManagedDisplaySettings display_settings;
  CurveMapping *orig_curve_mapping;
  float dither;
  /* TODO(@fclem): the UV-image display use the viewport but do not set any view transform for the
   * moment. The end goal would be to let the GPUViewport do the color management. */
  bool do_color_management;
  GPUViewportBatch batch;
};

enum {
  DO_UPDATE = (1 << 0),
  GPU_VIEWPORT_STEREO = (1 << 1),
};

void GPU_viewport_tag_update(GPUViewport *viewport)
{
  viewport->flag |= DO_UPDATE;
}

bool GPU_viewport_do_update(GPUViewport *viewport)
{
  bool ret = (viewport->flag & DO_UPDATE);
  viewport->flag &= ~DO_UPDATE;
  return ret;
}

GPUViewport *GPU_viewport_create()
{
  GPUViewport *viewport = static_cast<GPUViewport *>(
      MEM_callocN(sizeof(GPUViewport), "GPUViewport"));
  viewport->do_color_management = false;
  viewport->size[0] = viewport->size[1] = -1;
  viewport->active_view = 0;
  return viewport;
}

GPUViewport *GPU_viewport_stereo_create()
{
  GPUViewport *viewport = GPU_viewport_create();
  viewport->flag = GPU_VIEWPORT_STEREO;
  return viewport;
}

DRWData **GPU_viewport_data_get(GPUViewport *viewport)
{
  return &viewport->draw_data;
}

static void gpu_viewport_textures_create(GPUViewport *viewport)
{
  int *size = viewport->size;
  float empty_pixel[4] = {0.0f, 0.0f, 0.0f, 0.0f};
  eGPUTextureUsage usage = GPU_TEXTURE_USAGE_SHADER_READ | GPU_TEXTURE_USAGE_ATTACHMENT;

  if (viewport->color_render_tx[0] == nullptr) {

    /* NOTE: dtxl_color texture requires write support as it may be written to by the realtime
     * compositor. */
    viewport->color_render_tx[0] = GPU_texture_create_2d("dtxl_color",
                                                         UNPACK2(size),
                                                         1,
                                                         GPU_RGBA16F,
                                                         usage | GPU_TEXTURE_USAGE_SHADER_WRITE,
                                                         nullptr);
    viewport->color_overlay_tx[0] = GPU_texture_create_2d(
        "dtxl_color_overlay", UNPACK2(size), 1, GPU_SRGB8_A8, usage, nullptr);

    if (GPU_clear_viewport_workaround()) {
      GPU_texture_clear(viewport->color_render_tx[0], GPU_DATA_FLOAT, empty_pixel);
      GPU_texture_clear(viewport->color_overlay_tx[0], GPU_DATA_FLOAT, empty_pixel);
    }
  }

  if ((viewport->flag & GPU_VIEWPORT_STEREO) != 0 && viewport->color_render_tx[1] == nullptr) {
    viewport->color_render_tx[1] = GPU_texture_create_2d("dtxl_color_stereo",
                                                         UNPACK2(size),
                                                         1,
                                                         GPU_RGBA16F,
                                                         usage | GPU_TEXTURE_USAGE_SHADER_WRITE,
                                                         nullptr);
    viewport->color_overlay_tx[1] = GPU_texture_create_2d(
        "dtxl_color_overlay_stereo", UNPACK2(size), 1, GPU_SRGB8_A8, usage, nullptr);

    if (GPU_clear_viewport_workaround()) {
      GPU_texture_clear(viewport->color_render_tx[1], GPU_DATA_FLOAT, empty_pixel);
      GPU_texture_clear(viewport->color_overlay_tx[1], GPU_DATA_FLOAT, empty_pixel);
    }
  }

  /* Can be shared with #GPUOffscreen. */
  if (viewport->depth_tx == nullptr) {
    /* Depth texture can be read back by gizmos #view3d_depths_create. */
    /* Swizzle flag is needed by Workbench Volumes to read the stencil view. */
    viewport->depth_tx = GPU_texture_create_2d("dtxl_depth",
                                               UNPACK2(size),
                                               1,
                                               GPU_DEPTH24_STENCIL8,
                                               usage | GPU_TEXTURE_USAGE_HOST_READ |
                                                   GPU_TEXTURE_USAGE_FORMAT_VIEW,
                                               nullptr);
    if (GPU_clear_viewport_workaround()) {
      static int depth_clear = 0;
      GPU_texture_clear(viewport->depth_tx, GPU_DATA_UINT_24_8, &depth_clear);
    }
  }

  if (!viewport->depth_tx || !viewport->color_render_tx[0] || !viewport->color_overlay_tx[0]) {
    GPU_viewport_free(viewport);
  }
}

static void gpu_viewport_textures_free(GPUViewport *viewport)
{
  GPU_FRAMEBUFFER_FREE_SAFE(viewport->stereo_comp_fb);
  GPU_FRAMEBUFFER_FREE_SAFE(viewport->overlay_fb);

  for (int i = 0; i < 2; i++) {
    GPU_TEXTURE_FREE_SAFE(viewport->color_render_tx[i]);
    GPU_TEXTURE_FREE_SAFE(viewport->color_overlay_tx[i]);
  }

  GPU_TEXTURE_FREE_SAFE(viewport->depth_tx);
}

void GPU_viewport_bind(GPUViewport *viewport, int view, const rcti *rect)
{
  int rect_size[2];
  /* add one pixel because of scissor test */
  rect_size[0] = BLI_rcti_size_x(rect) + 1;
  rect_size[1] = BLI_rcti_size_y(rect) + 1;

  DRW_gpu_context_enable();

  if (!equals_v2v2_int(viewport->size, rect_size)) {
    copy_v2_v2_int(viewport->size, rect_size);
    gpu_viewport_textures_free(viewport);
    gpu_viewport_textures_create(viewport);
  }

  viewport->active_view = view;
}

void GPU_viewport_bind_from_offscreen(GPUViewport *viewport, GPUOffScreen *ofs, bool is_xr_surface)
{
  GPUTexture *color, *depth;
  GPUFrameBuffer *fb;
  viewport->size[0] = GPU_offscreen_width(ofs);
  viewport->size[1] = GPU_offscreen_height(ofs);

  GPU_offscreen_viewport_data_get(ofs, &fb, &color, &depth);

  /* XR surfaces will already check for texture size changes and free if necessary (see
   * #wm_xr_session_surface_offscreen_ensure()), so don't free here as it has a significant
   * performance impact (leads to texture re-creation in #gpu_viewport_textures_create() every VR
   * drawing iteration). */
  if (!is_xr_surface) {
    gpu_viewport_textures_free(viewport);
  }

  /* This is the only texture we can share. */
  viewport->depth_tx = depth;

  gpu_viewport_textures_create(viewport);
}

void GPU_viewport_colorspace_set(GPUViewport *viewport,
                                 ColorManagedViewSettings *view_settings,
                                 const ColorManagedDisplaySettings *display_settings,
                                 float dither)
{
  /**
   * HACK(fclem): We copy the settings here to avoid use after free if an update frees the scene
   * and the viewport stays cached (see #75443). But this means the OCIO curve-mapping caching
   * (which is based on #CurveMap pointer address) cannot operate correctly and it will create
   * a different OCIO processor for each viewport. We try to only reallocate the curve-map copy
   * if needed to avoid unneeded cache invalidation.
   */
  if (view_settings->curve_mapping) {
    if (viewport->view_settings.curve_mapping) {
      if (view_settings->curve_mapping->changed_timestamp !=
          viewport->view_settings.curve_mapping->changed_timestamp)
      {
        BKE_color_managed_view_settings_free(&viewport->view_settings);
      }
    }
  }

  if (viewport->orig_curve_mapping != view_settings->curve_mapping) {
    viewport->orig_curve_mapping = view_settings->curve_mapping;
    BKE_color_managed_view_settings_free(&viewport->view_settings);
  }
  /* Don't copy the curve mapping already. */
  CurveMapping *tmp_curve_mapping = view_settings->curve_mapping;
  CurveMapping *tmp_curve_mapping_vp = viewport->view_settings.curve_mapping;
  view_settings->curve_mapping = nullptr;
  viewport->view_settings.curve_mapping = nullptr;

  BKE_color_managed_view_settings_copy(&viewport->view_settings, view_settings);
  /* Restore. */
  view_settings->curve_mapping = tmp_curve_mapping;
  viewport->view_settings.curve_mapping = tmp_curve_mapping_vp;
  /* Only copy curve-mapping if needed. Avoid unneeded OCIO cache miss. */
  if (tmp_curve_mapping && viewport->view_settings.curve_mapping == nullptr) {
    BKE_color_managed_view_settings_free(&viewport->view_settings);
    viewport->view_settings.curve_mapping = BKE_curvemapping_copy(tmp_curve_mapping);
  }

  BKE_color_managed_display_settings_copy(&viewport->display_settings, display_settings);
  viewport->dither = dither;
  viewport->do_color_management = true;
}

void GPU_viewport_stereo_composite(GPUViewport *viewport, Stereo3dFormat *stereo_format)
{
  if (!ELEM(stereo_format->display_mode, S3D_DISPLAY_ANAGLYPH, S3D_DISPLAY_INTERLACE)) {
    /* Early Exit: the other display modes need access to the full screen and cannot be
     * done from a single viewport. See `wm_stereo.cc`. */
    return;
  }
  /* The composite framebuffer object needs to be created in the window context. */
  GPU_framebuffer_ensure_config(
      &viewport->stereo_comp_fb,
      {
          GPU_ATTACHMENT_NONE,
          /* We need the sRGB attachment to be first for GL_FRAMEBUFFER_SRGB to be turned on.
           * Note that this is the opposite of what the texture binding is. */
          GPU_ATTACHMENT_TEXTURE(viewport->color_overlay_tx[0]),
          GPU_ATTACHMENT_TEXTURE(viewport->color_render_tx[0]),
      });

  GPUVertFormat *vert_format = immVertexFormat();
  uint pos = GPU_vertformat_attr_add(vert_format, "pos", GPU_COMP_F32, 2, GPU_FETCH_FLOAT);
  GPU_framebuffer_bind(viewport->stereo_comp_fb);
  GPU_matrix_push();
  GPU_matrix_push_projection();
  GPU_matrix_identity_set();
  GPU_matrix_identity_projection_set();
  immBindBuiltinProgram(GPU_SHADER_2D_IMAGE_OVERLAYS_STEREO_MERGE);
  int settings = stereo_format->display_mode;
  if (settings == S3D_DISPLAY_ANAGLYPH) {
    switch (stereo_format->anaglyph_type) {
      case S3D_ANAGLYPH_REDCYAN:
        GPU_color_mask(false, true, true, true);
        break;
      case S3D_ANAGLYPH_GREENMAGENTA:
        GPU_color_mask(true, false, true, true);
        break;
      case S3D_ANAGLYPH_YELLOWBLUE:
        GPU_color_mask(false, false, true, true);
        break;
    }
  }
  else if (settings == S3D_DISPLAY_INTERLACE) {
    settings |= stereo_format->interlace_type << 3;
    SET_FLAG_FROM_TEST(settings, stereo_format->flag & S3D_INTERLACE_SWAP, 1 << 6);
  }
  immUniform1i("stereoDisplaySettings", settings);

  GPU_texture_bind(viewport->color_render_tx[1], 0);
  GPU_texture_bind(viewport->color_overlay_tx[1], 1);

  immBegin(GPU_PRIM_TRI_STRIP, 4);

  immVertex2f(pos, -1.0f, -1.0f);
  immVertex2f(pos, 1.0f, -1.0f);
  immVertex2f(pos, -1.0f, 1.0f);
  immVertex2f(pos, 1.0f, 1.0f);

  immEnd();

  GPU_texture_unbind(viewport->color_render_tx[1]);
  GPU_texture_unbind(viewport->color_overlay_tx[1]);

  immUnbindProgram();
  GPU_matrix_pop_projection();
  GPU_matrix_pop();

  if (settings == S3D_DISPLAY_ANAGLYPH) {
    GPU_color_mask(true, true, true, true);
  }

  GPU_framebuffer_restore();
}
/* -------------------------------------------------------------------- */
/** \name Viewport Batches
 * \{ */

static GPUVertFormat *gpu_viewport_batch_format()
{
  if (g_viewport.format.attr_len == 0) {
    GPUVertFormat *format = &g_viewport.format;
    g_viewport.attr_id.pos = GPU_vertformat_attr_add(
        format, "pos", GPU_COMP_F32, 2, GPU_FETCH_FLOAT);
    g_viewport.attr_id.tex_coord = GPU_vertformat_attr_add(
        format, "texCoord", GPU_COMP_F32, 2, GPU_FETCH_FLOAT);
  }
  return &g_viewport.format;
}

static blender::gpu::Batch *gpu_viewport_batch_create(const rctf *rect_pos, const rctf *rect_uv)
{
  blender::gpu::VertBuf *vbo = GPU_vertbuf_create_with_format(gpu_viewport_batch_format());
  const uint vbo_len = 4;
  GPU_vertbuf_data_alloc(vbo, vbo_len);

  GPUVertBufRaw pos_step, tex_coord_step;
  GPU_vertbuf_attr_get_raw_data(vbo, g_viewport.attr_id.pos, &pos_step);
  GPU_vertbuf_attr_get_raw_data(vbo, g_viewport.attr_id.tex_coord, &tex_coord_step);

  copy_v2_fl2(
      static_cast<float *>(GPU_vertbuf_raw_step(&pos_step)), rect_pos->xmin, rect_pos->ymin);
  copy_v2_fl2(
      static_cast<float *>(GPU_vertbuf_raw_step(&tex_coord_step)), rect_uv->xmin, rect_uv->ymin);
  copy_v2_fl2(
      static_cast<float *>(GPU_vertbuf_raw_step(&pos_step)), rect_pos->xmax, rect_pos->ymin);
  copy_v2_fl2(
      static_cast<float *>(GPU_vertbuf_raw_step(&tex_coord_step)), rect_uv->xmax, rect_uv->ymin);
  copy_v2_fl2(
      static_cast<float *>(GPU_vertbuf_raw_step(&pos_step)), rect_pos->xmin, rect_pos->ymax);
  copy_v2_fl2(
      static_cast<float *>(GPU_vertbuf_raw_step(&tex_coord_step)), rect_uv->xmin, rect_uv->ymax);
  copy_v2_fl2(
      static_cast<float *>(GPU_vertbuf_raw_step(&pos_step)), rect_pos->xmax, rect_pos->ymax);
  copy_v2_fl2(
      static_cast<float *>(GPU_vertbuf_raw_step(&tex_coord_step)), rect_uv->xmax, rect_uv->ymax);

  return GPU_batch_create_ex(GPU_PRIM_TRI_STRIP, vbo, nullptr, GPU_BATCH_OWNS_VBO);
}

<<<<<<< HEAD
GPUBatch *gpu_viewport_batch_get(GPUViewport *viewport, /* UPBGE - not static */
                                 const rctf *rect_pos,
                                 const rctf *rect_uv)
=======
static blender::gpu::Batch *gpu_viewport_batch_get(GPUViewport *viewport,
                                                   const rctf *rect_pos,
                                                   const rctf *rect_uv)
>>>>>>> 627ec266
{
  const float compare_limit = 0.0001f;
  const bool parameters_changed =
      (!BLI_rctf_compare(
           &viewport->batch.last_used_parameters.rect_pos, rect_pos, compare_limit) ||
       !BLI_rctf_compare(&viewport->batch.last_used_parameters.rect_uv, rect_uv, compare_limit));

  if (viewport->batch.batch && parameters_changed) {
    GPU_batch_discard(viewport->batch.batch);
    viewport->batch.batch = nullptr;
  }

  if (!viewport->batch.batch) {
    viewport->batch.batch = gpu_viewport_batch_create(rect_pos, rect_uv);
    viewport->batch.last_used_parameters.rect_pos = *rect_pos;
    viewport->batch.last_used_parameters.rect_uv = *rect_uv;
  }
  return viewport->batch.batch;
}

static void gpu_viewport_batch_free(GPUViewport *viewport)
{
  if (viewport->batch.batch) {
    GPU_batch_discard(viewport->batch.batch);
    viewport->batch.batch = nullptr;
  }
}

/** \} */

static void gpu_viewport_draw_colormanaged(GPUViewport *viewport,
                                           int view,
                                           const rctf *rect_pos,
                                           const rctf *rect_uv,
                                           bool display_colorspace,
                                           bool do_overlay_merge)
{
  GPUTexture *color = viewport->color_render_tx[view];
  GPUTexture *color_overlay = viewport->color_overlay_tx[view];

  bool use_ocio = false;
  bool use_hdr = GPU_hdr_support() &&
                 ((viewport->view_settings.flag & COLORMANAGE_VIEW_USE_HDR) != 0);

  if (viewport->do_color_management && display_colorspace) {
    /* During the binding process the last used VertexFormat is tested and can assert as it is not
     * valid. By calling the `immVertexFormat` the last used VertexFormat is reset and the assert
     * does not happen. This solves a chicken and egg problem when using GPUBatches. GPUBatches
     * contain the correct vertex format, but can only bind after the shader is bound.
     *
     * Image/UV editor still uses imm, after that has been changed we could move this fix to the
     * OCIO. */
    immVertexFormat();
    use_ocio = IMB_colormanagement_setup_glsl_draw_from_space(&viewport->view_settings,
                                                              &viewport->display_settings,
                                                              nullptr,
                                                              viewport->dither,
                                                              false,
                                                              do_overlay_merge);
  }

  blender::gpu::Batch *batch = gpu_viewport_batch_get(viewport, rect_pos, rect_uv);
  if (use_ocio) {
    GPU_batch_program_set_imm_shader(batch);
  }
  else {
    GPU_batch_program_set_builtin(batch, GPU_SHADER_2D_IMAGE_OVERLAYS_MERGE);
    GPU_batch_uniform_1i(batch, "overlay", do_overlay_merge);
    GPU_batch_uniform_1i(batch, "display_transform", display_colorspace);
    GPU_batch_uniform_1i(batch, "use_hdr", use_hdr);
  }

  GPU_texture_bind(color, 0);
  GPU_texture_bind(color_overlay, 1);
  GPU_batch_draw(batch);
  GPU_texture_unbind(color);
  GPU_texture_unbind(color_overlay);

  if (use_ocio) {
    IMB_colormanagement_finish_glsl_draw();
  }
}

void GPU_viewport_draw_to_screen_ex(GPUViewport *viewport,
                                    int view,
                                    const rcti *rect,
                                    bool display_colorspace,
                                    bool do_overlay_merge)
{
  GPUTexture *color = viewport->color_render_tx[view];

  if (color == nullptr) {
    return;
  }

  const float w = float(GPU_texture_width(color));
  const float h = float(GPU_texture_height(color));

  /* We allow rects with min/max swapped, but we also need correctly assigned coordinates. */
  rcti sanitized_rect = *rect;
  BLI_rcti_sanitize(&sanitized_rect);

  BLI_assert(w == BLI_rcti_size_x(&sanitized_rect) + 1);
  BLI_assert(h == BLI_rcti_size_y(&sanitized_rect) + 1);

  /* wmOrtho for the screen has this same offset */
  const float halfx = GLA_PIXEL_OFS / w;
  const float halfy = GLA_PIXEL_OFS / h;

  rctf pos_rect{};
  pos_rect.xmin = sanitized_rect.xmin;
  pos_rect.ymin = sanitized_rect.ymin;
  pos_rect.xmax = sanitized_rect.xmin + w;
  pos_rect.ymax = sanitized_rect.ymin + h;

  rctf uv_rect{};
  uv_rect.xmin = halfx;
  uv_rect.ymin = halfy;
  uv_rect.xmax = halfx + 1.0f;
  uv_rect.ymax = halfy + 1.0f;

  /* Mirror the UV rect in case axis-swapped drawing is requested (by passing a rect with min and
   * max values swapped). */
  if (BLI_rcti_size_x(rect) < 0) {
    std::swap(uv_rect.xmin, uv_rect.xmax);
  }
  if (BLI_rcti_size_y(rect) < 0) {
    std::swap(uv_rect.ymin, uv_rect.ymax);
  }

  gpu_viewport_draw_colormanaged(
      viewport, view, &pos_rect, &uv_rect, display_colorspace, do_overlay_merge);
}

void GPU_viewport_draw_to_screen(GPUViewport *viewport, int view, const rcti *rect)
{
  GPU_viewport_draw_to_screen_ex(viewport, view, rect, true, true);
}

void GPU_viewport_unbind_from_offscreen(GPUViewport *viewport,
                                        GPUOffScreen *ofs,
                                        bool display_colorspace,
                                        bool do_overlay_merge)
{
  const int view = 0;

  if (viewport->color_render_tx[view] == nullptr) {
    return;
  }

  GPU_depth_test(GPU_DEPTH_NONE);
  GPU_offscreen_bind(ofs, false);

  rctf pos_rect{};
  pos_rect.xmin = -1.0f;
  pos_rect.ymin = -1.0f;
  pos_rect.xmax = 1.0f;
  pos_rect.ymax = 1.0f;

  rctf uv_rect{};
  uv_rect.xmin = 0.0f;
  uv_rect.ymin = 0.0f;
  uv_rect.xmax = 1.0f;
  uv_rect.ymax = 1.0f;

  gpu_viewport_draw_colormanaged(
      viewport, view, &pos_rect, &uv_rect, display_colorspace, do_overlay_merge);

  /* This one is from the offscreen. Don't free it with the viewport. */
  viewport->depth_tx = nullptr;
}

void GPU_viewport_unbind(GPUViewport * /*viewport*/)
{
  GPU_framebuffer_restore();
  DRW_gpu_context_disable();
}

int GPU_viewport_active_view_get(GPUViewport *viewport)
{
  return viewport->active_view;
}

bool GPU_viewport_is_stereo_get(GPUViewport *viewport)
{
  return (viewport->flag & GPU_VIEWPORT_STEREO) != 0;
}

GPUTexture *GPU_viewport_color_texture(GPUViewport *viewport, int view)
{
  return viewport->color_render_tx[view];
}

GPUTexture *GPU_viewport_overlay_texture(GPUViewport *viewport, int view)
{
  return viewport->color_overlay_tx[view];
}

GPUTexture *GPU_viewport_depth_texture(GPUViewport *viewport)
{
  return viewport->depth_tx;
}

GPUFrameBuffer *GPU_viewport_framebuffer_overlay_get(GPUViewport *viewport)
{
  GPU_framebuffer_ensure_config(
      &viewport->overlay_fb,
      {
          GPU_ATTACHMENT_TEXTURE(viewport->depth_tx),
          GPU_ATTACHMENT_TEXTURE(viewport->color_overlay_tx[viewport->active_view]),
      });
  return viewport->overlay_fb;
}

void GPU_viewport_free(GPUViewport *viewport)
{
  if (viewport->draw_data) {
    DRW_viewport_data_free(viewport->draw_data);
  }

  gpu_viewport_textures_free(viewport);

  BKE_color_managed_view_settings_free(&viewport->view_settings);
  gpu_viewport_batch_free(viewport);

  MEM_freeN(viewport);
}<|MERGE_RESOLUTION|>--- conflicted
+++ resolved
@@ -399,15 +399,9 @@
   return GPU_batch_create_ex(GPU_PRIM_TRI_STRIP, vbo, nullptr, GPU_BATCH_OWNS_VBO);
 }
 
-<<<<<<< HEAD
-GPUBatch *gpu_viewport_batch_get(GPUViewport *viewport, /* UPBGE - not static */
-                                 const rctf *rect_pos,
-                                 const rctf *rect_uv)
-=======
-static blender::gpu::Batch *gpu_viewport_batch_get(GPUViewport *viewport,
+blender::gpu::Batch *gpu_viewport_batch_get(GPUViewport *viewport, /* UPBGE - not static */
                                                    const rctf *rect_pos,
                                                    const rctf *rect_uv)
->>>>>>> 627ec266
 {
   const float compare_limit = 0.0001f;
   const bool parameters_changed =
