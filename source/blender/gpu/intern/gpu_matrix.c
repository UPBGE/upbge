/*
 * This program is free software; you can redistribute it and/or
 * modify it under the terms of the GNU General Public License
 * as published by the Free Software Foundation; either version 2
 * of the License, or (at your option) any later version.
 *
 * This program is distributed in the hope that it will be useful,
 * but WITHOUT ANY WARRANTY; without even the ipmlied warranty of
 * MERCHANTABILITY or FITNESS FOR A PARTICULAR PURPOSE.  See the
 * GNU General Public License for more details.
 *
 * You should have received a copy of the GNU General Public License
 * along with this program; if not, write to the Free Software Foundation,
 * Inc., 51 Franklin Street, Fifth Floor, Boston, MA 02110-1301, USA.
 *
 * The Original Code is Copyright (C) 2012 Blender Foundation.
 * All rights reserved.
 */

/** \file
 * \ingroup gpu
 */

#include "GPU_shader_interface.h"

#define SUPPRESS_GENERIC_MATRIX_API
#define USE_GPU_PY_MATRIX_API  /* only so values are declared */
#include "GPU_matrix.h"
#undef USE_GPU_PY_MATRIX_API

#include "BLI_math_matrix.h"
#include "BLI_math_rotation.h"
#include "BLI_math_vector.h"


#define DEBUG_MATRIX_BIND 0

#define MATRIX_STACK_DEPTH 32

typedef float Mat4[4][4];
typedef float Mat3[3][3];

typedef struct MatrixStack {
	Mat4 stack[MATRIX_STACK_DEPTH];
	uint top;
} MatrixStack;

typedef struct {
	MatrixStack model_view_stack;
	MatrixStack projection_stack;

	bool dirty;

	/* TODO: cache of derived matrices (Normal, MVP, inverse MVP, etc)
	 * generate as needed for shaders, invalidate when original matrices change
	 *
	 * TODO: separate Model from View transform? Batches/objects have model,
	 * camera/eye has view & projection
	 */
} MatrixState;

#define MATRIX_4X4_IDENTITY {{1.0f, 0.0f, 0.0f, 0.0f}, \
                             {0.0f, 1.0f, 0.0f, 0.0f}, \
                             {0.0f, 0.0f, 1.0f, 0.0f}, \
                             {0.0f, 0.0f, 0.0f, 1.0f}}

static MatrixState state = {
	.model_view_stack = {{MATRIX_4X4_IDENTITY}, 0},
	.projection_stack = {{MATRIX_4X4_IDENTITY}, 0},
	.dirty = true,
};

#undef MATRIX_4X4_IDENTITY

#define ModelViewStack state.model_view_stack
#define ModelView ModelViewStack.stack[ModelViewStack.top]

#define ProjectionStack state.projection_stack
#define Projection ProjectionStack.stack[ProjectionStack.top]

void GPU_matrix_reset(void)
{
	state.model_view_stack.top = 0;
	state.projection_stack.top = 0;
	unit_m4(ModelView);
	unit_m4(Projection);
	state.dirty = true;
}

#ifdef WITH_GPU_SAFETY

/* Check if matrix is numerically good */
static void checkmat(cosnt float *m)
{
	const int n = 16;
	for (int i = 0; i < n; i++) {
#if _MSC_VER
		BLI_assert(_finite(m[i]));
#else
		BLI_assert(!isinf(m[i]));
#endif
	}
}

#define CHECKMAT(m) checkmat((const float *)m)

#else

#define CHECKMAT(m)

#endif


void GPU_matrix_push(void)
{
	BLI_assert(ModelViewStack.top + 1 < MATRIX_STACK_DEPTH);
	ModelViewStack.top++;
	copy_m4_m4(ModelView, ModelViewStack.stack[ModelViewStack.top - 1]);
}

void GPU_matrix_pop(void)
{
	BLI_assert(ModelViewStack.top > 0);
	ModelViewStack.top--;
	state.dirty = true;
}

void GPU_matrix_push_projection(void)
{
	BLI_assert(ProjectionStack.top + 1 < MATRIX_STACK_DEPTH);
	ProjectionStack.top++;
	copy_m4_m4(Projection, ProjectionStack.stack[ProjectionStack.top - 1]);
}

void GPU_matrix_pop_projection(void)
{
	BLI_assert(ProjectionStack.top > 0);
	ProjectionStack.top--;
	state.dirty = true;
}

void GPU_matrix_set(const float m[4][4])
{
	copy_m4_m4(ModelView, m);
	CHECKMAT(ModelView3D);
	state.dirty = true;
}

void GPU_matrix_identity_projection_set(void)
{
	unit_m4(Projection);
	CHECKMAT(Projection3D);
	state.dirty = true;
}

void GPU_matrix_projection_set(const float m[4][4])
{
	copy_m4_m4(Projection, m);
	CHECKMAT(Projection3D);
	state.dirty = true;
}

void GPU_matrix_identity_set(void)
{
	unit_m4(ModelView);
	state.dirty = true;
}

void GPU_matrix_translate_2f(float x, float y)
{
	Mat4 m;
	unit_m4(m);
	m[3][0] = x;
	m[3][1] = y;
	GPU_matrix_mul(m);
}

void GPU_matrix_translate_2fv(const float vec[2])
{
	GPU_matrix_translate_2f(vec[0], vec[1]);
}

void GPU_matrix_translate_3f(float x, float y, float z)
{
#if 1
	translate_m4(ModelView, x, y, z);
	CHECKMAT(ModelView);
#else /* above works well in early testing, below is generic version */
	Mat4 m;
	unit_m4(m);
	m[3][0] = x;
	m[3][1] = y;
	m[3][2] = z;
	GPU_matrix_mul(m);
#endif
	state.dirty = true;
}

void GPU_matrix_translate_3fv(const float vec[3])
{
	GPU_matrix_translate_3f(vec[0], vec[1], vec[2]);
}

void GPU_matrix_scale_1f(float factor)
{
	Mat4 m;
	scale_m4_fl(m, factor);
	GPU_matrix_mul(m);
}

void GPU_matrix_scale_2f(float x, float y)
{
	Mat4 m = {{0.0f}};
	m[0][0] = x;
	m[1][1] = y;
	m[2][2] = 1.0f;
	m[3][3] = 1.0f;
	GPU_matrix_mul(m);
}

void GPU_matrix_scale_2fv(const float vec[2])
{
	GPU_matrix_scale_2f(vec[0], vec[1]);
}

void GPU_matrix_scale_3f(float x, float y, float z)
{
	Mat4 m = {{0.0f}};
	m[0][0] = x;
	m[1][1] = y;
	m[2][2] = z;
	m[3][3] = 1.0f;
	GPU_matrix_mul(m);
}

void GPU_matrix_scale_3fv(const float vec[3])
{
	GPU_matrix_scale_3f(vec[0], vec[1], vec[2]);
}

void GPU_matrix_mul(const float m[4][4])
{
	mul_m4_m4_post(ModelView, m);
	CHECKMAT(ModelView);
	state.dirty = true;
}

void GPU_matrix_rotate_2d(float deg)
{
	/* essentially RotateAxis('Z')
	 * TODO: simpler math for 2D case
	 */
	rotate_m4(ModelView, 'Z', DEG2RADF(deg));
}

void GPU_matrix_rotate_3f(float deg, float x, float y, float z)
{
	const float axis[3] = {x, y, z};
	GPU_matrix_rotate_3fv(deg, axis);
}

void GPU_matrix_rotate_3fv(float deg, const float axis[3])
{
	Mat4 m;
	axis_angle_to_mat4(m, axis, DEG2RADF(deg));
	GPU_matrix_mul(m);
}

void GPU_matrix_rotate_axis(float deg, char axis)
{
	/* rotate_m4 works in place */
	rotate_m4(ModelView, axis, DEG2RADF(deg));
	CHECKMAT(ModelView);
	state.dirty = true;
}

static void mat4_ortho_set(float m[4][4], float left, float right, float bottom, float top, float near, float far)
{
	m[0][0] = 2.0f / (right - left);
	m[1][0] = 0.0f;
	m[2][0] = 0.0f;
	m[3][0] = -(right + left) / (right - left);

	m[0][1] = 0.0f;
	m[1][1] = 2.0f / (top - bottom);
	m[2][1] = 0.0f;
	m[3][1] = -(top + bottom) / (top - bottom);

	m[0][2] = 0.0f;
	m[1][2] = 0.0f;
	m[2][2] = -2.0f / (far - near);
	m[3][2] = -(far + near) / (far - near);

	m[0][3] = 0.0f;
	m[1][3] = 0.0f;
	m[2][3] = 0.0f;
	m[3][3] = 1.0f;

	state.dirty = true;
}

static void mat4_frustum_set(float m[4][4], float left, float right, float bottom, float top, float near, float far)
{
	m[0][0] = 2.0f * near / (right - left);
	m[1][0] = 0.0f;
	m[2][0] = (right + left) / (right - left);
	m[3][0] = 0.0f;

	m[0][1] = 0.0f;
	m[1][1] = 2.0f * near / (top - bottom);
	m[2][1] = (top + bottom) / (top - bottom);
	m[3][1] = 0.0f;

	m[0][2] = 0.0f;
	m[1][2] = 0.0f;
	m[2][2] = -(far + near) / (far - near);
	m[3][2] = -2.0f * far * near / (far - near);

	m[0][3] = 0.0f;
	m[1][3] = 0.0f;
	m[2][3] = -1.0f;
	m[3][3] = 0.0f;

	state.dirty = true;
}

static void mat4_look_from_origin(float m[4][4], float lookdir[3], float camup[3])
{
/* This function is loosely based on Mesa implementation.
 *
 * SGI FREE SOFTWARE LICENSE B (Version 2.0, Sept. 18, 2008)
 * Copyright (C) 1991-2000 Silicon Graphics, Inc. All Rights Reserved.
 *
 * Permission is hereby granted, free of charge, to any person obtaining a
 * copy of this software and associated documentation files (the "Software"),
 * to deal in the Software without restriction, including without limitation
 * the rights to use, copy, modify, merge, publish, distribute, sublicense,
 * and/or sell copies of the Software, and to permit persons to whom the
 * Software is furnished to do so, subject to the following conditions:
 *
 * The above copyright notice including the dates of first publication and
 * either this permission notice or a reference to
 * http://oss.sgi.com/projects/FreeB/
 * shall be included in all copies or substantial portions of the Software.
 *
 * THE SOFTWARE IS PROVIDED "AS IS", WITHOUT WARRANTY OF ANY KIND, EXPRESS
 * OR IMPLIED, INCLUDING BUT NOT LIMITED TO THE WARRANTIES OF MERCHANTABILITY,
 * FITNESS FOR A PARTICULAR PURPOSE AND NONINFRINGEMENT. IN NO EVENT SHALL
 * SILICON GRAPHICS, INC. BE LIABLE FOR ANY CLAIM, DAMAGES OR OTHER LIABILITY,
 * WHETHER IN AN ACTION OF CONTRACT, TORT OR OTHERWISE, ARISING FROM, OUT OF
 * OR IN CONNECTION WITH THE SOFTWARE OR THE USE OR OTHER DEALINGS IN THE
 * SOFTWARE.
 *
 * Except as contained in this notice, the name of Silicon Graphics, Inc.
 * shall not be used in advertising or otherwise to promote the sale, use or
 * other dealings in this Software without prior written authorization from
 * Silicon Graphics, Inc.
 */

	float side[3];

	normalize_v3(lookdir);

	cross_v3_v3v3(side, lookdir, camup);

	normalize_v3(side);

	cross_v3_v3v3(camup, side, lookdir);

	m[0][0] = side[0];
	m[1][0] = side[1];
	m[2][0] = side[2];
	m[3][0] = 0.0f;

	m[0][1] = camup[0];
	m[1][1] = camup[1];
	m[2][1] = camup[2];
	m[3][1] = 0.0f;

	m[0][2] = -lookdir[0];
	m[1][2] = -lookdir[1];
	m[2][2] = -lookdir[2];
	m[3][2] = 0.0f;

	m[0][3] = 0.0f;
	m[1][3] = 0.0f;
	m[2][3] = 0.0f;
	m[3][3] = 1.0f;

	state.dirty = true;
}

void GPU_matrix_ortho_set(float left, float right, float bottom, float top, float near, float far)
{
	mat4_ortho_set(Projection, left, right, bottom, top, near, far);
	CHECKMAT(Projection);
	state.dirty = true;
}

void GPU_matrix_ortho_2d_set(float left, float right, float bottom, float top)
{
	Mat4 m;
	mat4_ortho_set(m, left, right, bottom, top, -1.0f, 1.0f);
	CHECKMAT(Projection2D);
	state.dirty = true;
}

void GPU_matrix_frustum_set(float left, float right, float bottom, float top, float near, float far)
{
	mat4_frustum_set(Projection, left, right, bottom, top, near, far);
	CHECKMAT(Projection);
	state.dirty = true;
}

void GPU_matrix_perspective_set(float fovy, float aspect, float near, float far)
{
	float half_height = tanf(fovy * (float)(M_PI / 360.0)) * near;
	float half_width = half_height * aspect;
	GPU_matrix_frustum_set(-half_width, +half_width, -half_height, +half_height, near, far);
}

void GPU_matrix_look_at(float eyeX, float eyeY, float eyeZ, float centerX, float centerY, float centerZ, float upX, float upY, float upZ)
{
	Mat4 cm;
	float lookdir[3];
	float camup[3] = {upX, upY, upZ};

	lookdir[0] = centerX - eyeX;
	lookdir[1] = centerY - eyeY;
	lookdir[2] = centerZ - eyeZ;

	mat4_look_from_origin(cm, lookdir, camup);

	GPU_matrix_mul(cm);
	GPU_matrix_translate_3f(-eyeX, -eyeY, -eyeZ);
}

void GPU_matrix_project(const float world[3], const float model[4][4], const float proj[4][4], const int view[4], float win[3])
{
	float v[4];

	mul_v4_m4v3(v, model, world);
	mul_m4_v4(proj, v);

	if (v[3] != 0.0f) {
		mul_v3_fl(v, 1.0f / v[3]);
	}

	win[0] = view[0] + (view[2] * (v[0] + 1)) * 0.5f;
	win[1] = view[1] + (view[3] * (v[1] + 1)) * 0.5f;
	win[2] = (v[2] + 1) * 0.5f;
}

/**
 * The same result could be obtained as follows:
 *
 * \code{.c}
 * float projinv[4][4];
 * invert_m4_m4(projinv, projmat);
 * co[0] = 2 * co[0] - 1;
 * co[1] = 2 * co[1] - 1;
 * co[2] = 2 * co[2] - 1;
 * mul_project_m4_v3(projinv, co);
 * \endcode
 *
 * But that solution loses much precision.
 * Therefore, get the same result without inverting the matrix.
 */
static void gpu_mul_invert_projmat_m4_unmapped_v3(const float projmat[4][4], float co[3])
{
<<<<<<< HEAD
	float in[3];
	float viewinv[4][4];

=======
	float left, right, bottom, top, near, far;
	bool is_persp = projmat[3][3] == 0.0f;

	projmat_dimensions(
	        projmat, &left, &right, &bottom, &top, &near, &far);

	co[0] = left   + co[0] * (right - left);
	co[1] = bottom + co[1] * (top - bottom);

	if (is_persp) {
		co[2] = far * near / (far + co[2] * (near - far));
		co[0] *= co[2];
		co[1] *= co[2];
	}
	else {
		co[2] = near + co[2] * (far - near);
	}
	co[2] *= -1;
}

bool GPU_matrix_unproject(const float win[3], const float model[4][4], const float proj[4][4], const int view[4], float world[3])
{
	float in[3];
	float viewinv[4][4];

>>>>>>> 7454fa92
	if (!invert_m4_m4(viewinv, model)) {
		zero_v3(world);
		return false;
	}

	copy_v3_v3(in, win);

	/* Map x and y from window coordinates */
	in[0] = (in[0] - view[0]) / view[2];
	in[1] = (in[1] - view[1]) / view[3];

<<<<<<< HEAD
#if 0
	float projinv[4][4];

	if (!invert_m4_m4(projinv, proj)) {
		zero_v3(world);
		return false;
	}

	/* Map to range -1 to +1 */
	in[0] = 2 * in[0] - 1;
	in[1] = 2 * in[1] - 1;
	in[2] = 2 * in[2] - 1;

	mul_project_m4_v3(projinv, in);
#else
	float left, right, bottom, top, near, far;
	bool is_persp = proj[3][3] == 0.0f;

	projmat_dimensions(
	        proj, &left, &right, &bottom, &top, &near, &far);

	in[0] = left   + in[0] * (right - left);
	in[1] = bottom + in[1] * (top   - bottom);

	if (is_persp) {
		in[2] = far * near / (far + in[2] * (near - far));
		in[0] *= in[2];
		in[1] *= in[2];
	}
	else {
		in[2] = near + in[2] * (far - near);
	}

	in[2] *= -1;
#endif

	mul_v3_m4v3(world, viewinv, in);
=======
	gpu_mul_invert_projmat_m4_unmapped_v3(proj, in);
	mul_v3_m4v3(world, viewinv, in);

>>>>>>> 7454fa92
	return true;
}

const float (*GPU_matrix_model_view_get(float m[4][4]))[4]
{
	if (m) {
		copy_m4_m4(m, ModelView);
		return m;
	}
	else {
		return ModelView;
	}
}

const float (*GPU_matrix_projection_get(float m[4][4]))[4]
{
	if (m) {
		copy_m4_m4(m, Projection);
		return m;
	}
	else {
		return Projection;
	}
}

const float (*GPU_matrix_model_view_projection_get(float m[4][4]))[4]
{
	if (m == NULL) {
		static Mat4 temp;
		m = temp;
	}

	mul_m4_m4m4(m, Projection, ModelView);
	return m;
}

const float (*GPU_matrix_normal_get(float m[3][3]))[3]
{
	if (m == NULL) {
		static Mat3 temp3;
		m = temp3;
	}

	copy_m3_m4(m, (const float (*)[4])GPU_matrix_model_view_get(NULL));

	invert_m3(m);
	transpose_m3(m);

	return m;
}

const float (*GPU_matrix_normal_inverse_get(float m[3][3]))[3]
{
	if (m == NULL) {
		static Mat3 temp3;
		m = temp3;
	}

	GPU_matrix_normal_get(m);
	invert_m3(m);

	return m;
}

void GPU_matrix_bind(const GPUShaderInterface *shaderface)
{
	/* set uniform values to matrix stack values
	 * call this before a draw call if desired matrices are dirty
	 * call glUseProgram before this, as glUniform expects program to be bound
	 */

	const GPUShaderInput *MV = GPU_shaderinterface_uniform_builtin(shaderface, GPU_UNIFORM_MODELVIEW);
	const GPUShaderInput *P = GPU_shaderinterface_uniform_builtin(shaderface, GPU_UNIFORM_PROJECTION);
	const GPUShaderInput *MVP = GPU_shaderinterface_uniform_builtin(shaderface, GPU_UNIFORM_MVP);

	const GPUShaderInput *N = GPU_shaderinterface_uniform_builtin(shaderface, GPU_UNIFORM_NORMAL);
	const GPUShaderInput *MV_inv = GPU_shaderinterface_uniform_builtin(shaderface, GPU_UNIFORM_MODELVIEW_INV);
	const GPUShaderInput *P_inv = GPU_shaderinterface_uniform_builtin(shaderface, GPU_UNIFORM_PROJECTION_INV);

	if (MV) {
#if DEBUG_MATRIX_BIND
		puts("setting MV matrix");
#endif

		glUniformMatrix4fv(MV->location, 1, GL_FALSE, (const float *)GPU_matrix_model_view_get(NULL));
	}

	if (P) {
#if DEBUG_MATRIX_BIND
		puts("setting P matrix");
#endif

		glUniformMatrix4fv(P->location, 1, GL_FALSE, (const float *)GPU_matrix_projection_get(NULL));
	}

	if (MVP) {
#if DEBUG_MATRIX_BIND
		puts("setting MVP matrix");
#endif

		glUniformMatrix4fv(MVP->location, 1, GL_FALSE, (const float *)GPU_matrix_model_view_projection_get(NULL));
	}

	if (N) {
#if DEBUG_MATRIX_BIND
		puts("setting normal matrix");
#endif

		glUniformMatrix3fv(N->location, 1, GL_FALSE, (const float *)GPU_matrix_normal_get(NULL));
	}

	if (MV_inv) {
		Mat4 m;
		GPU_matrix_model_view_get(m);
		invert_m4(m);
		glUniformMatrix4fv(MV_inv->location, 1, GL_FALSE, (const float *)m);
	}

	if (P_inv) {
		Mat4 m;
		GPU_matrix_projection_get(m);
		invert_m4(m);
		glUniformMatrix4fv(P_inv->location, 1, GL_FALSE, (const float *)m);
	}

	state.dirty = false;
}

bool GPU_matrix_dirty_get(void)
{
	return state.dirty;
}


/* -------------------------------------------------------------------- */
/** \name Python API Helpers
 * \{ */
BLI_STATIC_ASSERT(GPU_PY_MATRIX_STACK_LEN + 1 == MATRIX_STACK_DEPTH, "define mismatch");

/* Return int since caller is may subtract. */

int GPU_matrix_stack_level_get_model_view(void)
{
	return (int)state.model_view_stack.top;
}

int GPU_matrix_stack_level_get_projection(void)
{
	return (int)state.projection_stack.top;
}

/** \} */<|MERGE_RESOLUTION|>--- conflicted
+++ resolved
@@ -468,11 +468,6 @@
  */
 static void gpu_mul_invert_projmat_m4_unmapped_v3(const float projmat[4][4], float co[3])
 {
-<<<<<<< HEAD
-	float in[3];
-	float viewinv[4][4];
-
-=======
 	float left, right, bottom, top, near, far;
 	bool is_persp = projmat[3][3] == 0.0f;
 
@@ -498,7 +493,6 @@
 	float in[3];
 	float viewinv[4][4];
 
->>>>>>> 7454fa92
 	if (!invert_m4_m4(viewinv, model)) {
 		zero_v3(world);
 		return false;
@@ -510,49 +504,9 @@
 	in[0] = (in[0] - view[0]) / view[2];
 	in[1] = (in[1] - view[1]) / view[3];
 
-<<<<<<< HEAD
-#if 0
-	float projinv[4][4];
-
-	if (!invert_m4_m4(projinv, proj)) {
-		zero_v3(world);
-		return false;
-	}
-
-	/* Map to range -1 to +1 */
-	in[0] = 2 * in[0] - 1;
-	in[1] = 2 * in[1] - 1;
-	in[2] = 2 * in[2] - 1;
-
-	mul_project_m4_v3(projinv, in);
-#else
-	float left, right, bottom, top, near, far;
-	bool is_persp = proj[3][3] == 0.0f;
-
-	projmat_dimensions(
-	        proj, &left, &right, &bottom, &top, &near, &far);
-
-	in[0] = left   + in[0] * (right - left);
-	in[1] = bottom + in[1] * (top   - bottom);
-
-	if (is_persp) {
-		in[2] = far * near / (far + in[2] * (near - far));
-		in[0] *= in[2];
-		in[1] *= in[2];
-	}
-	else {
-		in[2] = near + in[2] * (far - near);
-	}
-
-	in[2] *= -1;
-#endif
-
-	mul_v3_m4v3(world, viewinv, in);
-=======
 	gpu_mul_invert_projmat_m4_unmapped_v3(proj, in);
 	mul_v3_m4v3(world, viewinv, in);
 
->>>>>>> 7454fa92
 	return true;
 }
 
