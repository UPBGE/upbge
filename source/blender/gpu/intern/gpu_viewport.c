--- conflicted
+++ resolved
@@ -1036,7 +1036,18 @@
   MEM_freeN(viewport);
 }
 
-<<<<<<< HEAD
+GPUFrameBuffer *GPU_viewport_framebuffer_default_get(GPUViewport *viewport)
+{
+  DefaultFramebufferList *fbl = GPU_viewport_framebuffer_list_get(viewport);
+  return fbl->default_fb;
+}
+
+GPUFrameBuffer *GPU_viewport_framebuffer_overlay_get(GPUViewport *viewport)
+{
+  DefaultFramebufferList *fbl = GPU_viewport_framebuffer_list_get(viewport);
+  return fbl->overlay_fb;
+}
+
 void GPU_game_viewport_draw_colormanaged(GPUViewport *viewport,
                                          const rctf *rect_pos,
                                          const rctf *rect_uv,
@@ -1093,16 +1104,4 @@
   else {
     immUnbindProgram();
   }
-=======
-GPUFrameBuffer *GPU_viewport_framebuffer_default_get(GPUViewport *viewport)
-{
-  DefaultFramebufferList *fbl = GPU_viewport_framebuffer_list_get(viewport);
-  return fbl->default_fb;
-}
-
-GPUFrameBuffer *GPU_viewport_framebuffer_overlay_get(GPUViewport *viewport)
-{
-  DefaultFramebufferList *fbl = GPU_viewport_framebuffer_list_get(viewport);
-  return fbl->overlay_fb;
->>>>>>> 21fec951
 }