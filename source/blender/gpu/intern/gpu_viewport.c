/*
 * This program is free software; you can redistribute it and/or
 * modify it under the terms of the GNU General Public License
 * as published by the Free Software Foundation; either version 2
 * of the License, or (at your option) any later version.
 *
 * This program is distributed in the hope that it will be useful,
 * but WITHOUT ANY WARRANTY; without even the implied warranty of
 * MERCHANTABILITY or FITNESS FOR A PARTICULAR PURPOSE.  See the
 * GNU General Public License for more details.
 *
 * You should have received a copy of the GNU General Public License
 * along with this program; if not, write to the Free Software Foundation,
 * Inc., 51 Franklin Street, Fifth Floor, Boston, MA 02110-1301, USA.
 *
 * The Original Code is Copyright (C) 2006 Blender Foundation.
 * All rights reserved.
 */

/** \file
 * \ingroup gpu
 *
 * System that manages viewport drawing.
 */

#include <string.h>

#include "BLI_listbase.h"
#include "BLI_rect.h"
#include "BLI_mempool.h"

#include "BIF_gl.h"

#include "DNA_vec_types.h"
#include "DNA_userdef_types.h"

#include "GPU_framebuffer.h"
#include "GPU_glew.h"
#include "GPU_immediate.h"
#include "GPU_texture.h"
#include "GPU_viewport.h"
#include "GPU_draw.h"

#include "DRW_engine.h"

#include "MEM_guardedalloc.h"

static const int default_fbl_len = (sizeof(DefaultFramebufferList)) / sizeof(void *);
static const int default_txl_len = (sizeof(DefaultTextureList)) / sizeof(void *);

/* Maximum number of simultaneous engine enabled at the same time.
 * Setting it lower than the real number will do lead to
 * higher VRAM usage due to sub-efficient buffer reuse. */
#define MAX_ENGINE_BUFFER_SHARING 5

typedef struct ViewportTempTexture {
  struct ViewportTempTexture *next, *prev;
  void *user[MAX_ENGINE_BUFFER_SHARING];
  GPUTexture *texture;
} ViewportTempTexture;

struct GPUViewport {
  int size[2];
  int samples;
  int flag;

  ListBase data;  /* ViewportEngineData wrapped in LinkData */
  uint data_hash; /* If hash mismatch we free all ViewportEngineData in this viewport */

  DefaultFramebufferList *fbl;
  DefaultTextureList *txl;

  ViewportMemoryPool vmempool;           /* Used for rendering data structure. */
  struct DRWInstanceDataList *idatalist; /* Used for rendering data structure. */

  ListBase tex_pool; /* ViewportTempTexture list : Temporary textures shared across draw engines */

  /* Profiling data */
  double cache_time;
};

enum {
  DO_UPDATE = (1 << 0),
};

static void gpu_viewport_buffers_free(FramebufferList *fbl,
                                      int fbl_len,
                                      TextureList *txl,
                                      int txl_len);
static void gpu_viewport_storage_free(StorageList *stl, int stl_len);
static void gpu_viewport_passes_free(PassList *psl, int psl_len);
static void gpu_viewport_texture_pool_free(GPUViewport *viewport);
static void gpu_viewport_default_fb_create(GPUViewport *viewport);

void GPU_viewport_tag_update(GPUViewport *viewport)
{
  viewport->flag |= DO_UPDATE;
}

bool GPU_viewport_do_update(GPUViewport *viewport)
{
  bool ret = (viewport->flag & DO_UPDATE);
  viewport->flag &= ~DO_UPDATE;
  return ret;
}

GPUViewport *GPU_viewport_create(void)
{
  GPUViewport *viewport = MEM_callocN(sizeof(GPUViewport), "GPUViewport");
  viewport->fbl = MEM_callocN(sizeof(DefaultFramebufferList), "FramebufferList");
  viewport->txl = MEM_callocN(sizeof(DefaultTextureList), "TextureList");
  viewport->idatalist = DRW_instance_data_list_create();

  viewport->size[0] = viewport->size[1] = -1;

  return viewport;
}

GPUViewport *GPU_viewport_create_from_offscreen(struct GPUOffScreen *ofs)
{
  GPUViewport *viewport = GPU_viewport_create();
  GPUTexture *color, *depth;
  GPUFrameBuffer *fb;
  viewport->size[0] = GPU_offscreen_width(ofs);
  viewport->size[1] = GPU_offscreen_height(ofs);

  GPU_offscreen_viewport_data_get(ofs, &fb, &color, &depth);

  if (GPU_texture_samples(color)) {
    viewport->txl->multisample_color = color;
    viewport->txl->multisample_depth = depth;
    viewport->fbl->multisample_fb = fb;
    gpu_viewport_default_fb_create(viewport);
  }
  else {
    viewport->fbl->default_fb = fb;
    viewport->txl->color = color;
    viewport->txl->depth = depth;
    GPU_framebuffer_ensure_config(
        &viewport->fbl->color_only_fb,
        {GPU_ATTACHMENT_NONE, GPU_ATTACHMENT_TEXTURE(viewport->txl->color)});
    GPU_framebuffer_ensure_config(
        &viewport->fbl->depth_only_fb,
        {GPU_ATTACHMENT_TEXTURE(viewport->txl->depth), GPU_ATTACHMENT_NONE});
  }

  return viewport;
}
/**
 * Clear vars assigned from offscreen, so we don't free data owned by `GPUOffScreen`.
 */
void GPU_viewport_clear_from_offscreen(GPUViewport *viewport)
{
  DefaultFramebufferList *dfbl = viewport->fbl;
  DefaultTextureList *dtxl = viewport->txl;

  if (dfbl->multisample_fb) {
    /* GPUViewport expect the final result to be in default_fb but
     * GPUOffscreen wants it in its multisample_fb, so we sync it back. */
    GPU_framebuffer_blit(
        dfbl->default_fb, 0, dfbl->multisample_fb, 0, GPU_COLOR_BIT | GPU_DEPTH_BIT);
    dfbl->multisample_fb = NULL;
    dtxl->multisample_color = NULL;
    dtxl->multisample_depth = NULL;
  }
  else {
    viewport->fbl->default_fb = NULL;
    dtxl->color = NULL;
    dtxl->depth = NULL;
  }
}

void *GPU_viewport_engine_data_create(GPUViewport *viewport, void *engine_type)
{
  LinkData *ld = MEM_callocN(sizeof(LinkData), "LinkData");
  ViewportEngineData *data = MEM_callocN(sizeof(ViewportEngineData), "ViewportEngineData");
  int fbl_len, txl_len, psl_len, stl_len;

  DRW_engine_viewport_data_size_get(engine_type, &fbl_len, &txl_len, &psl_len, &stl_len);

  data->engine_type = engine_type;

  data->fbl = MEM_callocN((sizeof(void *) * fbl_len) + sizeof(FramebufferList), "FramebufferList");
  data->txl = MEM_callocN((sizeof(void *) * txl_len) + sizeof(TextureList), "TextureList");
  data->psl = MEM_callocN((sizeof(void *) * psl_len) + sizeof(PassList), "PassList");
  data->stl = MEM_callocN((sizeof(void *) * stl_len) + sizeof(StorageList), "StorageList");

  ld->data = data;
  BLI_addtail(&viewport->data, ld);

  return data;
}

static void gpu_viewport_engines_data_free(GPUViewport *viewport)
{
  int fbl_len, txl_len, psl_len, stl_len;

  LinkData *next;
  for (LinkData *link = viewport->data.first; link; link = next) {
    next = link->next;
    ViewportEngineData *data = link->data;
    DRW_engine_viewport_data_size_get(data->engine_type, &fbl_len, &txl_len, &psl_len, &stl_len);

    gpu_viewport_buffers_free(data->fbl, fbl_len, data->txl, txl_len);
    gpu_viewport_passes_free(data->psl, psl_len);
    gpu_viewport_storage_free(data->stl, stl_len);

    MEM_freeN(data->fbl);
    MEM_freeN(data->txl);
    MEM_freeN(data->psl);
    MEM_freeN(data->stl);

    /* We could handle this in the DRW module */
    if (data->text_draw_cache) {
      extern void DRW_text_cache_destroy(struct DRWTextStore * dt);
      DRW_text_cache_destroy(data->text_draw_cache);
      data->text_draw_cache = NULL;
    }

    MEM_freeN(data);

    BLI_remlink(&viewport->data, link);
    MEM_freeN(link);
  }

  gpu_viewport_texture_pool_free(viewport);
}

void *GPU_viewport_engine_data_get(GPUViewport *viewport, void *engine_type)
{
  for (LinkData *link = viewport->data.first; link; link = link->next) {
    ViewportEngineData *vdata = link->data;
    if (vdata->engine_type == engine_type) {
      return vdata;
    }
  }
  return NULL;
}

ViewportMemoryPool *GPU_viewport_mempool_get(GPUViewport *viewport)
{
  return &viewport->vmempool;
}

struct DRWInstanceDataList *GPU_viewport_instance_data_list_get(GPUViewport *viewport)
{
  return viewport->idatalist;
}

void *GPU_viewport_framebuffer_list_get(GPUViewport *viewport)
{
  return viewport->fbl;
}

void *GPU_viewport_texture_list_get(GPUViewport *viewport)
{
  return viewport->txl;
}

void GPU_viewport_size_get(const GPUViewport *viewport, int size[2])
{
  size[0] = viewport->size[0];
  size[1] = viewport->size[1];
}

/**
 * Special case, this is needed for when we have a viewport without a frame-buffer output
 * (occlusion queries for eg) but still need to set the size since it may be used for other calculations.
 */
void GPU_viewport_size_set(GPUViewport *viewport, const int size[2])
{
  viewport->size[0] = size[0];
  viewport->size[1] = size[1];
}

double *GPU_viewport_cache_time_get(GPUViewport *viewport)
{
  return &viewport->cache_time;
}

/**
 * Try to find a texture corresponding to params into the texture pool.
 * If no texture was found, create one and add it to the pool.
 */
GPUTexture *GPU_viewport_texture_pool_query(
    GPUViewport *viewport, void *engine, int width, int height, int format)
{
  GPUTexture *tex;

  for (ViewportTempTexture *tmp_tex = viewport->tex_pool.first; tmp_tex; tmp_tex = tmp_tex->next) {
    if ((GPU_texture_format(tmp_tex->texture) == format) &&
        (GPU_texture_width(tmp_tex->texture) == width) &&
        (GPU_texture_height(tmp_tex->texture) == height)) {
      /* Search if the engine is not already using this texture */
      for (int i = 0; i < MAX_ENGINE_BUFFER_SHARING; ++i) {
        if (tmp_tex->user[i] == engine) {
          break;
        }

        if (tmp_tex->user[i] == NULL) {
          tmp_tex->user[i] = engine;
          return tmp_tex->texture;
        }
      }
    }
  }

  tex = GPU_texture_create_2d(width, height, format, NULL, NULL);
  GPU_texture_bind(tex, 0);
  /* Doing filtering for depth does not make sense when not doing shadow mapping,
   * and enabling texture filtering on integer texture make them unreadable. */
  bool do_filter = !GPU_texture_depth(tex) && !GPU_texture_integer(tex);
  GPU_texture_filter_mode(tex, do_filter);
  GPU_texture_unbind(tex);

  ViewportTempTexture *tmp_tex = MEM_callocN(sizeof(ViewportTempTexture), "ViewportTempTexture");
  tmp_tex->texture = tex;
  tmp_tex->user[0] = engine;
  BLI_addtail(&viewport->tex_pool, tmp_tex);

  return tex;
}

static void gpu_viewport_texture_pool_clear_users(GPUViewport *viewport)
{
  ViewportTempTexture *tmp_tex_next;

  for (ViewportTempTexture *tmp_tex = viewport->tex_pool.first; tmp_tex; tmp_tex = tmp_tex_next) {
    tmp_tex_next = tmp_tex->next;
    bool no_user = true;
    for (int i = 0; i < MAX_ENGINE_BUFFER_SHARING; ++i) {
      if (tmp_tex->user[i] != NULL) {
        tmp_tex->user[i] = NULL;
        no_user = false;
      }
    }

    if (no_user) {
      GPU_texture_free(tmp_tex->texture);
      BLI_freelinkN(&viewport->tex_pool, tmp_tex);
    }
  }
}

static void gpu_viewport_texture_pool_free(GPUViewport *viewport)
{
  for (ViewportTempTexture *tmp_tex = viewport->tex_pool.first; tmp_tex; tmp_tex = tmp_tex->next) {
    GPU_texture_free(tmp_tex->texture);
  }

  BLI_freelistN(&viewport->tex_pool);
}

bool GPU_viewport_engines_data_validate(GPUViewport *viewport, uint hash)
{
  bool dirty = false;

  if (viewport->data_hash != hash) {
    gpu_viewport_engines_data_free(viewport);
    dirty = true;
  }

  viewport->data_hash = hash;

  return dirty;
}

void GPU_viewport_cache_release(GPUViewport *viewport)
{
  for (LinkData *link = viewport->data.first; link; link = link->next) {
    ViewportEngineData *data = link->data;
    int psl_len;
    DRW_engine_viewport_data_size_get(data->engine_type, NULL, NULL, &psl_len, NULL);
    gpu_viewport_passes_free(data->psl, psl_len);
  }
}

static void gpu_viewport_default_fb_create(GPUViewport *viewport)
{
  DefaultFramebufferList *dfbl = viewport->fbl;
  DefaultTextureList *dtxl = viewport->txl;
  int *size = viewport->size;
  bool ok = true;

  dtxl->color = GPU_texture_create_2d(size[0], size[1], GPU_RGBA8, NULL, NULL);
  dtxl->depth = GPU_texture_create_2d(size[0], size[1], GPU_DEPTH24_STENCIL8, NULL, NULL);

  if (!(dtxl->depth && dtxl->color)) {
    ok = false;
    goto cleanup;
  }

  GPU_framebuffer_ensure_config(
      &dfbl->default_fb,
      {GPU_ATTACHMENT_TEXTURE(dtxl->depth), GPU_ATTACHMENT_TEXTURE(dtxl->color)});

  GPU_framebuffer_ensure_config(&dfbl->depth_only_fb,
                                {GPU_ATTACHMENT_TEXTURE(dtxl->depth), GPU_ATTACHMENT_NONE});

  GPU_framebuffer_ensure_config(&dfbl->color_only_fb,
                                {GPU_ATTACHMENT_NONE, GPU_ATTACHMENT_TEXTURE(dtxl->color)});

  ok = ok && GPU_framebuffer_check_valid(dfbl->default_fb, NULL);
  ok = ok && GPU_framebuffer_check_valid(dfbl->color_only_fb, NULL);
  ok = ok && GPU_framebuffer_check_valid(dfbl->depth_only_fb, NULL);

cleanup:
  if (!ok) {
    GPU_viewport_free(viewport);
    DRW_opengl_context_disable();
    return;
  }

  GPU_framebuffer_restore();
}

static void gpu_viewport_default_multisample_fb_create(GPUViewport *viewport)
{
  DefaultFramebufferList *dfbl = viewport->fbl;
  DefaultTextureList *dtxl = viewport->txl;
  int *size = viewport->size;
  int samples = viewport->samples;
  bool ok = true;

  dtxl->multisample_color = GPU_texture_create_2d_multisample(
      size[0], size[1], GPU_RGBA8, NULL, samples, NULL);
  dtxl->multisample_depth = GPU_texture_create_2d_multisample(
      size[0], size[1], GPU_DEPTH24_STENCIL8, NULL, samples, NULL);

  if (!(dtxl->multisample_depth && dtxl->multisample_color)) {
    ok = false;
    goto cleanup;
  }

  GPU_framebuffer_ensure_config(&dfbl->multisample_fb,
                                {GPU_ATTACHMENT_TEXTURE(dtxl->multisample_depth),
                                 GPU_ATTACHMENT_TEXTURE(dtxl->multisample_color)});

  ok = ok && GPU_framebuffer_check_valid(dfbl->multisample_fb, NULL);

cleanup:
  if (!ok) {
    GPU_viewport_free(viewport);
    DRW_opengl_context_disable();
    return;
  }

  GPU_framebuffer_restore();
}

void GPU_viewport_bind(GPUViewport *viewport, const rcti *rect)
{
  DefaultFramebufferList *dfbl = viewport->fbl;
  int fbl_len, txl_len;

  /* add one pixel because of scissor test */
  int rect_w = BLI_rcti_size_x(rect) + 1;
  int rect_h = BLI_rcti_size_y(rect) + 1;

  DRW_opengl_context_enable();

  if (dfbl->default_fb) {
    if (rect_w != viewport->size[0] || rect_h != viewport->size[1] ||
        U.ogl_multisamples != viewport->samples) {
      gpu_viewport_buffers_free((FramebufferList *)viewport->fbl,
                                default_fbl_len,
                                (TextureList *)viewport->txl,
                                default_txl_len);

      for (LinkData *link = viewport->data.first; link; link = link->next) {
        ViewportEngineData *data = link->data;
        DRW_engine_viewport_data_size_get(data->engine_type, &fbl_len, &txl_len, NULL, NULL);
        gpu_viewport_buffers_free(data->fbl, fbl_len, data->txl, txl_len);
      }

      gpu_viewport_texture_pool_free(viewport);
    }
  }

  viewport->size[0] = rect_w;
  viewport->size[1] = rect_h;
  viewport->samples = U.ogl_multisamples;

  gpu_viewport_texture_pool_clear_users(viewport);

  /* Multisample Buffer */
  if (viewport->samples > 0) {
    if (!dfbl->default_fb) {
      gpu_viewport_default_multisample_fb_create(viewport);
    }
  }

  if (!dfbl->default_fb) {
    gpu_viewport_default_fb_create(viewport);
  }
}

void GPU_viewport_draw_to_screen(GPUViewport *viewport, const rcti *rect)
{
  DefaultFramebufferList *dfbl = viewport->fbl;

  if (dfbl->default_fb == NULL)
    return;

  DefaultTextureList *dtxl = viewport->txl;

  GPUTexture *color = dtxl->color;

  const float w = (float)GPU_texture_width(color);
  const float h = (float)GPU_texture_height(color);

  BLI_assert(w == BLI_rcti_size_x(rect) + 1);
  BLI_assert(h == BLI_rcti_size_y(rect) + 1);

  /* wmOrtho for the screen has this same offset */
  const float halfx = GLA_PIXEL_OFS / w;
  const float halfy = GLA_PIXEL_OFS / h;

  float x1 = rect->xmin;
  float x2 = rect->xmin + w;
  float y1 = rect->ymin;
  float y2 = rect->ymin + h;

  GPUShader *shader = GPU_shader_get_builtin_shader(GPU_SHADER_2D_IMAGE_RECT_COLOR);
  GPU_shader_bind(shader);

  GPU_texture_bind(color, 0);
  glUniform1i(GPU_shader_get_uniform_ensure(shader, "image"), 0);
  glUniform4f(GPU_shader_get_uniform_ensure(shader, "rect_icon"),
              halfx,
              halfy,
              1.0f + halfx,
              1.0f + halfy);
  glUniform4f(GPU_shader_get_uniform_ensure(shader, "rect_geom"), x1, y1, x2, y2);
  glUniform4f(GPU_shader_get_builtin_uniform(shader, GPU_UNIFORM_COLOR), 1.0f, 1.0f, 1.0f, 1.0f);

  GPU_draw_primitive(GPU_PRIM_TRI_STRIP, 4);

  GPU_texture_unbind(color);
}

void GPU_viewport_unbind(GPUViewport *UNUSED(viewport))
{
  GPU_framebuffer_restore();
  DRW_opengl_context_disable();
}

GPUTexture *GPU_viewport_color_texture(GPUViewport *viewport)
{
  DefaultFramebufferList *dfbl = viewport->fbl;

  if (dfbl->default_fb) {
    DefaultTextureList *dtxl = viewport->txl;
    return dtxl->color;
  }

  return NULL;
}

static void gpu_viewport_buffers_free(FramebufferList *fbl,
                                      int fbl_len,
                                      TextureList *txl,
                                      int txl_len)
{
  for (int i = 0; i < fbl_len; i++) {
    GPUFrameBuffer *fb = fbl->framebuffers[i];
    if (fb) {
      GPU_framebuffer_free(fb);
      fbl->framebuffers[i] = NULL;
    }
  }
  for (int i = 0; i < txl_len; i++) {
    GPUTexture *tex = txl->textures[i];
    if (tex) {
      GPU_texture_free(tex);
      txl->textures[i] = NULL;
    }
  }
}

static void gpu_viewport_storage_free(StorageList *stl, int stl_len)
{
  for (int i = 0; i < stl_len; i++) {
    void *storage = stl->storage[i];
    if (storage) {
      MEM_freeN(storage);
      stl->storage[i] = NULL;
    }
  }
}

static void gpu_viewport_passes_free(PassList *psl, int psl_len)
{
  for (int i = 0; i < psl_len; i++) {
    struct DRWPass *pass = psl->passes[i];
    if (pass) {
      DRW_pass_free(pass);
      psl->passes[i] = NULL;
    }
  }
}

/* Must be executed inside Drawmanager Opengl Context. */
void GPU_viewport_free(GPUViewport *viewport)
{
<<<<<<< HEAD
	gpu_viewport_engines_data_free(viewport);

	gpu_viewport_buffers_free(
	        (FramebufferList *)viewport->fbl, default_fbl_len,
	        (TextureList *)viewport->txl, default_txl_len);

	gpu_viewport_texture_pool_free(viewport);

	MEM_freeN(viewport->fbl);
	MEM_freeN(viewport->txl);

	if (viewport->vmempool.calls != NULL) {
		BLI_mempool_destroy(viewport->vmempool.calls);
	}
	if (viewport->vmempool.states != NULL) {
		BLI_mempool_destroy(viewport->vmempool.states);
	}
	if (viewport->vmempool.shgroups != NULL) {
		BLI_mempool_destroy(viewport->vmempool.shgroups);
	}
	if (viewport->vmempool.uniforms != NULL) {
		BLI_mempool_destroy(viewport->vmempool.uniforms);
	}
	if (viewport->vmempool.passes != NULL) {
		BLI_mempool_destroy(viewport->vmempool.passes);
	}

	DRW_instance_data_list_free(viewport->idatalist);
	MEM_freeN(viewport->idatalist);

	MEM_freeN(viewport);
}

void GPU_viewport_texture_pool_clear_users_bge(GPUViewport *viewport)
{
	ViewportTempTexture *tmp_tex_next;

	for (ViewportTempTexture *tmp_tex = viewport->tex_pool.first; tmp_tex; tmp_tex = tmp_tex_next) {
		tmp_tex_next = tmp_tex->next;
		bool no_user = true;
		for (int i = 0; i < MAX_ENGINE_BUFFER_SHARING; ++i) {
			if (tmp_tex->user[i] != NULL) {
				tmp_tex->user[i] = NULL;
				no_user = false;
			}
		}

		if (no_user) {
			GPU_texture_free(tmp_tex->texture);
			BLI_freelinkN(&viewport->tex_pool, tmp_tex);
		}
	}
=======
  gpu_viewport_engines_data_free(viewport);

  gpu_viewport_buffers_free((FramebufferList *)viewport->fbl,
                            default_fbl_len,
                            (TextureList *)viewport->txl,
                            default_txl_len);

  gpu_viewport_texture_pool_free(viewport);

  MEM_freeN(viewport->fbl);
  MEM_freeN(viewport->txl);

  if (viewport->vmempool.calls != NULL) {
    BLI_mempool_destroy(viewport->vmempool.calls);
  }
  if (viewport->vmempool.states != NULL) {
    BLI_mempool_destroy(viewport->vmempool.states);
  }
  if (viewport->vmempool.shgroups != NULL) {
    BLI_mempool_destroy(viewport->vmempool.shgroups);
  }
  if (viewport->vmempool.uniforms != NULL) {
    BLI_mempool_destroy(viewport->vmempool.uniforms);
  }
  if (viewport->vmempool.passes != NULL) {
    BLI_mempool_destroy(viewport->vmempool.passes);
  }

  DRW_instance_data_list_free(viewport->idatalist);
  MEM_freeN(viewport->idatalist);

  MEM_freeN(viewport);
>>>>>>> c8fc23fd
}<|MERGE_RESOLUTION|>--- conflicted
+++ resolved
@@ -603,38 +603,38 @@
 /* Must be executed inside Drawmanager Opengl Context. */
 void GPU_viewport_free(GPUViewport *viewport)
 {
-<<<<<<< HEAD
-	gpu_viewport_engines_data_free(viewport);
-
-	gpu_viewport_buffers_free(
-	        (FramebufferList *)viewport->fbl, default_fbl_len,
-	        (TextureList *)viewport->txl, default_txl_len);
-
-	gpu_viewport_texture_pool_free(viewport);
-
-	MEM_freeN(viewport->fbl);
-	MEM_freeN(viewport->txl);
-
-	if (viewport->vmempool.calls != NULL) {
-		BLI_mempool_destroy(viewport->vmempool.calls);
-	}
-	if (viewport->vmempool.states != NULL) {
-		BLI_mempool_destroy(viewport->vmempool.states);
-	}
-	if (viewport->vmempool.shgroups != NULL) {
-		BLI_mempool_destroy(viewport->vmempool.shgroups);
-	}
-	if (viewport->vmempool.uniforms != NULL) {
-		BLI_mempool_destroy(viewport->vmempool.uniforms);
-	}
-	if (viewport->vmempool.passes != NULL) {
-		BLI_mempool_destroy(viewport->vmempool.passes);
-	}
-
-	DRW_instance_data_list_free(viewport->idatalist);
-	MEM_freeN(viewport->idatalist);
-
-	MEM_freeN(viewport);
+  gpu_viewport_engines_data_free(viewport);
+
+  gpu_viewport_buffers_free((FramebufferList *)viewport->fbl,
+                            default_fbl_len,
+                            (TextureList *)viewport->txl,
+                            default_txl_len);
+
+  gpu_viewport_texture_pool_free(viewport);
+
+  MEM_freeN(viewport->fbl);
+  MEM_freeN(viewport->txl);
+
+  if (viewport->vmempool.calls != NULL) {
+    BLI_mempool_destroy(viewport->vmempool.calls);
+  }
+  if (viewport->vmempool.states != NULL) {
+    BLI_mempool_destroy(viewport->vmempool.states);
+  }
+  if (viewport->vmempool.shgroups != NULL) {
+    BLI_mempool_destroy(viewport->vmempool.shgroups);
+  }
+  if (viewport->vmempool.uniforms != NULL) {
+    BLI_mempool_destroy(viewport->vmempool.uniforms);
+  }
+  if (viewport->vmempool.passes != NULL) {
+    BLI_mempool_destroy(viewport->vmempool.passes);
+  }
+
+  DRW_instance_data_list_free(viewport->idatalist);
+  MEM_freeN(viewport->idatalist);
+
+  MEM_freeN(viewport);
 }
 
 void GPU_viewport_texture_pool_clear_users_bge(GPUViewport *viewport)
@@ -656,38 +656,4 @@
 			BLI_freelinkN(&viewport->tex_pool, tmp_tex);
 		}
 	}
-=======
-  gpu_viewport_engines_data_free(viewport);
-
-  gpu_viewport_buffers_free((FramebufferList *)viewport->fbl,
-                            default_fbl_len,
-                            (TextureList *)viewport->txl,
-                            default_txl_len);
-
-  gpu_viewport_texture_pool_free(viewport);
-
-  MEM_freeN(viewport->fbl);
-  MEM_freeN(viewport->txl);
-
-  if (viewport->vmempool.calls != NULL) {
-    BLI_mempool_destroy(viewport->vmempool.calls);
-  }
-  if (viewport->vmempool.states != NULL) {
-    BLI_mempool_destroy(viewport->vmempool.states);
-  }
-  if (viewport->vmempool.shgroups != NULL) {
-    BLI_mempool_destroy(viewport->vmempool.shgroups);
-  }
-  if (viewport->vmempool.uniforms != NULL) {
-    BLI_mempool_destroy(viewport->vmempool.uniforms);
-  }
-  if (viewport->vmempool.passes != NULL) {
-    BLI_mempool_destroy(viewport->vmempool.passes);
-  }
-
-  DRW_instance_data_list_free(viewport->idatalist);
-  MEM_freeN(viewport->idatalist);
-
-  MEM_freeN(viewport);
->>>>>>> c8fc23fd
 }