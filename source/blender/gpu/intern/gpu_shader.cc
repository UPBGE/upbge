/* SPDX-License-Identifier: GPL-2.0-or-later
 * Copyright 2005 Blender Foundation */

/** \file
 * \ingroup gpu
 */

#include "MEM_guardedalloc.h"

#include "BLI_math_matrix.h"
#include "BLI_string_utils.h"

#include "GPU_capabilities.h"
#include "GPU_debug.h"
#include "GPU_matrix.h"
#include "GPU_platform.h"

#include "gpu_backend.hh"
#include "gpu_context_private.hh"
#include "gpu_shader_create_info.hh"
#include "gpu_shader_create_info_private.hh"
#include "gpu_shader_dependency_private.h"
#include "gpu_shader_private.hh"

#include <string>

extern "C" char datatoc_gpu_shader_colorspace_lib_glsl[];

namespace blender::gpu {

std::string Shader::defines_declare(const shader::ShaderCreateInfo &info) const
{
  std::string defines;
  for (const auto &def : info.defines_) {
    defines += "#define ";
    defines += def[0];
    defines += " ";
    defines += def[1];
    defines += "\n";
  }
  return defines;
}

}  // namespace blender::gpu

using namespace blender;
using namespace blender::gpu;

/* -------------------------------------------------------------------- */
/** \name Creation / Destruction
 * \{ */

Shader::Shader(const char *sh_name)
{
  BLI_strncpy(this->name, sh_name, sizeof(this->name));
}

Shader::~Shader()
{
  delete interface;
}

static void standard_defines(Vector<const char *> &sources)
{
  BLI_assert(sources.size() == 0);
  /* Version needs to be first. Exact values will be added by implementation. */
  sources.append("version");
  /* Define to identify code usage in shading language. */
  sources.append("#define GPU_SHADER\n");
  /* some useful defines to detect GPU type */
  if (GPU_type_matches(GPU_DEVICE_ATI, GPU_OS_ANY, GPU_DRIVER_ANY)) {
    sources.append("#define GPU_ATI\n");
  }
  else if (GPU_type_matches(GPU_DEVICE_NVIDIA, GPU_OS_ANY, GPU_DRIVER_ANY)) {
    sources.append("#define GPU_NVIDIA\n");
  }
  else if (GPU_type_matches(GPU_DEVICE_INTEL, GPU_OS_ANY, GPU_DRIVER_ANY)) {
    sources.append("#define GPU_INTEL\n");
  }
  /* some useful defines to detect OS type */
  if (GPU_type_matches(GPU_DEVICE_ANY, GPU_OS_WIN, GPU_DRIVER_ANY)) {
    sources.append("#define OS_WIN\n");
  }
  else if (GPU_type_matches(GPU_DEVICE_ANY, GPU_OS_MAC, GPU_DRIVER_ANY)) {
    sources.append("#define OS_MAC\n");
  }
  else if (GPU_type_matches(GPU_DEVICE_ANY, GPU_OS_UNIX, GPU_DRIVER_ANY)) {
    sources.append("#define OS_UNIX\n");
  }
  /* API Definition */
  eGPUBackendType backend = GPU_backend_get_type();
  switch (backend) {
    case GPU_BACKEND_OPENGL:
      sources.append("#define GPU_OPENGL\n");
      break;
    case GPU_BACKEND_METAL:
      sources.append("#define GPU_METAL\n");
      break;
    case GPU_BACKEND_VULKAN:
      sources.append("#define GPU_VULKAN\n");
      break;
    default:
      BLI_assert(false && "Invalid GPU Backend Type");
      break;
  }

  if (GPU_crappy_amd_driver()) {
    sources.append("#define GPU_DEPRECATED_AMD_DRIVER\n");
  }
}

GPUShader *GPU_shader_create_ex(const char *vertcode,
                                const char *fragcode,
                                const char *geomcode,
                                const char *computecode,
                                const char *libcode,
                                const char *defines,
                                const eGPUShaderTFBType tf_type,
                                const char **tf_names,
                                const int tf_count,
                                const char *shname)
{
  /* At least a vertex shader and a fragment shader are required, or only a compute shader. */
  BLI_assert(((fragcode != nullptr) && (vertcode != nullptr) && (computecode == nullptr)) ||
             ((fragcode == nullptr) && (vertcode == nullptr) && (geomcode == nullptr) &&
              (computecode != nullptr)));

  Shader *shader = GPUBackend::get()->shader_alloc(shname);

  if (vertcode) {
    Vector<const char *> sources;
    standard_defines(sources);
    sources.append("#define GPU_VERTEX_SHADER\n");
    sources.append("#define IN_OUT out\n");
    if (geomcode) {
      sources.append("#define USE_GEOMETRY_SHADER\n");
    }
    if (defines) {
      sources.append(defines);
    }
    sources.append(vertcode);

    shader->vertex_shader_from_glsl(sources);
  }

  if (fragcode) {
    Vector<const char *> sources;
    standard_defines(sources);
    sources.append("#define GPU_FRAGMENT_SHADER\n");
    sources.append("#define IN_OUT in\n");
    if (geomcode) {
      sources.append("#define USE_GEOMETRY_SHADER\n");
    }
    if (defines) {
      sources.append(defines);
    }
    if (libcode) {
      sources.append(libcode);
    }
    sources.append(fragcode);

    shader->fragment_shader_from_glsl(sources);
  }

  if (geomcode) {
    Vector<const char *> sources;
    standard_defines(sources);
    sources.append("#define GPU_GEOMETRY_SHADER\n");
    if (defines) {
      sources.append(defines);
    }
    sources.append(geomcode);

    shader->geometry_shader_from_glsl(sources);
  }

  if (computecode) {
    Vector<const char *> sources;
    standard_defines(sources);
    sources.append("#define GPU_COMPUTE_SHADER\n");
    if (defines) {
      sources.append(defines);
    }
    if (libcode) {
      sources.append(libcode);
    }
    sources.append(computecode);

    shader->compute_shader_from_glsl(sources);
  }

  if (tf_names != nullptr && tf_count > 0) {
    BLI_assert(tf_type != GPU_SHADER_TFB_NONE);
    shader->transform_feedback_names_set(Span<const char *>(tf_names, tf_count), tf_type);
  }

  if (!shader->finalize()) {
    delete shader;
    return nullptr;
  };

  return wrap(shader);
}

void GPU_shader_free(GPUShader *shader)
{
  delete unwrap(shader);
}

/** \} */

/* -------------------------------------------------------------------- */
/** \name Creation utils
 * \{ */

GPUShader *GPU_shader_create(const char *vertcode,
                             const char *fragcode,
                             const char *geomcode,
                             const char *libcode,
                             const char *defines,
                             const char *shname)
{
  return GPU_shader_create_ex(vertcode,
                              fragcode,
                              geomcode,
                              nullptr,
                              libcode,
                              defines,
                              GPU_SHADER_TFB_NONE,
                              nullptr,
                              0,
                              shname);
}

GPUShader *GPU_shader_create_compute(const char *computecode,
                                     const char *libcode,
                                     const char *defines,
                                     const char *shname)
{
  return GPU_shader_create_ex(nullptr,
                              nullptr,
                              nullptr,
                              computecode,
                              libcode,
                              defines,
                              GPU_SHADER_TFB_NONE,
                              nullptr,
                              0,
                              shname);
}

const GPUShaderCreateInfo *GPU_shader_create_info_get(const char *info_name)
{
  return gpu_shader_create_info_get(info_name);
}

bool GPU_shader_create_info_check_error(const GPUShaderCreateInfo *_info, char r_error[128])
{
  using namespace blender::gpu::shader;
  const ShaderCreateInfo &info = *reinterpret_cast<const ShaderCreateInfo *>(_info);
  std::string error = info.check_error();
  if (error.length() == 0) {
    return true;
  }

  BLI_strncpy(r_error, error.c_str(), 128);
  return false;
}

GPUShader *GPU_shader_create_from_info_name(const char *info_name)
{
  using namespace blender::gpu::shader;
  const GPUShaderCreateInfo *_info = gpu_shader_create_info_get(info_name);
  const ShaderCreateInfo &info = *reinterpret_cast<const ShaderCreateInfo *>(_info);
  if (!info.do_static_compilation_) {
    printf("Warning: Trying to compile \"%s\" which was not marked for static compilation.\n",
           info.name_.c_str());
  }
  return GPU_shader_create_from_info(_info);
}

GPUShader *GPU_shader_create_from_info(const GPUShaderCreateInfo *_info)
{
  using namespace blender::gpu::shader;
  const ShaderCreateInfo &info = *reinterpret_cast<const ShaderCreateInfo *>(_info);

  const_cast<ShaderCreateInfo &>(info).finalize();

  GPU_debug_group_begin(GPU_DEBUG_SHADER_COMPILATION_GROUP);

  const std::string error = info.check_error();
  if (!error.empty()) {
    printf("%s\n", error.c_str());
    BLI_assert(false);
  }

  Shader *shader = GPUBackend::get()->shader_alloc(info.name_.c_str());

  std::string defines = shader->defines_declare(info);
  std::string resources = shader->resources_declare(info);

  if (info.legacy_resource_location_ == false) {
    defines += "#define USE_GPU_SHADER_CREATE_INFO\n";
  }

  Vector<const char *> typedefs;
  if (!info.typedef_sources_.is_empty() || !info.typedef_source_generated.empty()) {
    typedefs.append(gpu_shader_dependency_get_source("GPU_shader_shared_utils.h").c_str());
  }
  if (!info.typedef_source_generated.empty()) {
    typedefs.append(info.typedef_source_generated.c_str());
  }
  for (auto filename : info.typedef_sources_) {
    typedefs.append(gpu_shader_dependency_get_source(filename).c_str());
  }

  if (!info.vertex_source_.is_empty()) {
    auto code = gpu_shader_dependency_get_resolved_source(info.vertex_source_);
    std::string interface = shader->vertex_interface_declare(info);

    Vector<const char *> sources;
    standard_defines(sources);
    sources.append("#define GPU_VERTEX_SHADER\n");
    if (!info.geometry_source_.is_empty()) {
      sources.append("#define USE_GEOMETRY_SHADER\n");
    }
    sources.append(defines.c_str());
    sources.extend(typedefs);
    sources.append(resources.c_str());
    sources.append(interface.c_str());
    sources.extend(code);
    sources.extend(info.dependencies_generated);
    sources.append(info.vertex_source_generated.c_str());

    shader->vertex_shader_from_glsl(sources);
  }

  if (!info.fragment_source_.is_empty()) {
    auto code = gpu_shader_dependency_get_resolved_source(info.fragment_source_);
    std::string interface = shader->fragment_interface_declare(info);

    Vector<const char *> sources;
    standard_defines(sources);
    sources.append("#define GPU_FRAGMENT_SHADER\n");
    if (!info.geometry_source_.is_empty()) {
      sources.append("#define USE_GEOMETRY_SHADER\n");
    }
    sources.append(defines.c_str());
    sources.extend(typedefs);
    sources.append(resources.c_str());
    sources.append(interface.c_str());
    sources.extend(code);
    sources.extend(info.dependencies_generated);
    sources.append(info.fragment_source_generated.c_str());

    shader->fragment_shader_from_glsl(sources);
  }

  if (!info.geometry_source_.is_empty()) {
    auto code = gpu_shader_dependency_get_resolved_source(info.geometry_source_);
    std::string layout = shader->geometry_layout_declare(info);
    std::string interface = shader->geometry_interface_declare(info);

    Vector<const char *> sources;
    standard_defines(sources);
    sources.append("#define GPU_GEOMETRY_SHADER\n");
    sources.append(defines.c_str());
    sources.extend(typedefs);
    sources.append(resources.c_str());
    sources.append(layout.c_str());
    sources.append(interface.c_str());
    sources.append(info.geometry_source_generated.c_str());
    sources.extend(code);

    shader->geometry_shader_from_glsl(sources);
  }

  if (!info.compute_source_.is_empty()) {
    auto code = gpu_shader_dependency_get_resolved_source(info.compute_source_);
    std::string layout = shader->compute_layout_declare(info);

    Vector<const char *> sources;
    standard_defines(sources);
    sources.append("#define GPU_COMPUTE_SHADER\n");
    sources.append(defines.c_str());
    sources.extend(typedefs);
    sources.append(resources.c_str());
    sources.append(layout.c_str());
    sources.extend(code);
    sources.extend(info.dependencies_generated);
    sources.append(info.compute_source_generated.c_str());

    shader->compute_shader_from_glsl(sources);
  }

  if (info.tf_type_ != GPU_SHADER_TFB_NONE && info.tf_names_.size() > 0) {
    shader->transform_feedback_names_set(info.tf_names_.as_span(), info.tf_type_);
  }

  if (!shader->finalize(&info)) {
    delete shader;
    GPU_debug_group_end();
    return nullptr;
  }

  GPU_debug_group_end();
  return wrap(shader);
}

GPUShader *GPU_shader_create_from_python(const char *vertcode,
                                         const char *fragcode,
                                         const char *geomcode,
                                         const char *libcode,
                                         const char *defines,
                                         const char *name)
{
  char *libcodecat = nullptr;

  if (libcode == nullptr) {
    libcode = datatoc_gpu_shader_colorspace_lib_glsl;
  }
  else {
    libcode = libcodecat = BLI_strdupcat(libcode, datatoc_gpu_shader_colorspace_lib_glsl);
  }

  /* Use pyGPUShader as default name for shader. */
  const char *shname = name != nullptr ? name : "pyGPUShader";

  GPUShader *sh = GPU_shader_create_ex(vertcode,
                                       fragcode,
                                       geomcode,
                                       nullptr,
                                       libcode,
                                       defines,
                                       GPU_SHADER_TFB_NONE,
                                       nullptr,
                                       0,
                                       shname);

  MEM_SAFE_FREE(libcodecat);
  return sh;
}

/** \} */

/* -------------------------------------------------------------------- */
/** \name Binding
 * \{ */

void GPU_shader_bind(GPUShader *gpu_shader)
{
  Shader *shader = unwrap(gpu_shader);

  Context *ctx = Context::get();

  if (ctx->shader != shader) {
    ctx->shader = shader;
    shader->bind();
    GPU_matrix_bind(gpu_shader);
    Shader::set_srgb_uniform(gpu_shader);
  }
  else {
    if (Shader::srgb_uniform_dirty_get()) {
      Shader::set_srgb_uniform(gpu_shader);
    }
    if (GPU_matrix_dirty_get()) {
      GPU_matrix_bind(gpu_shader);
    }
  }
}

void GPU_shader_unbind()
{
#ifndef NDEBUG
  Context *ctx = Context::get();
  if (ctx->shader) {
    ctx->shader->unbind();
  }
  ctx->shader = nullptr;
#endif
}

GPUShader *GPU_shader_get_bound()
{
  Context *ctx = Context::get();
  if (ctx) {
    return wrap(ctx->shader);
  }
  return nullptr;
}

/** \} */

/* -------------------------------------------------------------------- */
/** \name Shader name
 * \{ */

const char *GPU_shader_get_name(GPUShader *shader)
{
  return unwrap(shader)->name_get();
}

/** \} */

/* -------------------------------------------------------------------- */
/** \name Shader cache warming
 * \{ */

void GPU_shader_set_parent(GPUShader *shader, GPUShader *parent)
{
  BLI_assert(shader != nullptr);
  BLI_assert(shader != parent);
  if (shader != parent) {
    Shader *shd_child = unwrap(shader);
    Shader *shd_parent = unwrap(parent);
    shd_child->parent_set(shd_parent);
  }
}

void GPU_shader_warm_cache(GPUShader *shader, int limit)
{
  unwrap(shader)->warm_cache(limit);
}

/** \} */

/* -------------------------------------------------------------------- */
/** \name Transform feedback
 *
 * TODO(fclem): Should be replaced by compute shaders.
 * \{ */

bool GPU_shader_transform_feedback_enable(GPUShader *shader, GPUVertBuf *vertbuf)
{
  return unwrap(shader)->transform_feedback_enable(vertbuf);
}

void GPU_shader_transform_feedback_disable(GPUShader *shader)
{
  unwrap(shader)->transform_feedback_disable();
}

/** \} */

/* -------------------------------------------------------------------- */
/** \name Uniforms / Resource location
 * \{ */

int GPU_shader_get_uniform(GPUShader *shader, const char *name)
{
  const ShaderInterface *interface = unwrap(shader)->interface;
  const ShaderInput *uniform = interface->uniform_get(name);
  return uniform ? uniform->location : -1;
}

int GPU_shader_get_builtin_uniform(GPUShader *shader, int builtin)
{
  const ShaderInterface *interface = unwrap(shader)->interface;
  return interface->uniform_builtin((GPUUniformBuiltin)builtin);
}

int GPU_shader_get_builtin_block(GPUShader *shader, int builtin)
{
  const ShaderInterface *interface = unwrap(shader)->interface;
  return interface->ubo_builtin((GPUUniformBlockBuiltin)builtin);
}

int GPU_shader_get_ssbo_binding(GPUShader *shader, const char *name)
{
  const ShaderInterface *interface = unwrap(shader)->interface;
  const ShaderInput *ssbo = interface->ssbo_get(name);
  return ssbo ? ssbo->location : -1;
}

int GPU_shader_get_uniform_block(GPUShader *shader, const char *name)
{
  const ShaderInterface *interface = unwrap(shader)->interface;
  const ShaderInput *ubo = interface->ubo_get(name);
  return ubo ? ubo->location : -1;
}

int GPU_shader_get_ubo_binding(GPUShader *shader, const char *name)
{
  const ShaderInterface *interface = unwrap(shader)->interface;
  const ShaderInput *ubo = interface->ubo_get(name);
  return ubo ? ubo->binding : -1;
}

int GPU_shader_get_sampler_binding(GPUShader *shader, const char *name)
{
  const ShaderInterface *interface = unwrap(shader)->interface;
  const ShaderInput *tex = interface->uniform_get(name);
  return tex ? tex->binding : -1;
}

uint GPU_shader_get_attribute_len(const GPUShader *shader)
{
  const ShaderInterface *interface = unwrap(shader)->interface;
  return interface->attr_len_;
}

int GPU_shader_get_attribute(const GPUShader *shader, const char *name)
{
  const ShaderInterface *interface = unwrap(shader)->interface;
  const ShaderInput *attr = interface->attr_get(name);
  return attr ? attr->location : -1;
}

bool GPU_shader_get_attribute_info(const GPUShader *shader,
                                   int attr_location,
                                   char r_name[256],
                                   int *r_type)
{
  const ShaderInterface *interface = unwrap(shader)->interface;

  const ShaderInput *attr = interface->attr_get(attr_location);
  if (!attr) {
    return false;
  }

  BLI_strncpy(r_name, interface->input_name_get(attr), 256);
  *r_type = attr->location != -1 ? interface->attr_types_[attr->location] : -1;
  return true;
}

/** \} */

/* -------------------------------------------------------------------- */
/** \name Getters
 * \{ */

int GPU_shader_get_program(GPUShader *shader)
{
  return unwrap(shader)->program_handle_get();
}

/** \} */

/* -------------------------------------------------------------------- */
/** \name Uniforms setters
 * \{ */

void GPU_shader_uniform_float_ex(
    GPUShader *shader, int loc, int len, int array_size, const float *value)
{
  unwrap(shader)->uniform_float(loc, len, array_size, value);
}

void GPU_shader_uniform_int_ex(
    GPUShader *shader, int loc, int len, int array_size, const int *value)
{
  unwrap(shader)->uniform_int(loc, len, array_size, value);
}

void GPU_shader_uniform_1i(GPUShader *sh, const char *name, int value)
{
  const int loc = GPU_shader_get_uniform(sh, name);
  GPU_shader_uniform_int_ex(sh, loc, 1, 1, &value);
}

void GPU_shader_uniform_1b(GPUShader *sh, const char *name, bool value)
{
  GPU_shader_uniform_1i(sh, name, value ? 1 : 0);
}

void GPU_shader_uniform_2f(GPUShader *sh, const char *name, float x, float y)
{
  const float data[2] = {x, y};
  GPU_shader_uniform_2fv(sh, name, data);
}

void GPU_shader_uniform_3f(GPUShader *sh, const char *name, float x, float y, float z)
{
  const float data[3] = {x, y, z};
  GPU_shader_uniform_3fv(sh, name, data);
}

void GPU_shader_uniform_4f(GPUShader *sh, const char *name, float x, float y, float z, float w)
{
  const float data[4] = {x, y, z, w};
  GPU_shader_uniform_4fv(sh, name, data);
}

void GPU_shader_uniform_1f(GPUShader *sh, const char *name, float value)
{
  const int loc = GPU_shader_get_uniform(sh, name);
  GPU_shader_uniform_float_ex(sh, loc, 1, 1, &value);
}

void GPU_shader_uniform_2fv(GPUShader *sh, const char *name, const float data[2])
{
  const int loc = GPU_shader_get_uniform(sh, name);
  GPU_shader_uniform_float_ex(sh, loc, 2, 1, data);
}

void GPU_shader_uniform_3fv(GPUShader *sh, const char *name, const float data[3])
{
  const int loc = GPU_shader_get_uniform(sh, name);
  GPU_shader_uniform_float_ex(sh, loc, 3, 1, data);
}

void GPU_shader_uniform_4fv(GPUShader *sh, const char *name, const float data[4])
{
  const int loc = GPU_shader_get_uniform(sh, name);
  GPU_shader_uniform_float_ex(sh, loc, 4, 1, data);
}

void GPU_shader_uniform_2iv(GPUShader *sh, const char *name, const int data[2])
{
  const int loc = GPU_shader_get_uniform(sh, name);
  GPU_shader_uniform_int_ex(sh, loc, 2, 1, data);
}

void GPU_shader_uniform_mat4(GPUShader *sh, const char *name, const float data[4][4])
{
  const int loc = GPU_shader_get_uniform(sh, name);
  GPU_shader_uniform_float_ex(sh, loc, 16, 1, (const float *)data);
}

void GPU_shader_uniform_mat3_as_mat4(GPUShader *sh, const char *name, const float data[3][3])
{
  float matrix[4][4];
  copy_m4_m3(matrix, data);
  GPU_shader_uniform_mat4(sh, name, matrix);
}

void GPU_shader_uniform_2fv_array(GPUShader *sh, const char *name, int len, const float (*val)[2])
{
  const int loc = GPU_shader_get_uniform(sh, name);
  GPU_shader_uniform_float_ex(sh, loc, 2, len, (const float *)val);
}

void GPU_shader_uniform_4fv_array(GPUShader *sh, const char *name, int len, const float (*val)[4])
{
  const int loc = GPU_shader_get_uniform(sh, name);
  GPU_shader_uniform_float_ex(sh, loc, 4, len, (const float *)val);
}

/** \} */

namespace blender::gpu {

/* -------------------------------------------------------------------- */
/** \name sRGB Rendering Workaround
 *
 * The viewport overlay frame-buffer is sRGB and will expect shaders to output display referred
 * Linear colors. But other frame-buffers (i.e: the area frame-buffers) are not sRGB and require
 * the shader output color to be in sRGB space
 * (assumed display encoded color-space as the time of writing).
 * For this reason we have a uniform to switch the transform on and off depending on the current
 * frame-buffer color-space.
 * \{ */

static int g_shader_builtin_srgb_transform = 0;
static bool g_shader_builtin_srgb_is_dirty = false;

bool Shader::srgb_uniform_dirty_get()
{
  return g_shader_builtin_srgb_is_dirty;
}

void Shader::set_srgb_uniform(GPUShader *shader)
{
  int32_t loc = GPU_shader_get_builtin_uniform(shader, GPU_UNIFORM_SRGB_TRANSFORM);
  if (loc != -1) {
    GPU_shader_uniform_int_ex(shader, loc, 1, 1, &g_shader_builtin_srgb_transform);
  }
  g_shader_builtin_srgb_is_dirty = false;
}

void Shader::set_framebuffer_srgb_target(int use_srgb_to_linear)
{
  if (g_shader_builtin_srgb_transform != use_srgb_to_linear) {
    g_shader_builtin_srgb_transform = use_srgb_to_linear;
    g_shader_builtin_srgb_is_dirty = true;
  }
}

/** \} */

<<<<<<< HEAD
/********************UPBGE*****************************/
void GPU_shader_force_unbind(void)
{
  Context *ctx = Context::get();
  if (ctx->shader) {
    ctx->shader->unbind();
  }
  ctx->shader = nullptr;
}

char *GPU_shader_validate(GPUShader *shader)
{
  return unwrap(shader)->shader_validate();
}

void GPU_shader_bind_attributes(GPUShader *shader, int *locations, const char **names, int len)
{
  unwrap(shader)->shader_bind_attributes(locations, names, len);
}

int GPU_shader_get_uniform_location_old(GPUShader *shader, const char *name)
{
  return unwrap(shader)->shader_get_uniform_location_old(name);
}
/**********************End of UPBGE*******************************/

/** \} */
=======
}  // namespace blender::gpu
>>>>>>> 6d2351d2
<|MERGE_RESOLUTION|>--- conflicted
+++ resolved
@@ -776,9 +776,8 @@
   }
 }
 
-/** \} */
-
-<<<<<<< HEAD
+}  // namespace blender::gpu
+
 /********************UPBGE*****************************/
 void GPU_shader_force_unbind(void)
 {
@@ -806,6 +805,5 @@
 /**********************End of UPBGE*******************************/
 
 /** \} */
-=======
-}  // namespace blender::gpu
->>>>>>> 6d2351d2
+
+}  // namespace blender::gpu