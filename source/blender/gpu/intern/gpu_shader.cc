/* SPDX-License-Identifier: GPL-2.0-or-later
 * Copyright 2005 Blender Foundation. All rights reserved. */

/** \file
 * \ingroup gpu
 */

#include "MEM_guardedalloc.h"

#include "BLI_math_matrix.h"
#include "BLI_string_utils.h"

#include "GPU_capabilities.h"
#include "GPU_debug.h"
#include "GPU_matrix.h"
#include "GPU_platform.h"

#include "gpu_backend.hh"
#include "gpu_context_private.hh"
#include "gpu_shader_create_info.hh"
#include "gpu_shader_create_info_private.hh"
#include "gpu_shader_dependency_private.h"
#include "gpu_shader_private.hh"

#include <string>

extern "C" char datatoc_gpu_shader_colorspace_lib_glsl[];

namespace blender::gpu {

std::string Shader::defines_declare(const shader::ShaderCreateInfo &info) const
{
  std::string defines;
  for (const auto &def : info.defines_) {
    defines += "#define ";
    defines += def[0];
    defines += " ";
    defines += def[1];
    defines += "\n";
  }
  return defines;
}

}  // namespace blender::gpu

using namespace blender;
using namespace blender::gpu;

/* -------------------------------------------------------------------- */
/** \name Creation / Destruction
 * \{ */

Shader::Shader(const char *sh_name)
{
  BLI_strncpy(this->name, sh_name, sizeof(this->name));
}

Shader::~Shader()
{
  delete interface;
}

static void standard_defines(Vector<const char *> &sources)
{
  BLI_assert(sources.size() == 0);
  /* Version needs to be first. Exact values will be added by implementation. */
  sources.append("version");
  /* Define to identify code usage in shading language. */
  sources.append("#define GPU_SHADER\n");
  /* some useful defines to detect GPU type */
  if (GPU_type_matches(GPU_DEVICE_ATI, GPU_OS_ANY, GPU_DRIVER_ANY)) {
    sources.append("#define GPU_ATI\n");
  }
  else if (GPU_type_matches(GPU_DEVICE_NVIDIA, GPU_OS_ANY, GPU_DRIVER_ANY)) {
    sources.append("#define GPU_NVIDIA\n");
  }
  else if (GPU_type_matches(GPU_DEVICE_INTEL, GPU_OS_ANY, GPU_DRIVER_ANY)) {
    sources.append("#define GPU_INTEL\n");
  }
  /* some useful defines to detect OS type */
  if (GPU_type_matches(GPU_DEVICE_ANY, GPU_OS_WIN, GPU_DRIVER_ANY)) {
    sources.append("#define OS_WIN\n");
  }
  else if (GPU_type_matches(GPU_DEVICE_ANY, GPU_OS_MAC, GPU_DRIVER_ANY)) {
    sources.append("#define OS_MAC\n");
  }
  else if (GPU_type_matches(GPU_DEVICE_ANY, GPU_OS_UNIX, GPU_DRIVER_ANY)) {
    sources.append("#define OS_UNIX\n");
  }
  /* API Definition */
  eGPUBackendType backend = GPU_backend_get_type();
  switch (backend) {
    case GPU_BACKEND_OPENGL:
      sources.append("#define GPU_OPENGL\n");
      break;
    case GPU_BACKEND_METAL:
      sources.append("#define GPU_METAL\n");
      break;
    case GPU_BACKEND_VULKAN:
      sources.append("#define GPU_VULKAN\n");
      break;
    default:
      BLI_assert(false && "Invalid GPU Backend Type");
      break;
  }

  if (GPU_crappy_amd_driver()) {
    sources.append("#define GPU_DEPRECATED_AMD_DRIVER\n");
  }
}

GPUShader *GPU_shader_create_ex(const char *vertcode,
                                const char *fragcode,
                                const char *geomcode,
                                const char *computecode,
                                const char *libcode,
                                const char *defines,
                                const eGPUShaderTFBType tf_type,
                                const char **tf_names,
                                const int tf_count,
                                const char *shname)
{
  /* At least a vertex shader and a fragment shader are required, or only a compute shader. */
  BLI_assert(((fragcode != nullptr) && (vertcode != nullptr) && (computecode == nullptr)) ||
             ((fragcode == nullptr) && (vertcode == nullptr) && (geomcode == nullptr) &&
              (computecode != nullptr)));

  Shader *shader = GPUBackend::get()->shader_alloc(shname);

  if (vertcode) {
    Vector<const char *> sources;
    standard_defines(sources);
    sources.append("#define GPU_VERTEX_SHADER\n");
    sources.append("#define IN_OUT out\n");
    if (geomcode) {
      sources.append("#define USE_GEOMETRY_SHADER\n");
    }
    if (defines) {
      sources.append(defines);
    }
    sources.append(vertcode);

    shader->vertex_shader_from_glsl(sources);
  }

  if (fragcode) {
    Vector<const char *> sources;
    standard_defines(sources);
    sources.append("#define GPU_FRAGMENT_SHADER\n");
    sources.append("#define IN_OUT in\n");
    if (geomcode) {
      sources.append("#define USE_GEOMETRY_SHADER\n");
    }
    if (defines) {
      sources.append(defines);
    }
    if (libcode) {
      sources.append(libcode);
    }
    sources.append(fragcode);

    shader->fragment_shader_from_glsl(sources);
  }

  if (geomcode) {
    Vector<const char *> sources;
    standard_defines(sources);
    sources.append("#define GPU_GEOMETRY_SHADER\n");
    if (defines) {
      sources.append(defines);
    }
    sources.append(geomcode);

    shader->geometry_shader_from_glsl(sources);
  }

  if (computecode) {
    Vector<const char *> sources;
    standard_defines(sources);
    sources.append("#define GPU_COMPUTE_SHADER\n");
    if (defines) {
      sources.append(defines);
    }
    if (libcode) {
      sources.append(libcode);
    }
    sources.append(computecode);

    shader->compute_shader_from_glsl(sources);
  }

  if (tf_names != nullptr && tf_count > 0) {
    BLI_assert(tf_type != GPU_SHADER_TFB_NONE);
    shader->transform_feedback_names_set(Span<const char *>(tf_names, tf_count), tf_type);
  }

  if (!shader->finalize()) {
    delete shader;
    return nullptr;
  };

  return wrap(shader);
}

void GPU_shader_free(GPUShader *shader)
{
  delete unwrap(shader);
}

/** \} */

/* -------------------------------------------------------------------- */
/** \name Creation utils
 * \{ */

GPUShader *GPU_shader_create(const char *vertcode,
                             const char *fragcode,
                             const char *geomcode,
                             const char *libcode,
                             const char *defines,
                             const char *shname)
{
  return GPU_shader_create_ex(vertcode,
                              fragcode,
                              geomcode,
                              nullptr,
                              libcode,
                              defines,
                              GPU_SHADER_TFB_NONE,
                              nullptr,
                              0,
                              shname);
}

GPUShader *GPU_shader_create_compute(const char *computecode,
                                     const char *libcode,
                                     const char *defines,
                                     const char *shname)
{
  return GPU_shader_create_ex(nullptr,
                              nullptr,
                              nullptr,
                              computecode,
                              libcode,
                              defines,
                              GPU_SHADER_TFB_NONE,
                              nullptr,
                              0,
                              shname);
}

const GPUShaderCreateInfo *GPU_shader_create_info_get(const char *info_name)
{
  return gpu_shader_create_info_get(info_name);
}

bool GPU_shader_create_info_check_error(const GPUShaderCreateInfo *_info, char r_error[128])
{
  using namespace blender::gpu::shader;
  const ShaderCreateInfo &info = *reinterpret_cast<const ShaderCreateInfo *>(_info);
  std::string error = info.check_error();
  if (error.length() == 0) {
    return true;
  }

  BLI_strncpy(r_error, error.c_str(), 128);
  return false;
}

GPUShader *GPU_shader_create_from_info_name(const char *info_name)
{
  using namespace blender::gpu::shader;
  const GPUShaderCreateInfo *_info = gpu_shader_create_info_get(info_name);
  const ShaderCreateInfo &info = *reinterpret_cast<const ShaderCreateInfo *>(_info);
  if (!info.do_static_compilation_) {
    printf("Warning: Trying to compile \"%s\" which was not marked for static compilation.\n",
           info.name_.c_str());
  }
  return GPU_shader_create_from_info(_info);
}

GPUShader *GPU_shader_create_from_info(const GPUShaderCreateInfo *_info)
{
  using namespace blender::gpu::shader;
  const ShaderCreateInfo &info = *reinterpret_cast<const ShaderCreateInfo *>(_info);

  const_cast<ShaderCreateInfo &>(info).finalize();

  GPU_debug_group_begin(GPU_DEBUG_SHADER_COMPILATION_GROUP);

  const std::string error = info.check_error();
  if (!error.empty()) {
    printf("%s\n", error.c_str());
    BLI_assert(false);
  }

  Shader *shader = GPUBackend::get()->shader_alloc(info.name_.c_str());

  std::string defines = shader->defines_declare(info);
  std::string resources = shader->resources_declare(info);

  if (info.legacy_resource_location_ == false) {
    defines += "#define USE_GPU_SHADER_CREATE_INFO\n";
  }

  Vector<const char *> typedefs;
  if (!info.typedef_sources_.is_empty() || !info.typedef_source_generated.empty()) {
    typedefs.append(gpu_shader_dependency_get_source("GPU_shader_shared_utils.h").c_str());
  }
  if (!info.typedef_source_generated.empty()) {
    typedefs.append(info.typedef_source_generated.c_str());
  }
  for (auto filename : info.typedef_sources_) {
    typedefs.append(gpu_shader_dependency_get_source(filename).c_str());
  }

  if (!info.vertex_source_.is_empty()) {
    auto code = gpu_shader_dependency_get_resolved_source(info.vertex_source_);
    std::string interface = shader->vertex_interface_declare(info);

    Vector<const char *> sources;
    standard_defines(sources);
    sources.append("#define GPU_VERTEX_SHADER\n");
    if (!info.geometry_source_.is_empty()) {
      sources.append("#define USE_GEOMETRY_SHADER\n");
    }
    sources.append(defines.c_str());
    sources.extend(typedefs);
    sources.append(resources.c_str());
    sources.append(interface.c_str());
    sources.extend(code);
    sources.extend(info.dependencies_generated);
    sources.append(info.vertex_source_generated.c_str());

    shader->vertex_shader_from_glsl(sources);
  }

  if (!info.fragment_source_.is_empty()) {
    auto code = gpu_shader_dependency_get_resolved_source(info.fragment_source_);
    std::string interface = shader->fragment_interface_declare(info);

    Vector<const char *> sources;
    standard_defines(sources);
    sources.append("#define GPU_FRAGMENT_SHADER\n");
    if (!info.geometry_source_.is_empty()) {
      sources.append("#define USE_GEOMETRY_SHADER\n");
    }
    sources.append(defines.c_str());
    sources.extend(typedefs);
    sources.append(resources.c_str());
    sources.append(interface.c_str());
    sources.extend(code);
    sources.extend(info.dependencies_generated);
    sources.append(info.fragment_source_generated.c_str());

    shader->fragment_shader_from_glsl(sources);
  }

  if (!info.geometry_source_.is_empty()) {
    auto code = gpu_shader_dependency_get_resolved_source(info.geometry_source_);
    std::string layout = shader->geometry_layout_declare(info);
    std::string interface = shader->geometry_interface_declare(info);

    Vector<const char *> sources;
    standard_defines(sources);
    sources.append("#define GPU_GEOMETRY_SHADER\n");
    sources.append(defines.c_str());
    sources.extend(typedefs);
    sources.append(resources.c_str());
    sources.append(layout.c_str());
    sources.append(interface.c_str());
    sources.append(info.geometry_source_generated.c_str());
    sources.extend(code);

    shader->geometry_shader_from_glsl(sources);
  }

  if (!info.compute_source_.is_empty()) {
    auto code = gpu_shader_dependency_get_resolved_source(info.compute_source_);
    std::string layout = shader->compute_layout_declare(info);

    Vector<const char *> sources;
    standard_defines(sources);
    sources.append("#define GPU_COMPUTE_SHADER\n");
    sources.append(defines.c_str());
    sources.extend(typedefs);
    sources.append(resources.c_str());
    sources.append(layout.c_str());
    sources.extend(code);
    sources.extend(info.dependencies_generated);
    sources.append(info.compute_source_generated.c_str());

    shader->compute_shader_from_glsl(sources);
  }

  if (info.tf_type_ != GPU_SHADER_TFB_NONE && info.tf_names_.size() > 0) {
    shader->transform_feedback_names_set(info.tf_names_.as_span(), info.tf_type_);
  }

  if (!shader->finalize(&info)) {
    delete shader;
    GPU_debug_group_end();
    return nullptr;
  }

  GPU_debug_group_end();
  return wrap(shader);
}

GPUShader *GPU_shader_create_from_python(const char *vertcode,
                                         const char *fragcode,
                                         const char *geomcode,
                                         const char *libcode,
                                         const char *defines,
                                         const char *name)
{
  char *libcodecat = nullptr;

  if (libcode == nullptr) {
    libcode = datatoc_gpu_shader_colorspace_lib_glsl;
  }
  else {
    libcode = libcodecat = BLI_strdupcat(libcode, datatoc_gpu_shader_colorspace_lib_glsl);
  }

  /* Use pyGPUShader as default name for shader. */
  const char *shname = name != nullptr ? name : "pyGPUShader";

  GPUShader *sh = GPU_shader_create_ex(vertcode,
                                       fragcode,
                                       geomcode,
                                       nullptr,
                                       libcode,
                                       defines,
                                       GPU_SHADER_TFB_NONE,
                                       nullptr,
                                       0,
                                       shname);

  MEM_SAFE_FREE(libcodecat);
  return sh;
}

/** \} */

/* -------------------------------------------------------------------- */
/** \name Binding
 * \{ */

void GPU_shader_bind(GPUShader *gpu_shader)
{
  Shader *shader = unwrap(gpu_shader);

  Context *ctx = Context::get();

  if (ctx->shader != shader) {
    ctx->shader = shader;
    shader->bind();
    GPU_matrix_bind(gpu_shader);
    Shader::set_srgb_uniform(gpu_shader);
  }
  else {
    if (Shader::srgb_uniform_dirty_get()) {
      Shader::set_srgb_uniform(gpu_shader);
    }
    if (GPU_matrix_dirty_get()) {
      GPU_matrix_bind(gpu_shader);
    }
  }
}

void GPU_shader_unbind()
{
#ifndef NDEBUG
  Context *ctx = Context::get();
  if (ctx->shader) {
    ctx->shader->unbind();
  }
  ctx->shader = nullptr;
#endif
}

GPUShader *GPU_shader_get_bound()
{
  Context *ctx = Context::get();
  if (ctx) {
    return wrap(ctx->shader);
  }
  return nullptr;
}

/** \} */

/* -------------------------------------------------------------------- */
/** \name Shader name
 * \{ */

const char *GPU_shader_get_name(GPUShader *shader)
{
  return unwrap(shader)->name_get();
}

/** \} */

/* -------------------------------------------------------------------- */
/** \name Transform feedback
 *
 * TODO(fclem): Should be replaced by compute shaders.
 * \{ */

bool GPU_shader_transform_feedback_enable(GPUShader *shader, GPUVertBuf *vertbuf)
{
  return unwrap(shader)->transform_feedback_enable(vertbuf);
}

void GPU_shader_transform_feedback_disable(GPUShader *shader)
{
  unwrap(shader)->transform_feedback_disable();
}

/** \} */

/* -------------------------------------------------------------------- */
/** \name Uniforms / Resource location
 * \{ */

int GPU_shader_get_uniform(GPUShader *shader, const char *name)
{
  const ShaderInterface *interface = unwrap(shader)->interface;
  const ShaderInput *uniform = interface->uniform_get(name);
  return uniform ? uniform->location : -1;
}

int GPU_shader_get_builtin_uniform(GPUShader *shader, int builtin)
{
  const ShaderInterface *interface = unwrap(shader)->interface;
  return interface->uniform_builtin((GPUUniformBuiltin)builtin);
}

int GPU_shader_get_builtin_block(GPUShader *shader, int builtin)
{
  const ShaderInterface *interface = unwrap(shader)->interface;
  return interface->ubo_builtin((GPUUniformBlockBuiltin)builtin);
}

int GPU_shader_get_ssbo_binding(GPUShader *shader, const char *name)
{
  const ShaderInterface *interface = unwrap(shader)->interface;
  const ShaderInput *ssbo = interface->ssbo_get(name);
  return ssbo ? ssbo->location : -1;
}

int GPU_shader_get_uniform_block(GPUShader *shader, const char *name)
{
  const ShaderInterface *interface = unwrap(shader)->interface;
  const ShaderInput *ubo = interface->ubo_get(name);
  return ubo ? ubo->location : -1;
}

int GPU_shader_get_ubo_binding(GPUShader *shader, const char *name)
{
  const ShaderInterface *interface = unwrap(shader)->interface;
  const ShaderInput *ubo = interface->ubo_get(name);
  return ubo ? ubo->binding : -1;
}

int GPU_shader_get_sampler_binding(GPUShader *shader, const char *name)
{
  const ShaderInterface *interface = unwrap(shader)->interface;
  const ShaderInput *tex = interface->uniform_get(name);
  return tex ? tex->binding : -1;
}

uint GPU_shader_get_attribute_len(const GPUShader *shader)
{
  const ShaderInterface *interface = unwrap(shader)->interface;
  return interface->attr_len_;
}

int GPU_shader_get_attribute(const GPUShader *shader, const char *name)
{
  const ShaderInterface *interface = unwrap(shader)->interface;
  const ShaderInput *attr = interface->attr_get(name);
  return attr ? attr->location : -1;
}

bool GPU_shader_get_attribute_info(const GPUShader *shader,
                                   int attr_location,
                                   char r_name[256],
                                   int *r_type)
{
  const ShaderInterface *interface = unwrap(shader)->interface;

  const ShaderInput *attr = interface->attr_get(attr_location);
  if (!attr) {
    return false;
  }

  BLI_strncpy(r_name, interface->input_name_get(attr), 256);
  *r_type = attr->location != -1 ? interface->attr_types_[attr->location] : -1;
  return true;
}

/** \} */

/* -------------------------------------------------------------------- */
/** \name Getters
 * \{ */

int GPU_shader_get_program(GPUShader *shader)
{
  return unwrap(shader)->program_handle_get();
}

/** \} */

/* -------------------------------------------------------------------- */
/** \name Uniforms setters
 * \{ */

void GPU_shader_uniform_float_ex(
    GPUShader *shader, int loc, int len, int array_size, const float *value)
{
  unwrap(shader)->uniform_float(loc, len, array_size, value);
}

void GPU_shader_uniform_int_ex(
    GPUShader *shader, int loc, int len, int array_size, const int *value)
{
  unwrap(shader)->uniform_int(loc, len, array_size, value);
}

void GPU_shader_uniform_1i(GPUShader *sh, const char *name, int value)
{
  const int loc = GPU_shader_get_uniform(sh, name);
  GPU_shader_uniform_int_ex(sh, loc, 1, 1, &value);
}

void GPU_shader_uniform_1b(GPUShader *sh, const char *name, bool value)
{
  GPU_shader_uniform_1i(sh, name, value ? 1 : 0);
}

void GPU_shader_uniform_2f(GPUShader *sh, const char *name, float x, float y)
{
  const float data[2] = {x, y};
  GPU_shader_uniform_2fv(sh, name, data);
}

void GPU_shader_uniform_3f(GPUShader *sh, const char *name, float x, float y, float z)
{
  const float data[3] = {x, y, z};
  GPU_shader_uniform_3fv(sh, name, data);
}

void GPU_shader_uniform_4f(GPUShader *sh, const char *name, float x, float y, float z, float w)
{
  const float data[4] = {x, y, z, w};
  GPU_shader_uniform_4fv(sh, name, data);
}

void GPU_shader_uniform_1f(GPUShader *sh, const char *name, float value)
{
  const int loc = GPU_shader_get_uniform(sh, name);
  GPU_shader_uniform_float_ex(sh, loc, 1, 1, &value);
}

void GPU_shader_uniform_2fv(GPUShader *sh, const char *name, const float data[2])
{
  const int loc = GPU_shader_get_uniform(sh, name);
  GPU_shader_uniform_float_ex(sh, loc, 2, 1, data);
}

void GPU_shader_uniform_3fv(GPUShader *sh, const char *name, const float data[3])
{
  const int loc = GPU_shader_get_uniform(sh, name);
  GPU_shader_uniform_float_ex(sh, loc, 3, 1, data);
}

void GPU_shader_uniform_4fv(GPUShader *sh, const char *name, const float data[4])
{
  const int loc = GPU_shader_get_uniform(sh, name);
  GPU_shader_uniform_float_ex(sh, loc, 4, 1, data);
}

void GPU_shader_uniform_2iv(GPUShader *sh, const char *name, const int data[2])
{
  const int loc = GPU_shader_get_uniform(sh, name);
  GPU_shader_uniform_int_ex(sh, loc, 2, 1, data);
}

void GPU_shader_uniform_mat4(GPUShader *sh, const char *name, const float data[4][4])
{
  const int loc = GPU_shader_get_uniform(sh, name);
  GPU_shader_uniform_float_ex(sh, loc, 16, 1, (const float *)data);
}

void GPU_shader_uniform_mat3_as_mat4(GPUShader *sh, const char *name, const float data[3][3])
{
  float matrix[4][4];
  copy_m4_m3(matrix, data);
  GPU_shader_uniform_mat4(sh, name, matrix);
}

void GPU_shader_uniform_2fv_array(GPUShader *sh, const char *name, int len, const float (*val)[2])
{
  const int loc = GPU_shader_get_uniform(sh, name);
  GPU_shader_uniform_float_ex(sh, loc, 2, len, (const float *)val);
}

void GPU_shader_uniform_4fv_array(GPUShader *sh, const char *name, int len, const float (*val)[4])
{
  const int loc = GPU_shader_get_uniform(sh, name);
  GPU_shader_uniform_float_ex(sh, loc, 4, len, (const float *)val);
}

/** \} */

/* -------------------------------------------------------------------- */
/** \name sRGB Rendering Workaround
 *
 * The viewport overlay frame-buffer is sRGB and will expect shaders to output display referred
 * Linear colors. But other frame-buffers (i.e: the area frame-buffers) are not sRGB and require
 * the shader output color to be in sRGB space
 * (assumed display encoded color-space as the time of writing).
 * For this reason we have a uniform to switch the transform on and off depending on the current
 * frame-buffer color-space.
 * \{ */

namespace blender::gpu {

static int g_shader_builtin_srgb_transform = 0;
static bool g_shader_builtin_srgb_is_dirty = false;

bool Shader::srgb_uniform_dirty_get()
{
  return g_shader_builtin_srgb_is_dirty;
}

void Shader::set_srgb_uniform(GPUShader *shader)
{
  int32_t loc = GPU_shader_get_builtin_uniform(shader, GPU_UNIFORM_SRGB_TRANSFORM);
  if (loc != -1) {
    GPU_shader_uniform_int_ex(shader, loc, 1, 1, &g_shader_builtin_srgb_transform);
  }
  g_shader_builtin_srgb_is_dirty = false;
}

void Shader::set_framebuffer_srgb_target(int use_srgb_to_linear)
{
  if (g_shader_builtin_srgb_transform != use_srgb_to_linear) {
    g_shader_builtin_srgb_transform = use_srgb_to_linear;
    g_shader_builtin_srgb_is_dirty = true;
  }
}

<<<<<<< HEAD
/********************UPBGE*****************************/
void GPU_shader_force_unbind(void)
{
  Context *ctx = Context::get();
  if (ctx->shader) {
    ctx->shader->unbind();
  }
  ctx->shader = nullptr;
}

char *GPU_shader_validate(GPUShader *shader)
{
  return unwrap(shader)->shader_validate();
}

void GPU_shader_bind_attributes(GPUShader *shader, int *locations, const char **names, int len)
{
  unwrap(shader)->shader_bind_attributes(locations, names, len);
}

int GPU_shader_get_uniform_location_old(GPUShader *shader, const char *name)
{
  return unwrap(shader)->shader_get_uniform_location_old(name);
}
/**********************End of UPBGE*******************************/
=======
}  // namespace blender::gpu
>>>>>>> 85f8ba9d

/** \} */<|MERGE_RESOLUTION|>--- conflicted
+++ resolved
@@ -754,7 +754,8 @@
   }
 }
 
-<<<<<<< HEAD
+}  // namespace blender::gpu
+
 /********************UPBGE*****************************/
 void GPU_shader_force_unbind(void)
 {
@@ -780,8 +781,5 @@
   return unwrap(shader)->shader_get_uniform_location_old(name);
 }
 /**********************End of UPBGE*******************************/
-=======
-}  // namespace blender::gpu
->>>>>>> 85f8ba9d
 
 /** \} */