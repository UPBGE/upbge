/* SPDX-FileCopyrightText: 2005 Blender Authors
 *
 * SPDX-License-Identifier: GPL-2.0-or-later */

/** \file
 * \ingroup gpu
 */

#include "BLI_colorspace.hh"
#include "BLI_math_matrix.h"
#include "BLI_math_matrix_types.hh"
#include "BLI_string.h"

#include "CLG_log.h"

#include "GPU_capabilities.hh"
#include "GPU_debug.hh"
#include "GPU_matrix.hh"
#include "GPU_platform.hh"

#include "shader_tool/shader_tool.hh"

#include "gpu_backend.hh"
#include "gpu_context_private.hh"
#include "gpu_profile_report.hh"
#include "gpu_shader_create_info.hh"
#include "gpu_shader_create_info_private.hh"
#include "gpu_shader_dependency_private.hh"
#include "gpu_shader_metadata_private.hh"
#include "gpu_shader_private.hh"

#include <filesystem>
#include <string>

extern "C" char datatoc_gpu_shader_colorspace_lib_glsl[];

static CLG_LogRef LOG = {"gpu.shader"};

namespace blender::gpu {

void Shader::dump_source_to_disk(StringRef shader_name,
                                 StringRef shader_name_with_stage_name,
                                 StringRef extension,
                                 StringRef source)
{
  StringRefNull pattern = G.gpu_debug_shader_source_name;
  /* Support starting and/or ending with a wildcard. */
  if (pattern == "*") {
    /* If using a single wildcard, match everything. */
  }
  else if (pattern.startswith("*") && pattern.endswith("*")) {
    std::string sub_str = pattern.substr(1, pattern.size() - 2);
    if (shader_name.find(sub_str) == std::string::npos) {
      return;
    }
  }
  else if (pattern.startswith("*")) {
    std::string sub_str = pattern.substr(1);
    if (!shader_name.endswith(sub_str)) {
      return;
    }
  }
  else if (pattern.endswith("*")) {
    std::string sub_str = pattern.substr(0, pattern.size() - 1);
    if (!shader_name.startswith(sub_str)) {
      return;
    }
  }
  else if (shader_name != pattern) {
    return;
  }

  namespace fs = std::filesystem;
  fs::path shader_dir = fs::current_path() / "Shaders";
  fs::create_directories(shader_dir);
  fs::path file_path = shader_dir / (shader_name_with_stage_name + extension);

  std::ofstream output_source_file(file_path);
  if (output_source_file) {
    output_source_file << source;
    output_source_file.close();
    std::cout << "Shader Source Debug: Writing file: " << file_path << "\n";
  }
  else {
    std::cerr << "Shader Source Debug: Failed to open file: " << file_path << "\n";
  }
}

std::string Shader::defines_declare(const shader::ShaderCreateInfo &info)
{
  std::string defines;
  for (const auto &def : info.defines_) {
    defines += "#define ";
    defines += def[0];
    defines += " ";
    defines += def[1];
    defines += "\n";
  }
  return defines;
}

}  // namespace blender::gpu

using namespace blender;
using namespace blender::gpu;

/* -------------------------------------------------------------------- */
/** \name Creation / Destruction
 * \{ */

Shader::Shader(const char *sh_name)
{
  STRNCPY(this->name, sh_name);

  /* Escape the shader name to be able to use it inside an identifier. */
  for (char &c : name) {
    if (c == '\0') {
      break;
    }
    if (!std::isalnum(c)) {
      c = '_';
    }
  }
}

Shader::~Shader()
{
  BLI_assert_msg(Context::get() == nullptr || Context::get()->shader != this,
                 "Shader must be unbound from context before being freed");
  delete interface;
}

static void standard_defines(Vector<StringRefNull> &sources)
{
  BLI_assert(sources.is_empty());
  /* Version and specialization constants needs to be first.
   * Exact values will be added by implementation. */
  sources.append("version");
  sources.append("/* specialization_constants */");
  /* Define to identify code usage in shading language. */
  sources.append("#define GPU_SHADER\n");
  /* some useful defines to detect GPU type */
  if (GPU_type_matches(GPU_DEVICE_ATI, GPU_OS_ANY, GPU_DRIVER_ANY)) {
    sources.append("#define GPU_ATI\n");
  }
  else if (GPU_type_matches(GPU_DEVICE_NVIDIA, GPU_OS_ANY, GPU_DRIVER_ANY)) {
    sources.append("#define GPU_NVIDIA\n");
  }
  else if (GPU_type_matches(GPU_DEVICE_INTEL, GPU_OS_ANY, GPU_DRIVER_ANY)) {
    sources.append("#define GPU_INTEL\n");
  }
  else if (GPU_type_matches(GPU_DEVICE_APPLE, GPU_OS_ANY, GPU_DRIVER_ANY)) {
    sources.append("#define GPU_APPLE\n");
  }
  /* some useful defines to detect OS type */
  if (GPU_type_matches(GPU_DEVICE_ANY, GPU_OS_WIN, GPU_DRIVER_ANY)) {
    sources.append("#define OS_WIN\n");
  }
  else if (GPU_type_matches(GPU_DEVICE_ANY, GPU_OS_MAC, GPU_DRIVER_ANY)) {
    sources.append("#define OS_MAC\n");
  }
  else if (GPU_type_matches(GPU_DEVICE_ANY, GPU_OS_UNIX, GPU_DRIVER_ANY)) {
    sources.append("#define OS_UNIX\n");
  }
  /* API Definition */
  GPUBackendType backend = GPU_backend_get_type();
  switch (backend) {
    case GPU_BACKEND_OPENGL:
      sources.append("#define GPU_OPENGL\n");
      break;
    case GPU_BACKEND_METAL:
      sources.append("#define GPU_METAL\n");
      break;
    case GPU_BACKEND_VULKAN:
      sources.append("#define GPU_VULKAN\n");
      break;
    default:
      BLI_assert_msg(false, "Invalid GPU Backend Type");
      break;
  }
}

void GPU_shader_free(blender::gpu::Shader *shader)
{
  delete shader;
}

/** \} */

/* -------------------------------------------------------------------- */
/** \name Creation utils
 * \{ */

const GPUShaderCreateInfo *GPU_shader_create_info_get(const char *info_name)
{
  return gpu_shader_create_info_get(info_name);
}

bool GPU_shader_create_info_check_error(const GPUShaderCreateInfo *_info, char r_error[128])
{
  using namespace blender::gpu::shader;
  const ShaderCreateInfo &info = *reinterpret_cast<const ShaderCreateInfo *>(_info);
  std::string error = info.check_error();
  if (error.length() == 0) {
    return true;
  }

  BLI_strncpy(r_error, error.c_str(), 128);
  return false;
}

blender::gpu::Shader *GPU_shader_create_from_info_name(const char *info_name)
{
  using namespace blender::gpu::shader;
  const GPUShaderCreateInfo *_info = gpu_shader_create_info_get(info_name);
  const ShaderCreateInfo &info = *reinterpret_cast<const ShaderCreateInfo *>(_info);
  if (!info.do_static_compilation_) {
    std::cerr << "Warning: Trying to compile \"" << info.name_
              << "\" which was not marked for static compilation.\n";
  }
  return GPU_shader_create_from_info(_info);
}

blender::gpu::Shader *GPU_shader_create_from_info(const GPUShaderCreateInfo *_info)
{
  using namespace blender::gpu::shader;
  const ShaderCreateInfo &info = *reinterpret_cast<const ShaderCreateInfo *>(_info);
  return GPUBackend::get()->get_compiler()->compile(info, false);
}

std::string GPU_shader_preprocess_source(StringRefNull original,
                                         blender::gpu::shader::ShaderCreateInfo &info)
{
  if (original.is_empty()) {
    return original;
  }
  gpu::shader::Preprocessor processor;
  gpu::shader::metadata::Source metadata;
  std::string processed_str = processor.process(original, metadata);
  for (auto builtin : metadata.builtins) {
    info.builtins(gpu::shader::convert_builtin_bit(builtin));
  }
  return processed_str;
};

blender::gpu::Shader *GPU_shader_create_from_info_python(const GPUShaderCreateInfo *_info, bool preprocess)
{
  using namespace blender::gpu::shader;
  ShaderCreateInfo info = *const_cast<ShaderCreateInfo *>(
      reinterpret_cast<const ShaderCreateInfo *>(_info));

  const bool is_compute = !info.compute_source_generated.empty();

  std::array<StringRefNull, 2> includes = {
      "draw_colormanagement_lib.glsl",
      "gpu_shader_python_typedef_lib.glsl",
  };

  if (!info.typedef_source_generated.empty()) {
    info.generated_sources.append(
        {"gpu_shader_python_typedef_lib.glsl", {}, "\n" + info.typedef_source_generated});
  }
  else {
<<<<<<< HEAD
    info.generated_sources.append(
        {"gpu_shader_python_typedef_lib.glsl", {}, "\n"});
=======
    /* Add emtpy source to avoid warning and importing the placeholder file. */
    info.generated_sources.append({"gpu_shader_python_typedef_lib.glsl", {}, "\n"});
>>>>>>> a8d2053b
  }

  auto preprocess_source = [&](const std::string &input_src) {
    std::string processed_str;
    processed_str += "\n";
    processed_str += "#ifdef CREATE_INFO_RES_PASS_pyGPU_Shader\n";
    processed_str += "CREATE_INFO_RES_PASS_pyGPU_Shader\n";
    processed_str += "#endif\n";
    processed_str += preprocess ? GPU_shader_preprocess_source(input_src, info) : input_src;
    return processed_str;
  };

  if (is_compute) {
    info.compute_source("gpu_shader_python_comp.glsl");
    info.generated_sources.append({"gpu_shader_python_comp.glsl",
                                   includes,
                                   preprocess_source(info.compute_source_generated)});
  }
  else {
    info.vertex_source("gpu_shader_python_vert.glsl");
    info.generated_sources.append({"gpu_shader_python_vert.glsl",
                                   includes,
                                   preprocess_source(info.vertex_source_generated)});

    info.fragment_source("gpu_shader_python_frag.glsl");
    info.generated_sources.append({"gpu_shader_python_frag.glsl",
                                   includes,
                                   preprocess_source(info.fragment_source_generated)});
  }

  blender::gpu::Shader *result = GPUBackend::get()->get_compiler()->compile(info, false);
  return result;
}

AsyncCompilationHandle GPU_shader_async_compilation(const GPUShaderCreateInfo *info,
                                                    CompilationPriority priority)
{
  using namespace blender::gpu::shader;
  const ShaderCreateInfo *info_ = reinterpret_cast<const ShaderCreateInfo *>(info);
  return GPUBackend::get()->get_compiler()->async_compilation(info_, priority);
}

bool GPU_shader_async_compilation_is_ready(AsyncCompilationHandle handle)
{
  return GPUBackend::get()->get_compiler()->async_compilation_is_ready(handle);
}

blender::gpu::Shader *GPU_shader_async_compilation_finalize(AsyncCompilationHandle &handle)
{
  Shader *result = GPUBackend::get()->get_compiler()->async_compilation_finalize(handle);
  return reinterpret_cast<blender::gpu::Shader *>(result);
}

void GPU_shader_async_compilation_cancel(AsyncCompilationHandle &handle)
{
  GPUBackend::get()->get_compiler()->asyc_compilation_cancel(handle);
}

bool GPU_shader_compiler_has_pending_work()
{
  return GPUBackend::get()->get_compiler()->is_compiling();
}

void GPU_shader_compiler_wait_for_all()
{
  GPUBackend::get()->get_compiler()->wait_for_all();
}

void GPU_shader_compiler_pause()
{
  GPUBackend::get()->get_compiler()->pause_all();
}

void GPU_shader_compiler_resume()
{
  GPUBackend::get()->get_compiler()->continue_all();
}

void GPU_shader_compile_static()
{
  printf("Compiling all static GPU shaders. This process takes a while.\n");
  gpu_shader_create_info_compile_all("");
}

void GPU_shader_cache_dir_clear_old()
{
  GPUBackend::get()->shader_cache_dir_clear_old();
}

/** \} */

/* -------------------------------------------------------------------- */
/** \name Binding
 * \{ */

void GPU_shader_bind(blender::gpu::Shader *gpu_shader,
                     const shader::SpecializationConstants *constants_state)
{
  Shader *shader = gpu_shader;

  BLI_assert_msg(constants_state != nullptr || shader->constants->is_empty(),
                 "Shader requires specialization constants but none was passed");

  Context *ctx = Context::get();

  if (ctx->shader != shader) {
    ctx->shader = shader;
    shader->bind(constants_state);
    GPU_matrix_bind(gpu_shader);
    Shader::set_srgb_uniform(ctx, gpu_shader);
    /* Blender working color space do not change during the drawing of the frame.
     * So we can just set the uniform once. */
    Shader::set_scene_linear_to_xyz_uniform(gpu_shader);
  }
  else {
    if (constants_state) {
      shader->bind(constants_state);
    }
    if (ctx->shader_builtin_srgb_is_dirty) {
      Shader::set_srgb_uniform(ctx, gpu_shader);
    }
    if (GPU_matrix_dirty_get()) {
      GPU_matrix_bind(gpu_shader);
    }
  }
#if GPU_SHADER_PRINTF_ENABLE
  if (!ctx->printf_buf.is_empty()) {
    GPU_storagebuf_bind(ctx->printf_buf.last(), GPU_SHADER_PRINTF_SLOT);
  }
#endif
}

void GPU_shader_unbind()
{
  Context *ctx = Context::get();
  if (ctx == nullptr) {
    return;
  }
#ifndef NDEBUG
  if (ctx->shader) {
    ctx->shader->unbind();
  }
#endif
  ctx->shader = nullptr;
}

blender::gpu::Shader *GPU_shader_get_bound()
{
  Context *ctx = Context::get();
  if (ctx) {
    return ctx->shader;
  }
  return nullptr;
}

/** \} */

/* -------------------------------------------------------------------- */
/** \name Shader name
 * \{ */

const char *GPU_shader_get_name(blender::gpu::Shader *shader)
{
  return shader->name_get().c_str();
}

/** \} */

/* -------------------------------------------------------------------- */
/** \name Shader cache warming
 * \{ */

void GPU_shader_set_parent(blender::gpu::Shader *shader, blender::gpu::Shader *parent)
{
  BLI_assert(shader != nullptr);
  BLI_assert(shader != parent);
  if (shader != parent) {
    Shader *shd_child = shader;
    Shader *shd_parent = parent;
    shd_child->parent_set(shd_parent);
  }
}

void GPU_shader_warm_cache(blender::gpu::Shader *shader, int limit)
{
  shader->warm_cache(limit);
}

/** \} */

/* -------------------------------------------------------------------- */
/** \name Assign specialization constants.
 * \{ */

const shader::SpecializationConstants &GPU_shader_get_default_constant_state(
    blender::gpu::Shader *sh)
{
  return *sh->constants;
}

void Shader::specialization_constants_init(const shader::ShaderCreateInfo &info)
{
  using namespace shader;
  shader::SpecializationConstants constants_tmp;
  for (const SpecializationConstant &sc : info.specialization_constants_) {
    constants_tmp.types.append(sc.type);
    constants_tmp.values.append(sc.value);
  }
  constants = std::make_unique<const shader::SpecializationConstants>(std::move(constants_tmp));
}

AsyncSpecializationHandle GPU_shader_async_specialization(
    const ShaderSpecialization &specialization, CompilationPriority priority)
{
  return GPUBackend::get()->get_compiler()->async_specialization(specialization, priority);
}

bool GPU_shader_async_specialization_is_ready(AsyncSpecializationHandle &handle)
{
  return GPUBackend::get()->get_compiler()->async_specialization_is_ready(handle);
}

void GPU_shader_async_specialization_cancel(AsyncSpecializationHandle &handle)
{
  GPUBackend::get()->get_compiler()->asyc_compilation_cancel(handle);
}

/** \} */

/* -------------------------------------------------------------------- */
/** \name Uniforms / Resource location
 * \{ */

int GPU_shader_get_uniform(blender::gpu::Shader *shader, const char *name)
{
  const ShaderInterface *interface = shader->interface;
  const ShaderInput *uniform = interface->uniform_get(name);
  return uniform ? uniform->location : -1;
}

int GPU_shader_get_constant(blender::gpu::Shader *shader, const char *name)
{
  const ShaderInterface *interface = shader->interface;
  const ShaderInput *constant = interface->constant_get(name);
  return constant ? constant->location : -1;
}

int GPU_shader_get_builtin_uniform(blender::gpu::Shader *shader, int builtin)
{
  const ShaderInterface *interface = shader->interface;
  return interface->uniform_builtin((GPUUniformBuiltin)builtin);
}

int GPU_shader_get_ssbo_binding(blender::gpu::Shader *shader, const char *name)
{
  const ShaderInterface *interface = shader->interface;
  const ShaderInput *ssbo = interface->ssbo_get(name);
  return ssbo ? ssbo->location : -1;
}

int GPU_shader_get_uniform_block(blender::gpu::Shader *shader, const char *name)
{
  const ShaderInterface *interface = shader->interface;
  const ShaderInput *ubo = interface->ubo_get(name);
  return ubo ? ubo->location : -1;
}

int GPU_shader_get_ubo_binding(blender::gpu::Shader *shader, const char *name)
{
  const ShaderInterface *interface = shader->interface;
  const ShaderInput *ubo = interface->ubo_get(name);
  return ubo ? ubo->binding : -1;
}

int GPU_shader_get_sampler_binding(blender::gpu::Shader *shader, const char *name)
{
  const ShaderInterface *interface = shader->interface;
  const ShaderInput *tex = interface->uniform_get(name);
  return tex ? tex->binding : -1;
}

uint GPU_shader_get_attribute_len(const blender::gpu::Shader *shader)
{
  const ShaderInterface *interface = shader->interface;
  return interface->valid_bindings_get(interface->inputs_, interface->attr_len_);
}

uint GPU_shader_get_ssbo_input_len(const blender::gpu::Shader *shader)
{
  const ShaderInterface *interface = shader->interface;
  return interface->ssbo_len_;
}

int GPU_shader_get_attribute(const blender::gpu::Shader *shader, const char *name)
{
  const ShaderInterface *interface = shader->interface;
  const ShaderInput *attr = interface->attr_get(name);
  return attr ? attr->location : -1;
}

bool GPU_shader_get_attribute_info(const blender::gpu::Shader *shader,
                                   int attr_location,
                                   char r_name[256],
                                   int *r_type)
{
  const ShaderInterface *interface = shader->interface;

  const ShaderInput *attr = interface->attr_get(attr_location);
  if (!attr) {
    return false;
  }

  BLI_strncpy(r_name, interface->input_name_get(attr), 256);
  *r_type = attr->location != -1 ? interface->attr_types_[attr->location] : -1;
  return true;
}

bool GPU_shader_get_ssbo_input_info(const blender::gpu::Shader *shader,
                                    int ssbo_location,
                                    char r_name[256])
{
  const ShaderInterface *interface = shader->interface;

  const ShaderInput *ssbo_input = interface->ssbo_get(ssbo_location);
  if (!ssbo_input) {
    return false;
  }

  BLI_strncpy(r_name, interface->input_name_get(ssbo_input), 256);
  return true;
}

/** \} */

/* -------------------------------------------------------------------- */
/** \name Uniforms setters
 * \{ */

void GPU_shader_uniform_float_ex(
    blender::gpu::Shader *shader, int loc, int len, int array_size, const float *value)
{
  shader->uniform_float(loc, len, array_size, value);
}

void GPU_shader_uniform_int_ex(
    blender::gpu::Shader *shader, int loc, int len, int array_size, const int *value)
{
  shader->uniform_int(loc, len, array_size, value);
}

void GPU_shader_uniform_1i(blender::gpu::Shader *sh, const char *name, int value)
{
  const int loc = GPU_shader_get_uniform(sh, name);
  GPU_shader_uniform_int_ex(sh, loc, 1, 1, &value);
}

void GPU_shader_uniform_1b(blender::gpu::Shader *sh, const char *name, bool value)
{
  GPU_shader_uniform_1i(sh, name, value ? 1 : 0);
}

void GPU_shader_uniform_2f(blender::gpu::Shader *sh, const char *name, float x, float y)
{
  const float data[2] = {x, y};
  GPU_shader_uniform_2fv(sh, name, data);
}

void GPU_shader_uniform_3f(blender::gpu::Shader *sh, const char *name, float x, float y, float z)
{
  const float data[3] = {x, y, z};
  GPU_shader_uniform_3fv(sh, name, data);
}

void GPU_shader_uniform_4f(
    blender::gpu::Shader *sh, const char *name, float x, float y, float z, float w)
{
  const float data[4] = {x, y, z, w};
  GPU_shader_uniform_4fv(sh, name, data);
}

void GPU_shader_uniform_1f(blender::gpu::Shader *sh, const char *name, float value)
{
  const int loc = GPU_shader_get_uniform(sh, name);
  GPU_shader_uniform_float_ex(sh, loc, 1, 1, &value);
}

void GPU_shader_uniform_2fv(blender::gpu::Shader *sh, const char *name, const float data[2])
{
  const int loc = GPU_shader_get_uniform(sh, name);
  GPU_shader_uniform_float_ex(sh, loc, 2, 1, data);
}

void GPU_shader_uniform_3fv(blender::gpu::Shader *sh, const char *name, const float data[3])
{
  const int loc = GPU_shader_get_uniform(sh, name);
  GPU_shader_uniform_float_ex(sh, loc, 3, 1, data);
}

void GPU_shader_uniform_4fv(blender::gpu::Shader *sh, const char *name, const float data[4])
{
  const int loc = GPU_shader_get_uniform(sh, name);
  GPU_shader_uniform_float_ex(sh, loc, 4, 1, data);
}

void GPU_shader_uniform_2iv(blender::gpu::Shader *sh, const char *name, const int data[2])
{
  const int loc = GPU_shader_get_uniform(sh, name);
  GPU_shader_uniform_int_ex(sh, loc, 2, 1, data);
}

void GPU_shader_uniform_3iv(blender::gpu::Shader *sh, const char *name, const int data[3])
{
  const int loc = GPU_shader_get_uniform(sh, name);
  GPU_shader_uniform_int_ex(sh, loc, 3, 1, data);
}

void GPU_shader_uniform_mat4(blender::gpu::Shader *sh, const char *name, const float data[4][4])
{
  const int loc = GPU_shader_get_uniform(sh, name);
  GPU_shader_uniform_float_ex(sh, loc, 16, 1, (const float *)data);
}

void GPU_shader_uniform_mat3_as_mat4(blender::gpu::Shader *sh,
                                     const char *name,
                                     const float data[3][3])
{
  float matrix[4][4];
  copy_m4_m3(matrix, data);
  GPU_shader_uniform_mat4(sh, name, matrix);
}

void GPU_shader_uniform_1f_array(blender::gpu::Shader *sh,
                                 const char *name,
                                 int len,
                                 const float *val)
{
  const int loc = GPU_shader_get_uniform(sh, name);
  GPU_shader_uniform_float_ex(sh, loc, 1, len, val);
}

void GPU_shader_uniform_2fv_array(blender::gpu::Shader *sh,
                                  const char *name,
                                  int len,
                                  const float (*val)[2])
{
  const int loc = GPU_shader_get_uniform(sh, name);
  GPU_shader_uniform_float_ex(sh, loc, 2, len, (const float *)val);
}

void GPU_shader_uniform_4fv_array(blender::gpu::Shader *sh,
                                  const char *name,
                                  int len,
                                  const float (*val)[4])
{
  const int loc = GPU_shader_get_uniform(sh, name);
  GPU_shader_uniform_float_ex(sh, loc, 4, len, (const float *)val);
}

/** \} */

namespace blender::gpu {

/* -------------------------------------------------------------------- */
/** \name sRGB Rendering Workaround
 *
 * The viewport overlay frame-buffer is sRGB and will expect shaders to output display referred
 * Linear colors. But other frame-buffers (i.e: the area frame-buffers) are not sRGB and require
 * the shader output color to be in sRGB space
 * (assumed display encoded color-space as the time of writing).
 * For this reason we have a uniform to switch the transform on and off depending on the current
 * frame-buffer color-space.
 * \{ */

void Shader::set_srgb_uniform(Context *ctx, blender::gpu::Shader *shader)
{
  int32_t loc = GPU_shader_get_builtin_uniform(shader, GPU_UNIFORM_SRGB_TRANSFORM);
  if (loc != -1) {
    GPU_shader_uniform_int_ex(shader, loc, 1, 1, &ctx->shader_builtin_srgb_transform);
  }
  ctx->shader_builtin_srgb_is_dirty = false;
}

void Shader::set_scene_linear_to_xyz_uniform(blender::gpu::Shader *shader)
{
  int32_t loc = GPU_shader_get_builtin_uniform(shader, GPU_UNIFORM_SCENE_LINEAR_XFORM);
  if (loc != -1) {
    GPU_shader_uniform_float_ex(
        shader, loc, 9, 1, blender::colorspace::scene_linear_to_rec709.ptr()[0]);
  }
}

void Shader::set_framebuffer_srgb_target(int use_srgb_to_linear)
{
  Context *ctx = Context::get();
  if (ctx->shader_builtin_srgb_transform != use_srgb_to_linear) {
    ctx->shader_builtin_srgb_transform = use_srgb_to_linear;
    ctx->shader_builtin_srgb_is_dirty = true;
  }
}

/** \} */

/* -------------------------------------------------------------------- */
/** \name ShaderCompiler
 * \{ */

Shader *ShaderCompiler::compile(const shader::ShaderCreateInfo &orig_info, bool is_codegen_only)
{
  using Clock = std::chrono::steady_clock;
  using TimePoint = Clock::time_point;

  using namespace blender::gpu::shader;
  const_cast<ShaderCreateInfo &>(orig_info).finalize();
  BLI_assert(orig_info.do_static_compilation_ || orig_info.is_generated_);

  TimePoint start_time;

  if (Context::get()) {
    /* Context can be null in Vulkan compilation threads. */
    GPU_debug_group_begin(GPU_DEBUG_SHADER_COMPILATION_GROUP);
    GPU_debug_group_begin(orig_info.name_.c_str());
  }
  else if (G.profile_gpu) {
    start_time = Clock::now();
  }

  CLOG_INFO(&LOG, "Compiling Shader \"%s\"", orig_info.name_.c_str());

  Shader *shader = GPUBackend::get()->shader_alloc(orig_info.name_.c_str());

  ShaderCreateInfo specialized_info = orig_info;

  if (!specialized_info.compilation_constants_.is_empty()) {
    auto predicate = [&](const ShaderCreateInfo::Resource &res) {
      return !res.conditions.evaluate(specialized_info.compilation_constants_);
    };
    specialized_info.pass_resources_.remove_if(predicate);
    specialized_info.batch_resources_.remove_if(predicate);
    specialized_info.geometry_resources_.remove_if(predicate);
  }

  /* We merged infos keeping duplicates because of possible different condition per definitions.
   * Deduplicate remaining ones to avoid errors. */
  auto cleanup_duplicates = [&](Vector<ShaderCreateInfo::Resource, 0> &resources) {
    Vector<ShaderCreateInfo::Resource, 0> tmp = resources;
    resources.clear();
    resources.extend_non_duplicates(tmp);
  };
  cleanup_duplicates(specialized_info.pass_resources_);
  cleanup_duplicates(specialized_info.batch_resources_);
  cleanup_duplicates(specialized_info.geometry_resources_);

  const std::string error = specialized_info.check_error();
  if (!error.empty()) {
    std::cerr << error << "\n";
    BLI_assert(false);
  }

  const shader::ShaderCreateInfo &info = shader->patch_create_info(specialized_info);

  /* Needs to be called before init as GL uses the default specialization constants state to insert
   * default shader inside a map. */
  shader->specialization_constants_init(info);
  shader->init(info, is_codegen_only);

  shader->fragment_output_bits = 0;
  for (const shader::ShaderCreateInfo::FragOut &frag_out : info.fragment_outputs_) {
    shader->fragment_output_bits |= 1u << frag_out.index;
  }

  std::string defines = shader->defines_declare(info);
  std::string resources = shader->resources_declare(info);

  defines += info.resource_guard_defines(info.compilation_constants_);

  /* Compilation constants declaration for static branches evaluation.
   * In the future, these can be compiled using function constants on metal to reduce compilation
   * time. */
  for (const auto &constant : info.compilation_constants_) {
    defines += "#define SRT_CONSTANT_" + constant.name + " " + std::to_string(constant.value.i) +
               "\n";
  }

  defines += "#define USE_GPU_SHADER_CREATE_INFO\n";

  if (!info.vertex_source_.is_empty()) {
    Vector<StringRefNull> code = gpu_shader_dependency_get_resolved_source(
        info.vertex_source_, info.generated_sources, info.name_);
    std::string interface = shader->vertex_interface_declare(info);

    Vector<StringRefNull> sources;
    standard_defines(sources);
    sources.append("#define GPU_VERTEX_SHADER\n");
    if (!info.geometry_source_.is_empty()) {
      sources.append("#define USE_GEOMETRY_SHADER\n");
    }
    sources.append(defines);
    sources.append(resources);
    sources.append(interface);
    sources.extend(code);

    if (info.vertex_entry_fn_ != "main") {
      sources.append("void main() { ");
      sources.append(info.vertex_entry_fn_);
      sources.append("(); }\n");
    }

    shader->vertex_shader_from_glsl(info, sources);
  }

  if (!info.fragment_source_.is_empty()) {
    Vector<StringRefNull> code = gpu_shader_dependency_get_resolved_source(
        info.fragment_source_, info.generated_sources, info.name_);
    std::string interface = shader->fragment_interface_declare(info);

    Vector<StringRefNull> sources;
    standard_defines(sources);
    sources.append("#define GPU_FRAGMENT_SHADER\n");
    if (!info.geometry_source_.is_empty()) {
      sources.append("#define USE_GEOMETRY_SHADER\n");
    }
    sources.append(defines);
    sources.append(resources);
    sources.append(interface);
    sources.extend(code);

    if (info.fragment_entry_fn_ != "main") {
      sources.append("void main() { ");
      sources.append(info.fragment_entry_fn_);
      sources.append("(); }\n");
    }

    shader->fragment_shader_from_glsl(info, sources);
  }

  if (!info.geometry_source_.is_empty()) {
    Vector<StringRefNull> code = gpu_shader_dependency_get_resolved_source(
        info.geometry_source_, info.generated_sources, info.name_);
    std::string layout = shader->geometry_layout_declare(info);
    std::string interface = shader->geometry_interface_declare(info);

    Vector<StringRefNull> sources;
    standard_defines(sources);
    sources.append("#define GPU_GEOMETRY_SHADER\n");
    sources.append(defines);
    sources.append(resources);
    sources.append(layout);
    sources.append(interface);
    sources.extend(code);

    if (info.geometry_entry_fn_ != "main") {
      sources.append("void main() { ");
      sources.append(info.geometry_entry_fn_);
      sources.append("(); }\n");
    }

    shader->geometry_shader_from_glsl(info, sources);
  }

  if (!info.compute_source_.is_empty()) {
    Vector<StringRefNull> code = gpu_shader_dependency_get_resolved_source(
        info.compute_source_, info.generated_sources, info.name_);
    std::string layout = shader->compute_layout_declare(info);

    Vector<StringRefNull> sources;
    standard_defines(sources);
    sources.append("#define GPU_COMPUTE_SHADER\n");
    sources.append(defines);
    sources.append(layout);
    sources.append(resources);
    sources.extend(code);

    if (info.compute_entry_fn_ != "main") {
      sources.append("void main() { ");
      sources.append(info.compute_entry_fn_);
      sources.append("(); }\n");
    }

    shader->compute_shader_from_glsl(info, sources);
  }

  if (!shader->finalize(&info)) {
    delete shader;
    shader = nullptr;
  }

  if (Context::get()) {
    /* Context can be null in Vulkan compilation threads. */
    GPU_debug_group_end();
    GPU_debug_group_end();
  }
  else if (G.profile_gpu) {
    TimePoint end_time = Clock::now();
    /* Note: Used by the vulkan backend. Use the same time_since_epoch as process_frame_timings. */
    ProfileReport::get().add_group_cpu(GPU_DEBUG_SHADER_COMPILATION_GROUP,
                                       start_time.time_since_epoch().count(),
                                       end_time.time_since_epoch().count());
    ProfileReport::get().add_group_cpu(info.name_.c_str(),
                                       start_time.time_since_epoch().count(),
                                       end_time.time_since_epoch().count());
  }

  return shader;
}

static ThreadQueueWorkPriority to_work_priority(CompilationPriority priority)
{
  switch (priority) {
    case CompilationPriority::Low:
      return BLI_THREAD_QUEUE_WORK_PRIORITY_LOW;
    case CompilationPriority::Medium:
      return BLI_THREAD_QUEUE_WORK_PRIORITY_NORMAL;
    case CompilationPriority::High:
      return BLI_THREAD_QUEUE_WORK_PRIORITY_HIGH;
  }
  BLI_assert_unreachable();
  return BLI_THREAD_QUEUE_WORK_PRIORITY_NORMAL;
}

ShaderCompiler::ShaderCompiler(uint32_t threads_count,
                               GPUWorker::ContextType context_type,
                               bool support_specializations)
{
  support_specializations_ = support_specializations;

  if (!GPU_use_main_context_workaround()) {
    compilation_worker_ = std::make_unique<GPUWorker>(
        threads_count, context_type, do_work_static_cb);
  }
}

ShaderCompiler::~ShaderCompiler()
{
  compilation_worker_.reset();

  /* Ensure all the requested compilations have been retrieved. */
  BLI_assert(async_compilations_.is_empty());
}

Shader *ShaderCompiler::compile_shader(const shader::ShaderCreateInfo &info)
{
  return compile(info, false);
}

AsyncCompilationHandle ShaderCompiler::async_compilation(const shader::ShaderCreateInfo *info,
                                                         CompilationPriority priority)
{
  std::unique_lock lock(mutex_);

  AsyncCompilation *compilation = MEM_new<AsyncCompilation>(__func__);
  compilation->info = info;

  AsyncCompilationHandle handle = next_handle_++;
  async_compilations_.add(handle, compilation);

  if (compilation_worker_) {
    compilation->work = std::make_unique<ParallelWork>(ParallelWork{this, compilation});
    compilation->work->id = compilation_worker_->push_work(compilation->work.get(),
                                                           to_work_priority(priority));
  }
  else {
    compilation->shader = compile(*info, false);
    compilation->is_ready = true;
  }

  return handle;
}

void ShaderCompiler::asyc_compilation_cancel(AsyncCompilationHandle &handle)
{
  {
    std::unique_lock lock(mutex_);

    AsyncCompilation *compilation = async_compilations_.pop(handle);
    if (compilation_worker_ && compilation_worker_->cancel_work(compilation->work->id)) {
      compilation->is_ready = true;
    }

    /* If it was already being compiled, wait until it's ready so the calling thread can safely
     * delete the ShaderCreateInfos. */
    compilation_finished_notification_.wait(lock, [&]() { return compilation->is_ready == true; });
    GPU_shader_free(compilation->shader);
    compilation->shader = nullptr;
    MEM_delete(compilation);

    handle = 0;
  }

  /* Count this as a finished compilation, since wait_for_all might be waiting. */
  compilation_finished_notification_.notify_all();
}

bool ShaderCompiler::async_compilation_is_ready(AsyncCompilationHandle handle)
{
  std::lock_guard lock(mutex_);

  return async_compilations_.lookup(handle)->is_ready;
}

Shader *ShaderCompiler::async_compilation_finalize(AsyncCompilationHandle &handle)
{
  std::unique_lock lock(mutex_);
  /* TODO: Move to be first on the queue. */
  compilation_finished_notification_.wait(
      lock, [&]() { return async_compilations_.lookup(handle)->is_ready == true; });

  AsyncCompilation *compilation = async_compilations_.pop(handle);
  Shader *shader = compilation->shader;
  MEM_delete(compilation);
  handle = 0;

  return shader;
}

AsyncSpecializationHandle ShaderCompiler::async_specialization(
    const ShaderSpecialization &specialization, CompilationPriority priority)
{
  if (!compilation_worker_ || !support_specializations_) {
    return 0;
  }

  std::lock_guard lock(mutex_);

  AsyncCompilation *compilation = MEM_new<AsyncCompilation>(__func__);
  compilation->specialization = std::make_unique<ShaderSpecialization>(specialization);

  AsyncCompilationHandle handle = next_handle_++;
  async_compilations_.add(handle, compilation);

  compilation->work = std::make_unique<ParallelWork>(ParallelWork{this, compilation});
  compilation->work->id = compilation_worker_->push_work(compilation->work.get(),
                                                         to_work_priority(priority));

  return handle;
}

bool ShaderCompiler::async_specialization_is_ready(AsyncSpecializationHandle &handle)
{
  if (handle == 0) {
    return true;
  }

  std::lock_guard lock(mutex_);
  if (async_compilations_.lookup(handle)->is_ready) {
    AsyncCompilation *compilation = async_compilations_.pop(handle);
    MEM_delete(compilation);
    handle = 0;
  }

  return handle == 0;
}

void ShaderCompiler::do_work_static_cb(void *payload)
{
  ParallelWork *work = reinterpret_cast<ParallelWork *>(payload);
  work->compiler->do_work(*work);
}

void ShaderCompiler::do_work(ParallelWork &work)
{
  AsyncCompilation *compilation = work.compilation;

  /* Compile */
  if (!compilation->is_specialization()) {
    compilation->shader = compile_shader(*compilation->info);
  }
  else {
    specialize_shader(*compilation->specialization);
  }

  {
    std::unique_lock lock(mutex_);
    compilation->is_ready = true;
  }

  compilation_finished_notification_.notify_all();

  /* Pause must happen after the work has finished and before more work is requested,
   * otherwise we can run into deadlocks due to notifications desync. */
  std::unique_lock lock(mutex_);
  pause_finished_notification_.wait(lock, [&]() { return !is_paused_; });
}

bool ShaderCompiler::is_compiling_impl()
{
  /* The mutex should be locked before calling this function. */
  BLI_assert(!mutex_.try_lock());

  if (compilation_worker_ == nullptr) {
    return false;
  }

  if (!compilation_worker_->is_empty()) {
    return true;
  }

  for (AsyncCompilation *compilation : async_compilations_.values()) {
    if (!compilation->is_ready) {
      return true;
    }
  }

  return false;
}

bool ShaderCompiler::is_compiling()
{
  std::unique_lock lock(mutex_);
  return is_compiling_impl();
}

void ShaderCompiler::wait_for_all()
{
  /** NOTE: We can't rely on BLI_thread_queue_wait_finish, since that only waits until the queue is
   * empty, but the works might still being processed. */
  std::unique_lock lock(mutex_);
  BLI_assert(!is_paused_);
  compilation_finished_notification_.wait(lock, [&]() { return !is_compiling_impl(); });
}

void ShaderCompiler::pause_all()
{
  std::unique_lock lock(mutex_);
  BLI_assert(!is_paused_);
  is_paused_ = true;
}

void ShaderCompiler::continue_all()
{
  {
    std::unique_lock lock(mutex_);
    BLI_assert(is_paused_);
    is_paused_ = false;
  }
  pause_finished_notification_.notify_all();
}

/** \} */

}  // namespace blender::gpu

/********************UPBGE*****************************/
void GPU_shader_force_unbind(void)
{
  Context *ctx = Context::get();
  if (ctx->shader) {
    ctx->shader->unbind();
  }
  ctx->shader = nullptr;
}<|MERGE_RESOLUTION|>--- conflicted
+++ resolved
@@ -261,13 +261,8 @@
         {"gpu_shader_python_typedef_lib.glsl", {}, "\n" + info.typedef_source_generated});
   }
   else {
-<<<<<<< HEAD
-    info.generated_sources.append(
-        {"gpu_shader_python_typedef_lib.glsl", {}, "\n"});
-=======
     /* Add emtpy source to avoid warning and importing the placeholder file. */
     info.generated_sources.append({"gpu_shader_python_typedef_lib.glsl", {}, "\n"});
->>>>>>> a8d2053b
   }
 
   auto preprocess_source = [&](const std::string &input_src) {
