/* SPDX-License-Identifier: GPL-2.0-or-later
 * Copyright 2020 Blender Foundation. All rights reserved. */

/** \file
 * \ingroup gpu
 *
 * Private frame buffer API.
 */

#pragma once

#include "BLI_math_vector.h"
#include "BLI_span.hh"

#include "MEM_guardedalloc.h"

#include "GPU_framebuffer.h"

struct GPUTexture;

typedef enum GPUAttachmentType : int {
  GPU_FB_DEPTH_ATTACHMENT = 0,
  GPU_FB_DEPTH_STENCIL_ATTACHMENT,
  GPU_FB_COLOR_ATTACHMENT0,
  GPU_FB_COLOR_ATTACHMENT1,
  GPU_FB_COLOR_ATTACHMENT2,
  GPU_FB_COLOR_ATTACHMENT3,
  GPU_FB_COLOR_ATTACHMENT4,
  GPU_FB_COLOR_ATTACHMENT5,
  GPU_FB_COLOR_ATTACHMENT6,
  GPU_FB_COLOR_ATTACHMENT7,
  /* Number of maximum output slots. */
  /* Keep in mind that GL max is GL_MAX_DRAW_BUFFERS and is at least 8, corresponding to
   * the maximum number of COLOR attachments specified by glDrawBuffers. */
  GPU_FB_MAX_ATTACHMENT,

} GPUAttachmentType;

#define GPU_FB_MAX_COLOR_ATTACHMENT (GPU_FB_MAX_ATTACHMENT - GPU_FB_COLOR_ATTACHMENT0)

inline constexpr GPUAttachmentType operator-(GPUAttachmentType a, int b)
{
  return static_cast<GPUAttachmentType>(int(a) - b);
}

inline constexpr GPUAttachmentType operator+(GPUAttachmentType a, int b)
{
  return static_cast<GPUAttachmentType>(int(a) + b);
}

inline GPUAttachmentType &operator++(GPUAttachmentType &a)
{
  a = a + 1;
  return a;
}

inline GPUAttachmentType &operator--(GPUAttachmentType &a)
{
  a = a - 1;
  return a;
}

namespace blender {
namespace gpu {

#ifdef DEBUG
#  define DEBUG_NAME_LEN 64
#else
#  define DEBUG_NAME_LEN 16
#endif

class FrameBuffer {
 protected:
  /** Set of texture attachments to render to. DEPTH and DEPTH_STENCIL are mutually exclusive. */
  GPUAttachment attachments_[GPU_FB_MAX_ATTACHMENT];
  /** Is true if internal representation need to be updated. */
  bool dirty_attachments_ = true;
  /** Size of attachment textures. */
  int width_ = 0, height_ = 0;
  /** Debug name. */
  char name_[DEBUG_NAME_LEN];
  /** Frame-buffer state. */
  int viewport_[4] = {0};
  int scissor_[4] = {0};
  bool scissor_test_ = false;
  bool dirty_state_ = true;

#ifndef GPU_NO_USE_PY_REFERENCES
 public:
  /**
   * Reference of a pointer that needs to be cleaned when deallocating the frame-buffer.
   * Points to #BPyGPUFrameBuffer.fb
   */
  void **py_ref = nullptr;
#endif

 public:
  FrameBuffer(const char *name);
  virtual ~FrameBuffer();

  virtual void bind(bool enabled_srgb) = 0;
  virtual bool check(char err_out[256]) = 0;
  virtual void clear(eGPUFrameBufferBits buffers,
                     const float clear_col[4],
                     float clear_depth,
                     uint clear_stencil) = 0;
  virtual void clear_multi(const float (*clear_col)[4]) = 0;
  virtual void clear_attachment(GPUAttachmentType type,
                                eGPUDataFormat data_format,
                                const void *clear_value) = 0;

  virtual void attachment_set_loadstore_op(GPUAttachmentType type,
                                           eGPULoadOp load_action,
                                           eGPUStoreOp store_action) = 0;

  virtual void read(eGPUFrameBufferBits planes,
                    eGPUDataFormat format,
                    const int area[4],
                    int channel_len,
                    int slot,
                    void *r_data) = 0;

  virtual void blit_to(eGPUFrameBufferBits planes,
                       int src_slot,
                       FrameBuffer *dst,
                       int dst_slot,
                       int dst_offset_x,
                       int dst_offset_y) = 0;

  void load_store_config_array(const GPULoadStore *load_store_actions, uint actions_len);

  void attachment_set(GPUAttachmentType type, const GPUAttachment &new_attachment);
  void attachment_remove(GPUAttachmentType type);

  void recursive_downsample(int max_lvl,
                            void (*callback)(void *userData, int level),
                            void *userData);
  uint get_bits_per_pixel();

  inline void size_set(int width, int height)
  {
    width_ = width;
    height_ = height;
    dirty_state_ = true;
  }

  inline void viewport_set(const int viewport[4])
  {
    if (!equals_v4v4_int(viewport_, viewport)) {
      copy_v4_v4_int(viewport_, viewport);
      dirty_state_ = true;
    }
  }

  inline void scissor_set(const int scissor[4])
  {
    if (!equals_v4v4_int(scissor_, scissor)) {
      copy_v4_v4_int(scissor_, scissor);
      dirty_state_ = true;
    }
  }

  inline void scissor_test_set(bool test)
  {
    scissor_test_ = test;
  }

  inline void viewport_get(int r_viewport[4]) const
  {
    copy_v4_v4_int(r_viewport, viewport_);
  }

  inline void scissor_get(int r_scissor[4]) const
  {
    copy_v4_v4_int(r_scissor, scissor_);
  }

  inline bool scissor_test_get() const
  {
    return scissor_test_;
  }

  inline void viewport_reset()
  {
    int viewport_rect[4] = {0, 0, width_, height_};
    viewport_set(viewport_rect);
  }

  inline void scissor_reset()
  {
    int scissor_rect[4] = {0, 0, width_, height_};
    scissor_set(scissor_rect);
  }

  inline GPUTexture *depth_tex() const
  {
    if (attachments_[GPU_FB_DEPTH_ATTACHMENT].tex) {
      return attachments_[GPU_FB_DEPTH_ATTACHMENT].tex;
    }
    return attachments_[GPU_FB_DEPTH_STENCIL_ATTACHMENT].tex;
  };

  inline GPUTexture *color_tex(int slot) const
  {
    return attachments_[GPU_FB_COLOR_ATTACHMENT0 + slot].tex;
  };

<<<<<<< HEAD
  virtual int get_bindcode() = 0;  // UPBGE
=======
  inline const char *const name_get() const
  {
    return name_;
  };
>>>>>>> 511ae222
};

/* Syntactic sugar. */
static inline GPUFrameBuffer *wrap(FrameBuffer *vert)
{
  return reinterpret_cast<GPUFrameBuffer *>(vert);
}
static inline FrameBuffer *unwrap(GPUFrameBuffer *vert)
{
  return reinterpret_cast<FrameBuffer *>(vert);
}
static inline const FrameBuffer *unwrap(const GPUFrameBuffer *vert)
{
  return reinterpret_cast<const FrameBuffer *>(vert);
}

#undef DEBUG_NAME_LEN

}  // namespace gpu
}  // namespace blender<|MERGE_RESOLUTION|>--- conflicted
+++ resolved
@@ -205,14 +205,12 @@
     return attachments_[GPU_FB_COLOR_ATTACHMENT0 + slot].tex;
   };
 
-<<<<<<< HEAD
-  virtual int get_bindcode() = 0;  // UPBGE
-=======
   inline const char *const name_get() const
   {
     return name_;
   };
->>>>>>> 511ae222
+
+  virtual int get_bindcode() = 0;  // UPBGE
 };
 
 /* Syntactic sugar. */
