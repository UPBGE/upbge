--- conflicted
+++ resolved
@@ -155,13 +155,10 @@
 #define GPU_DYNAMIC_GROUP_MIST     0x00050000
 #define GPU_DYNAMIC_GROUP_WORLD    0x00060000
 #define GPU_DYNAMIC_GROUP_MAT      0x00070000
-<<<<<<< HEAD
-#define GPU_DYNAMIC_GROUP_TEX      0x00080000
-#define GPU_DYNAMIC_GROUP_TEX_UV   0x00090000
-#define GPU_DYNAMIC_GROUP_TIME     0x00100000
-=======
 #define GPU_DYNAMIC_UBO            0x00080000
->>>>>>> 231d6882
+#define GPU_DYNAMIC_GROUP_TEX      0x00090000
+#define GPU_DYNAMIC_GROUP_TEX_UV   0x00100000
+#define GPU_DYNAMIC_GROUP_TIME     0x00110000
 
 typedef enum GPUDynamicType {
 
@@ -246,11 +243,8 @@
 GPUNodeLink *GPU_attribute(CustomDataType type, const char *name);
 GPUNodeLink *GPU_uniform(float *num);
 GPUNodeLink *GPU_dynamic_uniform(float *num, GPUDynamicType dynamictype, void *data);
-<<<<<<< HEAD
 GPUNodeLink *GPU_select_uniform(float *num, GPUDynamicType dynamictype, void *data, struct Material *material);
-=======
 GPUNodeLink *GPU_uniform_buffer(float *num, GPUType gputype);
->>>>>>> 231d6882
 GPUNodeLink *GPU_image(struct Image *ima, struct ImageUser *iuser, bool is_data);
 GPUNodeLink *GPU_cube_map(struct Image *ima, struct ImageUser *iuser, bool is_data);
 GPUNodeLink *GPU_image_preview(struct PreviewImage *prv);
