/*
 * This program is free software; you can redistribute it and/or
 * modify it under the terms of the GNU General Public License
 * as published by the Free Software Foundation; either version 2
 * of the License, or (at your option) any later version.
 *
 * This program is distributed in the hope that it will be useful,
 * but WITHOUT ANY WARRANTY; without even the implied warranty of
 * MERCHANTABILITY or FITNESS FOR A PARTICULAR PURPOSE.  See the
 * GNU General Public License for more details.
 *
 * You should have received a copy of the GNU General Public License
 * along with this program; if not, write to the Free Software Foundation,
 * Inc., 51 Franklin Street, Fifth Floor, Boston, MA 02110-1301, USA.
 */

/** \file
 * \ingroup python
 */

#pragma once

struct AnimationEvalContext;
struct ChannelDriver; /* DNA_anim_types.h */
struct ID;            /* DNA_ID.h */
struct ListBase;      /* DNA_listBase.h */
struct Object;        /* DNA_object_types.h */
struct PathResolvedRNA;
struct ReportList;
struct Text;              /* defined in DNA_text_types.h */
struct bConstraint;       /* DNA_constraint_types.h */
struct bConstraintOb;     /* DNA_constraint_types.h */
struct bConstraintTarget; /* DNA_constraint_types.h*/
struct bContext;
struct bContextDataResult;
struct bPythonConstraint; /* DNA_constraint_types.h */

#include "BLI_utildefines.h"

#ifdef __cplusplus
extern "C" {
#endif

void BPY_pyconstraint_exec(struct bPythonConstraint *con,
                           struct bConstraintOb *cob,
                           struct ListBase *targets);
//  void BPY_pyconstraint_settings(void *arg1, void *arg2);
void BPY_pyconstraint_target(struct bPythonConstraint *con, struct bConstraintTarget *ct);
void BPY_pyconstraint_update(struct Object *owner, struct bConstraint *con);
int BPY_is_pyconstraint(struct Text *text);
//  void BPY_free_pyconstraint_links(struct Text *text);

<<<<<<< HEAD
void BPY_python_start(int argc, const char **argv);
void BPY_python_end(void);
void BPY_python_reset(struct bContext *C);
void BPY_python_use_system_env(void);
void BPY_python_backtrace(/* FILE */ void *file);
bool BPY_python_get_use_system_env(void); /* Game Engine Integration */

=======
>>>>>>> c65c6632
/* global interpreter lock */

typedef void *BPy_ThreadStatePtr;

BPy_ThreadStatePtr BPY_thread_save(void);
void BPY_thread_restore(BPy_ThreadStatePtr tstate);

/* our own wrappers to Py_BEGIN_ALLOW_THREADS/Py_END_ALLOW_THREADS */
#define BPy_BEGIN_ALLOW_THREADS \
  { \
    BPy_ThreadStatePtr _bpy_saved_tstate = BPY_thread_save(); \
    (void)0
#define BPy_END_ALLOW_THREADS \
  BPY_thread_restore(_bpy_saved_tstate); \
  } \
  (void)0

void BPY_text_free_code(struct Text *text);
void BPY_modules_update(
    struct bContext *C);  // XXX - annoying, need this for pointers that get out of date
void BPY_modules_load_user(struct bContext *C);

void BPY_app_handlers_reset(const short do_all);

void BPY_driver_reset(void);
float BPY_driver_exec(struct PathResolvedRNA *anim_rna,
                      struct ChannelDriver *driver,
                      struct ChannelDriver *driver_orig,
                      const struct AnimationEvalContext *anim_eval_context);

void BPY_DECREF(void *pyob_ptr); /* Py_DECREF() */
void BPY_DECREF_RNA_INVALIDATE(void *pyob_ptr);
int BPY_context_member_get(struct bContext *C,
                           const char *member,
                           struct bContextDataResult *result);
void BPY_context_set(struct bContext *C);
void BPY_context_update(struct bContext *C);

void BPY_id_release(struct ID *id);

bool BPY_string_is_keyword(const char *str);

/* I18n for addons */
#ifdef WITH_INTERNATIONAL
const char *BPY_app_translations_py_pgettext(const char *msgctxt, const char *msgid);
#endif

/********** Game engine transition **********/
void BPY_python_rna_alloc_types(void);
/********************************************/

#ifdef __cplusplus
} /* extern "C" */
#endif<|MERGE_RESOLUTION|>--- conflicted
+++ resolved
@@ -50,16 +50,7 @@
 int BPY_is_pyconstraint(struct Text *text);
 //  void BPY_free_pyconstraint_links(struct Text *text);
 
-<<<<<<< HEAD
-void BPY_python_start(int argc, const char **argv);
-void BPY_python_end(void);
-void BPY_python_reset(struct bContext *C);
-void BPY_python_use_system_env(void);
-void BPY_python_backtrace(/* FILE */ void *file);
 bool BPY_python_get_use_system_env(void); /* Game Engine Integration */
-
-=======
->>>>>>> c65c6632
 /* global interpreter lock */
 
 typedef void *BPy_ThreadStatePtr;
