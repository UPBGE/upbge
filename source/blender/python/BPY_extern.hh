/* SPDX-FileCopyrightText: 2023 Blender Authors
 *
 * SPDX-License-Identifier: GPL-2.0-or-later */

/** \file
 * \ingroup python
 */

#pragma once

#include "BLI_sys_types.h"

#ifdef WITH_INTERNATIONAL

#  include <optional>

#  include "BLI_string_ref.hh"

#endif

struct ARegionType;
struct AnimationEvalContext;
struct ChannelDriver; /* DNA_anim_types.h */
struct ID;            /* DNA_ID.h */
struct ListBase;      /* DNA_listBase.h */
struct Object;        /* DNA_object_types.h */
struct PathResolvedRNA;
struct Text;              /* defined in DNA_text_types.h */
struct bConstraint;       /* DNA_constraint_types.h */
struct bConstraintOb;     /* DNA_constraint_types.h */
struct bConstraintTarget; /* DNA_constraint_types.h */
struct bContext;
struct bContextDataResult;
struct bPythonConstraint; /* DNA_constraint_types.h */
struct StructRNA;
struct wmWindowManager;

void BPY_pyconstraint_exec(bPythonConstraint *con, bConstraintOb *cob, ListBase *targets);
//  void BPY_pyconstraint_settings(void *arg1, void *arg2);
void BPY_pyconstraint_target(bPythonConstraint *con, bConstraintTarget *ct);
void BPY_pyconstraint_update(Object *owner, bConstraint *con);
bool BPY_is_pyconstraint(Text *text);
//  void BPY_free_pyconstraint_links(struct Text *text);

bool BPY_python_get_use_system_env(); /* UPBGE */
/* global interpreter lock */

using BPy_ThreadStatePtr = void *;

/**
 * Analogue of #PyEval_SaveThread()
 */
BPy_ThreadStatePtr BPY_thread_save();
/**
 * Analogue of #PyEval_RestoreThread()
 */
void BPY_thread_restore(BPy_ThreadStatePtr tstate);

/** Our own wrappers to #Py_BEGIN_ALLOW_THREADS / #Py_END_ALLOW_THREADS */
#define BPy_BEGIN_ALLOW_THREADS \
  { \
    BPy_ThreadStatePtr _bpy_saved_tstate = BPY_thread_save(); \
    (void)0
#define BPy_END_ALLOW_THREADS \
  BPY_thread_restore(_bpy_saved_tstate); \
  } \
  (void)0

/**
 * Print the Python backtrace of the current thread state.
 *
 * Should be safe to call from anywhere at any point, may not output anything if there is no valid
 * python thread state available.
 */
void BPY_thread_backtrace_print();

void BPY_text_free_code(Text *text);
/**
 * Needed so the #Main pointer in `bpy.data` doesn't become out of date.
 */
void BPY_modules_update();
void BPY_modules_load_user(bContext *C);

void BPY_app_handlers_reset(bool do_all);

/**
 * Run on exit to free any cached data.
 */
void BPY_driver_exit();

/**
 * Update function, it gets rid of python-drivers global dictionary: `bpy.app.driver_namespace`,
 * forcing #BPY_driver_exec to recreate it. Use this when loading a new `.blend` file
 * so any variables setup by the previous blend file are cleared.
 */
void BPY_driver_reset();

/**
 * This evaluates Python driver expressions, `driver_orig->expression`
 * is a Python expression that should evaluate to a float number, which is returned.
 */
float BPY_driver_exec(PathResolvedRNA *anim_rna,
                      ChannelDriver *driver,
                      ChannelDriver *driver_orig,
                      const AnimationEvalContext *anim_eval_context);

/**
 * Acquire the global-interpreter-lock (GIL) and wrap `Py_DECREF`.
 * as there are some cases when this needs to be called outside the Python API code.
 */
void BPY_DECREF(void *pyob_ptr);

void BPY_DECREF_RNA_INVALIDATE(void *pyob_ptr);
int BPY_context_member_get(bContext *C, const char *member, bContextDataResult *result);
void BPY_context_set(bContext *C);
/**
 * Use for updating while a python script runs - in case of file load.
 */
void BPY_context_update(bContext *C);

/**
 * Use for `CTX_*_set(..)` functions need to set values which are later read back as expected.
 * In this case we don't want the Python context to override the values as it causes problems
 * see #66256.
 *
 * \param dict_p: A pointer to #bContext.data.py_context so we can assign a new value.
 * \param dict_orig: The value of #bContext.data.py_context_orig to check if we need to copy.
 */
void BPY_context_dict_clear_members_array(void **dict_p,
                                          void *dict_orig,
                                          const char *context_members[],
                                          uint context_members_len);

void BPY_id_release(ID *id);

/**
 * Free (actually dereference) the Python type object representing the given #StrucRNA type,
 * if it is defined.
 */
void BPY_free_srna_pytype(StructRNA *srna);

/**
 * Avoids duplicating keyword list.
 */
bool BPY_string_is_keyword(const char *str);

/* `bpy_rna_callback.cc` */

void BPY_callback_screen_free(ARegionType *art);
void BPY_callback_wm_free(wmWindowManager *wm);

/* I18n for addons */
#ifdef WITH_INTERNATIONAL
<<<<<<< HEAD
const char *BPY_app_translations_py_pgettext(const char *msgctxt, const char *msgid);
#endif

/********** UPBGE **********/
void BPY_python_rna_alloc_types();
/***************************/
=======
std::optional<blender::StringRefNull> BPY_app_translations_py_pgettext(blender::StringRef msgctxt,
                                                                       blender::StringRef msgid);
#endif
>>>>>>> 54dc692d
<|MERGE_RESOLUTION|>--- conflicted
+++ resolved
@@ -151,15 +151,10 @@
 
 /* I18n for addons */
 #ifdef WITH_INTERNATIONAL
-<<<<<<< HEAD
-const char *BPY_app_translations_py_pgettext(const char *msgctxt, const char *msgid);
+std::optional<blender::StringRefNull> BPY_app_translations_py_pgettext(blender::StringRef msgctxt,
+                                                                       blender::StringRef msgid);
 #endif
 
 /********** UPBGE **********/
 void BPY_python_rna_alloc_types();
-/***************************/
-=======
-std::optional<blender::StringRefNull> BPY_app_translations_py_pgettext(blender::StringRef msgctxt,
-                                                                       blender::StringRef msgid);
-#endif
->>>>>>> 54dc692d
+/***************************/