/* SPDX-FileCopyrightText: 2023 Blender Authors
 *
 * SPDX-License-Identifier: GPL-2.0-or-later */

/** \file
 * \ingroup python
 */

#pragma once

#include "BLI_sys_types.h"

#ifdef WITH_INTERNATIONAL

#  include <optional>

#  include "BLI_string_ref.hh"

#endif

struct ARegionType;
struct AnimationEvalContext;
struct ChannelDriver; /* DNA_anim_types.h */
struct ID;            /* DNA_ID.h */
struct ListBase;      /* DNA_listBase.h */
struct Object;        /* DNA_object_types.h */
struct PathResolvedRNA;
struct Text;              /* defined in DNA_text_types.h */
struct bConstraint;       /* DNA_constraint_types.h */
struct bConstraintOb;     /* DNA_constraint_types.h */
struct bConstraintTarget; /* DNA_constraint_types.h */
struct bContext;
struct bContextDataResult;
struct StructRNA;
struct wmWindowManager;

<<<<<<< HEAD
void BPY_pyconstraint_exec(bPythonConstraint *con, bConstraintOb *cob, ListBase *targets);
//  void BPY_pyconstraint_settings(void *arg1, void *arg2);
void BPY_pyconstraint_target(bPythonConstraint *con, bConstraintTarget *ct);
void BPY_pyconstraint_update(Object *owner, bConstraint *con);
bool BPY_is_pyconstraint(Text *text);
//  void BPY_free_pyconstraint_links(struct Text *text);

bool BPY_python_get_use_system_env(); /* UPBGE */
=======
>>>>>>> dbf6902a
/* global interpreter lock */

using BPy_ThreadStatePtr = void *;

/**
 * Analogue of #PyEval_SaveThread()
 */
BPy_ThreadStatePtr BPY_thread_save();
/**
 * Analogue of #PyEval_RestoreThread()
 */
void BPY_thread_restore(BPy_ThreadStatePtr tstate);

/** Our own wrappers to #Py_BEGIN_ALLOW_THREADS / #Py_END_ALLOW_THREADS */
#define BPy_BEGIN_ALLOW_THREADS \
  { \
    BPy_ThreadStatePtr _bpy_saved_tstate = BPY_thread_save(); \
    (void)0
#define BPy_END_ALLOW_THREADS \
  BPY_thread_restore(_bpy_saved_tstate); \
  } \
  (void)0

/**
 * Print the Python backtrace of the current thread state.
 *
 * Should be safe to call from anywhere at any point, may not output anything if there is no valid
 * python thread state available.
 */
void BPY_thread_backtrace_print();

void BPY_text_free_code(Text *text);
/**
 * Needed so the #Main pointer in `bpy.data` doesn't become out of date.
 */
void BPY_modules_update();
void BPY_modules_load_user(bContext *C);

void BPY_app_handlers_reset(bool do_all);

/**
 * Run on exit to free any cached data.
 */
void BPY_driver_exit();

/**
 * Update function, it gets rid of python-drivers global dictionary: `bpy.app.driver_namespace`,
 * forcing #BPY_driver_exec to recreate it. Use this when loading a new `.blend` file
 * so any variables setup by the previous blend file are cleared.
 */
void BPY_driver_reset();

/**
 * This evaluates Python driver expressions, `driver_orig->expression`
 * is a Python expression that should evaluate to a float number, which is returned.
 */
float BPY_driver_exec(PathResolvedRNA *anim_rna,
                      ChannelDriver *driver,
                      ChannelDriver *driver_orig,
                      const AnimationEvalContext *anim_eval_context);

/**
 * Acquire the global-interpreter-lock (GIL) and wrap `Py_DECREF`.
 * as there are some cases when this needs to be called outside the Python API code.
 */
void BPY_DECREF(void *pyob_ptr);

void BPY_DECREF_RNA_INVALIDATE(void *pyob_ptr);
int BPY_context_member_get(bContext *C, const char *member, bContextDataResult *result);
void BPY_context_set(bContext *C);
/**
 * Use for updating while a python script runs - in case of file load.
 */
void BPY_context_update(bContext *C);

/**
 * Use for `CTX_*_set(..)` functions need to set values which are later read back as expected.
 * In this case we don't want the Python context to override the values as it causes problems
 * see #66256.
 *
 * \param dict_p: A pointer to #bContext.data.py_context so we can assign a new value.
 * \param dict_orig: The value of #bContext.data.py_context_orig to check if we need to copy.
 */
void BPY_context_dict_clear_members_array(void **dict_p,
                                          void *dict_orig,
                                          const char *context_members[],
                                          uint context_members_len);

void BPY_id_release(ID *id);

/**
 * Free (actually dereference) the Python type object representing the given #StrucRNA type,
 * if it is defined.
 */
void BPY_free_srna_pytype(StructRNA *srna);

/**
 * Avoids duplicating keyword list.
 */
bool BPY_string_is_keyword(const char *str);

/* `bpy_rna_callback.cc` */

void BPY_callback_screen_free(ARegionType *art);
void BPY_callback_wm_free(wmWindowManager *wm);

/* I18n for addons */
#ifdef WITH_INTERNATIONAL
std::optional<blender::StringRefNull> BPY_app_translations_py_pgettext(blender::StringRef msgctxt,
                                                                       blender::StringRef msgid);
#endif

/********** UPBGE **********/
void BPY_python_rna_alloc_types();
/***************************/<|MERGE_RESOLUTION|>--- conflicted
+++ resolved
@@ -34,17 +34,9 @@
 struct StructRNA;
 struct wmWindowManager;
 
-<<<<<<< HEAD
-void BPY_pyconstraint_exec(bPythonConstraint *con, bConstraintOb *cob, ListBase *targets);
-//  void BPY_pyconstraint_settings(void *arg1, void *arg2);
-void BPY_pyconstraint_target(bPythonConstraint *con, bConstraintTarget *ct);
-void BPY_pyconstraint_update(Object *owner, bConstraint *con);
-bool BPY_is_pyconstraint(Text *text);
-//  void BPY_free_pyconstraint_links(struct Text *text);
 
 bool BPY_python_get_use_system_env(); /* UPBGE */
-=======
->>>>>>> dbf6902a
+
 /* global interpreter lock */
 
 using BPy_ThreadStatePtr = void *;
