/*
 * This program is free software; you can redistribute it and/or
 * modify it under the terms of the GNU General Public License
 * as published by the Free Software Foundation; either version 2
 * of the License, or (at your option) any later version.
 *
 * This program is distributed in the hope that it will be useful,
 * but WITHOUT ANY WARRANTY; without even the implied warranty of
 * MERCHANTABILITY or FITNESS FOR A PARTICULAR PURPOSE.  See the
 * GNU General Public License for more details.
 *
 * You should have received a copy of the GNU General Public License
 * along with this program; if not, write to the Free Software Foundation,
 * Inc., 51 Franklin Street, Fifth Floor, Boston, MA 02110-1301, USA.
 */

#pragma once

/** \file
 * \ingroup pymathutils
 */

#ifdef __cplusplus
extern "C" {
#endif

extern PyTypeObject euler_Type;
#define EulerObject_Check(v) PyObject_TypeCheck((v), &euler_Type)
#define EulerObject_CheckExact(v) (Py_TYPE(v) == &euler_Type)

typedef struct {
  BASE_MATH_MEMBERS(eul);
  unsigned char order; /* rotation order */

} EulerObject;

/* struct data contains a pointer to the actual data that the
 * object uses. It can use either PyMem allocated data (which will
 * be stored in py_data) or be a wrapper for data allocated through
 * blender (stored in blend_data). This is an either/or struct not both */

/* prototypes */
PyObject *Euler_CreatePyObject(const float eul[3],
                               const short order,
                               PyTypeObject *base_type) ATTR_WARN_UNUSED_RESULT;
PyObject *Euler_CreatePyObject_wrap(float eul[3],
                                    const short order,
                                    PyTypeObject *base_type) ATTR_WARN_UNUSED_RESULT
    ATTR_NONNULL(1);
PyObject *Euler_CreatePyObject_cb(PyObject *cb_user,
                                  const short order,
                                  unsigned char cb_type,
                                  unsigned char cb_subtype) ATTR_WARN_UNUSED_RESULT;

<<<<<<< HEAD
short euler_order_from_string(const char *str, const char *error_prefix);

#ifdef __cplusplus
}
#endif

#endif /* __MATHUTILS_EULER_H__ */
=======
short euler_order_from_string(const char *str, const char *error_prefix);
>>>>>>> e3f369e1
<|MERGE_RESOLUTION|>--- conflicted
+++ resolved
@@ -52,14 +52,9 @@
                                   unsigned char cb_type,
                                   unsigned char cb_subtype) ATTR_WARN_UNUSED_RESULT;
 
-<<<<<<< HEAD
 short euler_order_from_string(const char *str, const char *error_prefix);
+
 
 #ifdef __cplusplus
 }
-#endif
-
-#endif /* __MATHUTILS_EULER_H__ */
-=======
-short euler_order_from_string(const char *str, const char *error_prefix);
->>>>>>> e3f369e1
+#endif