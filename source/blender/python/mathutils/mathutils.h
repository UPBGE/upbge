--- conflicted
+++ resolved
@@ -6,15 +6,11 @@
  * \ingroup pymathutils
  */
 
-<<<<<<< HEAD
 #ifdef __cplusplus
 extern "C" {
 #endif
 
-/* Can cast different mathutils types to this, use for generic funcs */
-=======
 /* Can cast different mathutils types to this, use for generic functions. */
->>>>>>> 91dd29fd
 
 #include "BLI_compiler_attrs.h"
 
