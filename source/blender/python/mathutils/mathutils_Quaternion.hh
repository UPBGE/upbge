/* SPDX-FileCopyrightText: 2023 Blender Authors
 *
 * SPDX-License-Identifier: GPL-2.0-or-later */

#pragma once

/** \file
 * \ingroup pymathutils
 */

<<<<<<< HEAD
#ifdef __cplusplus
extern "C" {
#endif
=======
#include <Python.h>

#include "mathutils.hh"
>>>>>>> db7ff834

extern PyTypeObject quaternion_Type;

#define QuaternionObject_Check(v) PyObject_TypeCheck((v), &quaternion_Type)
#define QuaternionObject_CheckExact(v) (Py_TYPE(v) == &quaternion_Type)

struct QuaternionObject {
  BASE_MATH_MEMBERS(quat);
};

/* struct data contains a pointer to the actual data that the
 * object uses. It can use either PyMem allocated data (which will
 * be stored in py_data) or be a wrapper for data allocated through
 * blender (stored in blend_data). This is an either/or struct not both */

/* Prototypes. */

PyObject *Quaternion_CreatePyObject(const float quat[4],
                                    PyTypeObject *base_type) ATTR_WARN_UNUSED_RESULT;
PyObject *Quaternion_CreatePyObject_wrap(float quat[4],
                                         PyTypeObject *base_type) ATTR_WARN_UNUSED_RESULT
    ATTR_NONNULL(1);
PyObject *Quaternion_CreatePyObject_cb(PyObject *cb_user,
                                       unsigned char cb_type,
                                       unsigned char cb_subtype) ATTR_WARN_UNUSED_RESULT;

#ifdef __cplusplus
}
#endif<|MERGE_RESOLUTION|>--- conflicted
+++ resolved
@@ -8,15 +8,9 @@
  * \ingroup pymathutils
  */
 
-<<<<<<< HEAD
-#ifdef __cplusplus
-extern "C" {
-#endif
-=======
 #include <Python.h>
 
 #include "mathutils.hh"
->>>>>>> db7ff834
 
 extern PyTypeObject quaternion_Type;
 
@@ -41,8 +35,4 @@
     ATTR_NONNULL(1);
 PyObject *Quaternion_CreatePyObject_cb(PyObject *cb_user,
                                        unsigned char cb_type,
-                                       unsigned char cb_subtype) ATTR_WARN_UNUSED_RESULT;
-
-#ifdef __cplusplus
-}
-#endif+                                       unsigned char cb_subtype) ATTR_WARN_UNUSED_RESULT;