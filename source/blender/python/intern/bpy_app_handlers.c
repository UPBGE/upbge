--- conflicted
+++ resolved
@@ -59,15 +59,12 @@
 	{(char *)"load_post",         (char *)"on loading a new blend file (after)"},
 	{(char *)"save_pre",          (char *)"on saving a blend file (before)"},
 	{(char *)"save_post",         (char *)"on saving a blend file (after)"},
-<<<<<<< HEAD
-	{(char *)"game_pre",          (char *)"on starting the game engine"},
-	{(char *)"game_post",         (char *)"on ending the game engine"},
-=======
 	{(char *)"undo_pre",          (char *)"on loading an undo step (before)"},
 	{(char *)"undo_post",         (char *)"on loading an undo step (after)"},
 	{(char *)"redo_pre",          (char *)"on loading a redo step (before)"},
 	{(char *)"redo_post",         (char *)"on loading a redo step (after)"},
->>>>>>> 0f340a1f
+	{(char *)"game_pre",          (char *)"on starting the game engine"},
+	{(char *)"game_post",         (char *)"on ending the game engine"},
 	{(char *)"version_update",    (char *)"on ending the versioning code"},
 
 	/* sets the permanent tag */
