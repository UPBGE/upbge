--- conflicted
+++ resolved
@@ -1000,19 +1000,17 @@
   return (ch < 255 && text_check_identifier_nodigit(char(ch))) || Py_UNICODE_ISALPHA(ch);
 }
 
-<<<<<<< HEAD
+/** \} */
+
 /*************** UPBGE *****************/
 
-bool BPY_python_get_use_system_env(void)
+bool BPY_python_get_use_system_env()
 {
   return py_use_system_env;
 }
 
-void BPY_python_rna_alloc_types(void)  // Just to call from blenderplayer
+void BPY_python_rna_alloc_types()  // Just to call from blenderplayer
 {
   pyrna_alloc_types();
 }
-/*********** End of UPBGE **************/
-=======
-/** \} */
->>>>>>> 397286e9
+/*********** End of UPBGE **************/