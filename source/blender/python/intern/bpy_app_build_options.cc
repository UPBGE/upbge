--- conflicted
+++ resolved
@@ -45,11 +45,7 @@
     {"libmv", nullptr},
     {"mod_oceansim", nullptr},
     {"mod_remesh", nullptr},
-<<<<<<< HEAD
     {"player", nullptr},
-    {"collada", nullptr},
-=======
->>>>>>> ab3c129d
     {"io_wavefront_obj", nullptr},
     {"io_ply", nullptr},
     {"io_stl", nullptr},
