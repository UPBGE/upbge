--- conflicted
+++ resolved
@@ -212,7 +212,6 @@
 /* reverse of rna_Space_refine() */
 static eSpace_Type rna_Space_refine_reverse(StructRNA *srna)
 {
-<<<<<<< HEAD
 	if (srna == &RNA_SpaceView3D)           { return SPACE_VIEW3D; }
 	if (srna == &RNA_SpaceGraphEditor)      { return SPACE_GRAPH; }
 	if (srna == &RNA_SpaceOutliner)         { return SPACE_OUTLINER; }
@@ -230,54 +229,6 @@
 	if (srna == &RNA_SpacePreferences)      { return SPACE_USERPREF; }
 	if (srna == &RNA_SpaceClipEditor)       { return SPACE_CLIP; }
 	return SPACE_EMPTY;
-=======
-  if (srna == &RNA_SpaceView3D) {
-    return SPACE_VIEW3D;
-  }
-  if (srna == &RNA_SpaceGraphEditor) {
-    return SPACE_GRAPH;
-  }
-  if (srna == &RNA_SpaceOutliner) {
-    return SPACE_OUTLINER;
-  }
-  if (srna == &RNA_SpaceProperties) {
-    return SPACE_PROPERTIES;
-  }
-  if (srna == &RNA_SpaceFileBrowser) {
-    return SPACE_FILE;
-  }
-  if (srna == &RNA_SpaceImageEditor) {
-    return SPACE_IMAGE;
-  }
-  if (srna == &RNA_SpaceInfo) {
-    return SPACE_INFO;
-  }
-  if (srna == &RNA_SpaceSequenceEditor) {
-    return SPACE_SEQ;
-  }
-  if (srna == &RNA_SpaceTextEditor) {
-    return SPACE_TEXT;
-  }
-  if (srna == &RNA_SpaceDopeSheetEditor) {
-    return SPACE_ACTION;
-  }
-  if (srna == &RNA_SpaceNLA) {
-    return SPACE_NLA;
-  }
-  if (srna == &RNA_SpaceNodeEditor) {
-    return SPACE_NODE;
-  }
-  if (srna == &RNA_SpaceConsole) {
-    return SPACE_CONSOLE;
-  }
-  if (srna == &RNA_SpacePreferences) {
-    return SPACE_USERPREF;
-  }
-  if (srna == &RNA_SpaceClipEditor) {
-    return SPACE_CLIP;
-  }
-  return SPACE_EMPTY;
->>>>>>> c8fc23fd
 }
 
 PyObject *pyrna_callback_classmethod_add(PyObject *UNUSED(self), PyObject *args)
