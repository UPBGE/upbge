/* SPDX-FileCopyrightText: 2023 Blender Authors
 *
 * SPDX-License-Identifier: GPL-2.0-or-later */

/** \file
 * \ingroup pythonintern
 *
 * This file defines a #PyStructSequence accessed via `bpy.app.handlers`,
 * which exposes various lists that the script author can add callback
 * functions into (called via blenders generic BLI_cb API)
 */

#include "BLI_utildefines.h"
#include <Python.h>

#include "../generic/python_compat.hh" /* IWYU pragma: keep. */

#include "BKE_callbacks.hh"

#include "RNA_access.hh"

#include "bpy_app_handlers.hh"
#include "bpy_rna.hh"

#include "BPY_extern.hh"

void bpy_app_generic_callback(Main *main,
                              PointerRNA **pointers,
                              const int pointers_num,
                              void *arg);

static PyTypeObject BlenderAppCbType;

#define FILEPATH_SAVE_ARG \
  "Accepts one argument: " \
  "the file being saved, an empty string for the startup-file."
#define FILEPATH_LOAD_ARG \
  "Accepts one argument: " \
  "the file being loaded, an empty string for the startup-file."
#define RENDER_STATS_ARG \
  "Accepts one argument: " \
  "the render stats (render/saving time plus in background mode frame/used [peak] memory)."
#define DEPSGRAPH_UPDATE_ARG \
  "Accepts two arguments: " \
  "The scene datablock and the dependency graph being updated"
#define RENDER_ARG \
  "Accepts one argument: " \
  "the scene datablock being rendered"
#define OBJECT_BAKE_ARG \
  "Accepts one argument: " \
  "the object datablock being baked"
#define COMPOSITE_ARG \
  "Accepts one argument: " \
  "the scene datablock"
#define ANNOTATION_ARG \
  "Accepts two arguments: " \
  "the annotation datablock and dependency graph"
#define BLENDIMPORT_ARG \
  "Accepts one argument: " \
  "a BlendImportContext"

/**
 * See `BKE_callbacks.hh` #eCbEvent declaration for the policy on naming.
 */
static PyStructSequence_Field app_cb_info_fields[] = {
    {"frame_change_pre",
     "Called after frame change for playback and rendering, before any data is evaluated for the "
     "new frame. This makes it possible to change data and relations (for example swap an object "
     "to another mesh) for the new frame. Note that this handler is **not** to be used as 'before "
     "the frame changes' event. The dependency graph is not available in this handler, as data "
     "and relations may have been altered and the dependency graph has not yet been updated for "
     "that. " DEPSGRAPH_UPDATE_ARG},
    {"frame_change_post",
     "Called after frame change for playback and rendering, after the data has been evaluated "
     "for the new frame. " DEPSGRAPH_UPDATE_ARG},
    {"render_pre", "on render (before)"},
    {"render_post", "on render (after)"},
    {"render_write", "on writing a render frame (directly after the frame is written)"},
    {"render_stats", "on printing render statistics. " RENDER_STATS_ARG},
    {"render_init", "on initialization of a render job. " RENDER_ARG},
    {"render_complete", "on completion of render job. " RENDER_ARG},
    {"render_cancel", "on canceling a render job. " RENDER_ARG},

    {"load_pre", "on loading a new blend file (before)." FILEPATH_LOAD_ARG},
    {"load_post", "on loading a new blend file (after). " FILEPATH_LOAD_ARG},
    {"load_post_fail", "on failure to load a new blend file (after). " FILEPATH_LOAD_ARG},

    {"save_pre", "on saving a blend file (before). " FILEPATH_SAVE_ARG},
    {"save_post", "on saving a blend file (after). " FILEPATH_SAVE_ARG},
    {"save_post_fail", "on failure to save a blend file (after). " FILEPATH_SAVE_ARG},

    {"undo_pre", "on loading an undo step (before)"},
    {"undo_post", "on loading an undo step (after)"},
    {"redo_pre", "on loading a redo step (before)"},
    {"redo_post", "on loading a redo step (after)"},
<<<<<<< HEAD
    {"depsgraph_update_pre", "on depsgraph update (pre)"},
    {"depsgraph_update_post", "on depsgraph update (post)"},
    {"game_pre", (char *)"on starting the game engine"},
    {"game_post", (char *)"on ending the game engine"},
=======
    {"depsgraph_update_pre", "on depsgraph update (pre). " DEPSGRAPH_UPDATE_ARG},
    {"depsgraph_update_post", "on depsgraph update (post). " DEPSGRAPH_UPDATE_ARG},
>>>>>>> ea99acb6
    {"version_update", "on ending the versioning code"},
    {"load_factory_preferences_post", "on loading factory preferences (after)"},
    {"load_factory_startup_post", "on loading factory startup (after)"},
    {"xr_session_start_pre", "on starting an xr session (before)"},
    {"annotation_pre", "on drawing an annotation (before)"},
    {"annotation_post", "on drawing an annotation (after)"},
    {"object_bake_pre", "before starting a bake job. " OBJECT_BAKE_ARG},
    {"object_bake_complete",
     "on completing a bake job; will be called in the main thread. " OBJECT_BAKE_ARG},
    {"object_bake_cancel",
     "on canceling a bake job; will be called in the main thread. " OBJECT_BAKE_ARG},
    {"composite_pre", "on a compositing background job (before). " COMPOSITE_ARG},
    {"composite_post", "on a compositing background job (after). " COMPOSITE_ARG},
    {"composite_cancel", "on a compositing background job (cancel). " COMPOSITE_ARG},
    {"animation_playback_pre", "on starting animation playback. " DEPSGRAPH_UPDATE_ARG},
    {"animation_playback_post", "on ending animation playback. " DEPSGRAPH_UPDATE_ARG},
    {"translation_update_post", "on translation settings update"},
    /* NOTE(@ideasman42): This avoids bad-level calls into BPY API
     * but should not be considered part of the public Python API.
     * If there is a compelling reason to make these public, the leading `_` can be removed. */
    {"_extension_repos_update_pre", "on changes to extension repos (before)"},
    {"_extension_repos_update_post", "on changes to extension repos (after)"},
    {"_extension_repos_sync", "on creating or synchronizing the active repository"},
    {"_extension_repos_files_clear",
     "remove files from the repository directory (uses as a string argument)"},
    {"blend_import_pre",
     "on linking or appending data (before), get a single `BlendImportContext` parameter"},
    {"blend_import_post",
     "on linking or appending data (after), get a single `BlendImportContext` parameter"},

/* sets the permanent tag */
#define APP_CB_OTHER_FIELDS 1
    {"persistent",
     "Function decorator for callback functions not to be removed when loading new files"},

    {nullptr},
};

static PyStructSequence_Desc app_cb_info_desc = {
    /*name*/ "bpy.app.handlers",
    /*doc*/ "This module contains callback lists",
    /*fields*/ app_cb_info_fields,
    /*n_in_sequence*/ ARRAY_SIZE(app_cb_info_fields) - 1,
};

#if 0
#  if (BKE_CB_EVT_TOT != ARRAY_SIZE(app_cb_info_fields))
#    error "Callbacks are out of sync"
#  endif
#endif

/* -------------------------------------------------------------------- */
/** \name Permanent Tagging Code
 * \{ */

#define PERMINENT_CB_ID "_bpy_persistent"

static PyObject *bpy_app_handlers_persistent_new(PyTypeObject * /*type*/,
                                                 PyObject *args,
                                                 PyObject * /*kwds*/)
{
  PyObject *value;

  if (!PyArg_ParseTuple(args, "O:bpy.app.handlers.persistent", &value)) {
    return nullptr;
  }

  if (PyFunction_Check(value)) {
    PyObject **dict_ptr = _PyObject_GetDictPtr(value);
    if (dict_ptr == nullptr) {
      PyErr_SetString(PyExc_ValueError,
                      "bpy.app.handlers.persistent wasn't able to "
                      "get the dictionary from the function passed");
      return nullptr;
    }

    /* set id */
    if (*dict_ptr == nullptr) {
      *dict_ptr = PyDict_New();
    }

    PyDict_SetItemString(*dict_ptr, PERMINENT_CB_ID, Py_None);

    Py_INCREF(value);
    return value;
  }

  PyErr_SetString(PyExc_ValueError, "bpy.app.handlers.persistent expected a function");
  return nullptr;
}

/** Dummy type because decorators can't be a #PyCFunction. */
static PyTypeObject BPyPersistent_Type = {
#if defined(_MSC_VER)
    /*ob_base*/ PyVarObject_HEAD_INIT(nullptr, 0)
#else
    /*ob_base*/ PyVarObject_HEAD_INIT(&PyType_Type, 0)
#endif
    /*tp_name*/ "persistent",
    /*tp_basicsize*/ 0,
    /*tp_itemsize*/ 0,
    /*tp_dealloc*/ nullptr,
    /*tp_vectorcall_offset*/ 0,
    /*tp_getattr*/ nullptr,
    /*tp_setattr*/ nullptr,
    /*tp_as_async*/ nullptr,
    /*tp_repr*/ nullptr,
    /*tp_as_number*/ nullptr,
    /*tp_as_sequence*/ nullptr,
    /*tp_as_mapping*/ nullptr,
    /*tp_hash*/ nullptr,
    /*tp_call*/ nullptr,
    /*tp_str*/ nullptr,
    /*tp_getattro*/ nullptr,
    /*tp_setattro*/ nullptr,
    /*tp_as_buffer*/ nullptr,
    /*tp_flags*/ Py_TPFLAGS_DEFAULT | Py_TPFLAGS_BASETYPE,
    /*tp_doc*/ nullptr,
    /*tp_traverse*/ nullptr,
    /*tp_clear*/ nullptr,
    /*tp_richcompare*/ nullptr,
    /*tp_weaklistoffset*/ 0,
    /*tp_iter*/ nullptr,
    /*tp_iternext*/ nullptr,
    /*tp_methods*/ nullptr,
    /*tp_members*/ nullptr,
    /*tp_getset*/ nullptr,
    /*tp_base*/ nullptr,
    /*tp_dict*/ nullptr,
    /*tp_descr_get*/ nullptr,
    /*tp_descr_set*/ nullptr,
    /*tp_dictoffset*/ 0,
    /*tp_init*/ nullptr,
    /*tp_alloc*/ nullptr,
    /*tp_new*/ bpy_app_handlers_persistent_new,
    /*tp_free*/ nullptr,
    /*tp_is_gc*/ nullptr,
    /*tp_bases*/ nullptr,
    /*tp_mro*/ nullptr,
    /*tp_cache*/ nullptr,
    /*tp_subclasses*/ nullptr,
    /*tp_weaklist*/ nullptr,
    /*tp_del*/ nullptr,
    /*tp_version_tag*/ 0,
    /*tp_finalize*/ nullptr,
    /*tp_vectorcall*/ nullptr,
};

/** \} */

static PyObject *py_cb_array[BKE_CB_EVT_TOT] = {nullptr};

static PyObject *make_app_cb_info()
{
  PyObject *app_cb_info;
  int pos;

  app_cb_info = PyStructSequence_New(&BlenderAppCbType);
  if (app_cb_info == nullptr) {
    return nullptr;
  }

  for (pos = 0; pos < BKE_CB_EVT_TOT; pos++) {
    if (app_cb_info_fields[pos].name == nullptr) {
      Py_FatalError("invalid callback slots 1");
    }
    PyStructSequence_SET_ITEM(app_cb_info, pos, (py_cb_array[pos] = PyList_New(0)));
  }
  if (app_cb_info_fields[pos + APP_CB_OTHER_FIELDS].name != nullptr) {
    Py_FatalError("invalid callback slots 2");
  }

  /* custom function */
  PyStructSequence_SET_ITEM(app_cb_info, pos++, (PyObject *)&BPyPersistent_Type);

  return app_cb_info;
}

PyObject *BPY_app_handlers_struct()
{
  PyObject *ret;

#if defined(_MSC_VER)
  BPyPersistent_Type.ob_base.ob_base.ob_type = &PyType_Type;
#endif

  if (PyType_Ready(&BPyPersistent_Type) < 0) {
    BLI_assert_msg(0, "error initializing 'bpy.app.handlers.persistent'");
  }

  PyStructSequence_InitType(&BlenderAppCbType, &app_cb_info_desc);

  ret = make_app_cb_info();

  /* prevent user from creating new instances */
  BlenderAppCbType.tp_init = nullptr;
  BlenderAppCbType.tp_new = nullptr;
  /* Without this we can't do `set(sys.modules)` #29635. */
  BlenderAppCbType.tp_hash = (hashfunc)Py_HashPointer;

  /* assign the C callbacks */
  if (ret) {
    static bCallbackFuncStore funcstore_array[BKE_CB_EVT_TOT] = {{nullptr}};
    bCallbackFuncStore *funcstore;
    int pos = 0;

    for (pos = 0; pos < BKE_CB_EVT_TOT; pos++) {
      funcstore = &funcstore_array[pos];
      funcstore->func = bpy_app_generic_callback;
      funcstore->alloc = 0;
      funcstore->arg = POINTER_FROM_INT(pos);
      BKE_callback_add(funcstore, eCbEvent(pos));
    }
  }

  return ret;
}

void BPY_app_handlers_reset(const bool do_all)
{
  PyGILState_STATE gilstate = PyGILState_Ensure();
  int pos = 0;

  if (do_all) {
    for (pos = 0; pos < BKE_CB_EVT_TOT; pos++) {
      /* clear list */
      PyList_SetSlice(py_cb_array[pos], 0, PY_SSIZE_T_MAX, nullptr);
    }
  }
  else {
    /* save string conversion thrashing */
    PyObject *perm_id_str = PyUnicode_FromString(PERMINENT_CB_ID);

    for (pos = 0; pos < BKE_CB_EVT_TOT; pos++) {
      /* clear only items without PERMINENT_CB_ID */
      PyObject *ls = py_cb_array[pos];
      Py_ssize_t i;

      for (i = PyList_GET_SIZE(ls) - 1; i >= 0; i--) {
        PyObject *item = PyList_GET_ITEM(ls, i);

        if (PyMethod_Check(item)) {
          PyObject *item_test = PyMethod_GET_FUNCTION(item);
          if (item_test) {
            item = item_test;
          }
        }

        PyObject **dict_ptr;
        if (PyFunction_Check(item) && (dict_ptr = _PyObject_GetDictPtr(item)) && (*dict_ptr) &&
            (PyDict_GetItem(*dict_ptr, perm_id_str) != nullptr))
        {
          /* keep */
        }
        else {
          /* remove */
          // PySequence_DelItem(ls, i); /* more obvious but slower */
          PyList_SetSlice(ls, i, i + 1, nullptr);
        }
      }
    }

    Py_DECREF(perm_id_str);
  }

  PyGILState_Release(gilstate);
}

static PyObject *choose_arguments(PyObject *func, PyObject *args_all, PyObject *args_single)
{
  if (!PyFunction_Check(func)) {
    return args_all;
  }
  PyCodeObject *code = (PyCodeObject *)PyFunction_GetCode(func);
  if (code->co_argcount == 1) {
    return args_single;
  }
  return args_all;
}

/* the actual callback - not necessarily called from py */
void bpy_app_generic_callback(Main * /*main*/,
                              PointerRNA **pointers,
                              const int pointers_num,
                              void *arg)
{
  PyObject *cb_list = py_cb_array[POINTER_AS_INT(arg)];
  if (PyList_GET_SIZE(cb_list) > 0) {
    const PyGILState_STATE gilstate = PyGILState_Ensure();

    const int num_arguments = 2;
    PyObject *args_all = PyTuple_New(num_arguments); /* save python creating each call */
    PyObject *args_single = PyTuple_New(1);
    PyObject *func;
    PyObject *ret;
    Py_ssize_t pos;

    /* setup arguments */
    for (int i = 0; i < pointers_num; ++i) {
      PyTuple_SET_ITEM(
          args_all, i, pyrna_struct_CreatePyObject_with_primitive_support(pointers[i]));
    }
    for (int i = pointers_num; i < num_arguments; ++i) {
      PyTuple_SET_ITEM(args_all, i, Py_NewRef(Py_None));
    }

    if (pointers_num == 0) {
      PyTuple_SET_ITEM(args_single, 0, Py_NewRef(Py_None));
    }
    else {
      PyTuple_SET_ITEM(
          args_single, 0, pyrna_struct_CreatePyObject_with_primitive_support(pointers[0]));
    }

    /* Iterate the list and run the callbacks
     * NOTE: don't store the list size since the scripts may remove themselves. */
    for (pos = 0; pos < PyList_GET_SIZE(cb_list); pos++) {
      func = PyList_GET_ITEM(cb_list, pos);
      PyObject *args = choose_arguments(func, args_all, args_single);
      ret = PyObject_Call(func, args, nullptr);
      if (ret == nullptr) {
        /* Don't set last system variables because they might cause some
         * dangling pointers to external render engines (when exception
         * happens during rendering) which will break logic of render pipeline
         * which expects to be the only user of render engine when rendering
         * is finished. */

        /* Note the handler called, the exception itself typically has the function name. */
        PySys_WriteStderr("Error in bpy.app.handlers.%s[%d]:\n",
                          app_cb_info_fields[POINTER_AS_INT(arg)].name,
                          int(pos));
        PyErr_PrintEx(0);
      }
      else {
        Py_DECREF(ret);
      }
    }

    Py_DECREF(args_all);
    Py_DECREF(args_single);

    PyGILState_Release(gilstate);
  }
}<|MERGE_RESOLUTION|>--- conflicted
+++ resolved
@@ -93,15 +93,10 @@
     {"undo_post", "on loading an undo step (after)"},
     {"redo_pre", "on loading a redo step (before)"},
     {"redo_post", "on loading a redo step (after)"},
-<<<<<<< HEAD
-    {"depsgraph_update_pre", "on depsgraph update (pre)"},
-    {"depsgraph_update_post", "on depsgraph update (post)"},
-    {"game_pre", (char *)"on starting the game engine"},
-    {"game_post", (char *)"on ending the game engine"},
-=======
     {"depsgraph_update_pre", "on depsgraph update (pre). " DEPSGRAPH_UPDATE_ARG},
     {"depsgraph_update_post", "on depsgraph update (post). " DEPSGRAPH_UPDATE_ARG},
->>>>>>> ea99acb6
+    {"game_pre", "on starting the game engine"},
+    {"game_post", "on ending the game engine"},
     {"version_update", "on ending the versioning code"},
     {"load_factory_preferences_post", "on loading factory preferences (after)"},
     {"load_factory_startup_post", "on loading factory startup (after)"},
