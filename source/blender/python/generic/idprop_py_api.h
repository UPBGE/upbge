--- conflicted
+++ resolved
@@ -70,14 +70,9 @@
 PyObject *BPyInit_idprop(void);
 
 #define IDPROP_ITER_KEYS 0
-<<<<<<< HEAD
 #define IDPROP_ITER_ITEMS 1
+
 
 #ifdef __cplusplus
 }
-#endif
-
-#endif /* __IDPROP_PY_API_H__ */
-=======
-#define IDPROP_ITER_ITEMS 1
->>>>>>> e3f369e1
+#endif