--- conflicted
+++ resolved
@@ -14,13 +14,10 @@
 
 #include <Python.h>
 
-<<<<<<< HEAD
-=======
 #ifdef __cplusplus
 extern "C" {
 #endif
 
->>>>>>> 8165b70e
 PyObject *BPyInit_blf(void);
 
 #ifdef __cplusplus
