/* SPDX-License-Identifier: GPL-2.0-or-later */

/** \file
 * \ingroup pygen
 */

/* Use a define instead of `#pragma once` because of `bmesh_py_types.h` */
#ifndef __PY_CAPI_UTILS_H__
#define __PY_CAPI_UTILS_H__

#ifdef __cplusplus
extern "C" {
#endif

#include "BLI_sys_types.h"
#include "BLI_utildefines_variadic.h"

void PyC_ObSpit(const char *name, PyObject *var);
/**
 * A version of #PyC_ObSpit that writes into a string (and doesn't take a name argument).
 * Use for logging.
 */
void PyC_ObSpitStr(char *result, size_t result_len, PyObject *var);
void PyC_LineSpit(void);
void PyC_StackSpit(void);
PyObject *PyC_ExceptionBuffer(void);
PyObject *PyC_ExceptionBuffer_Simple(void);
PyObject *PyC_Object_GetAttrStringArgs(PyObject *o, Py_ssize_t n, ...);
PyObject *PyC_FrozenSetFromStrings(const char **strings);

/**
 * Similar to #PyErr_Format(),
 *
 * Implementation - we can't actually prepend the existing exception,
 * because it could have _any_ arguments given to it, so instead we get its
 * `__str__` output and raise our own exception including it.
 */
PyObject *PyC_Err_Format_Prefix(PyObject *exception_type_prefix, const char *format, ...);
PyObject *PyC_Err_SetString_Prefix(PyObject *exception_type_prefix, const char *str);

/**
 * Use for Python callbacks run directly from C,
 * when we can't use normal methods of raising exceptions.
 */
void PyC_Err_PrintWithFunc(PyObject *py_func);

void PyC_FileAndNum(const char **r_filename, int *r_lineno);
void PyC_FileAndNum_Safe(const char **r_filename, int *r_lineno); /* checks python is running */
int PyC_AsArray_FAST(void *array,
                     size_t array_item_size,
                     PyObject *value_fast,
                     Py_ssize_t length,
                     const PyTypeObject *type,
                     const char *error_prefix);
int PyC_AsArray(void *array,
                size_t array_item_size,
                PyObject *value,
                Py_ssize_t length,
                const PyTypeObject *type,
                const char *error_prefix);

int PyC_AsArray_Multi_FAST(void *array,
                           size_t array_item_size,
                           PyObject *value_fast,
                           const int *dims,
                           int dims_len,
                           const PyTypeObject *type,
                           const char *error_prefix);

int PyC_AsArray_Multi(void *array,
                      size_t array_item_size,
                      PyObject *value,
                      const int *dims,
                      int dims_len,
                      const PyTypeObject *type,
                      const char *error_prefix);

PyObject *PyC_Tuple_PackArray_F32(const float *array, uint len);
PyObject *PyC_Tuple_PackArray_F64(const double *array, uint len);
PyObject *PyC_Tuple_PackArray_I32(const int *array, uint len);
PyObject *PyC_Tuple_PackArray_I32FromBool(const int *array, uint len);
PyObject *PyC_Tuple_PackArray_Bool(const bool *array, uint len);

#define PyC_Tuple_Pack_F32(...) \
  PyC_Tuple_PackArray_F32(((const float[]){__VA_ARGS__}), VA_NARGS_COUNT(__VA_ARGS__))
#define PyC_Tuple_Pack_F64(...) \
  PyC_Tuple_PackArray_F64(((const double[]){__VA_ARGS__}), VA_NARGS_COUNT(__VA_ARGS__))
#define PyC_Tuple_Pack_I32(...) \
  PyC_Tuple_PackArray_I32(((const int[]){__VA_ARGS__}), VA_NARGS_COUNT(__VA_ARGS__))
#define PyC_Tuple_Pack_I32FromBool(...) \
  PyC_Tuple_PackArray_I32FromBool(((const int[]){__VA_ARGS__}), VA_NARGS_COUNT(__VA_ARGS__))
#define PyC_Tuple_Pack_Bool(...) \
  PyC_Tuple_PackArray_Bool(((const bool[]){__VA_ARGS__}), VA_NARGS_COUNT(__VA_ARGS__))

PyObject *PyC_Tuple_PackArray_Multi_F32(const float *array, const int dims[], int dims_len);
PyObject *PyC_Tuple_PackArray_Multi_F64(const double *array, const int dims[], int dims_len);
PyObject *PyC_Tuple_PackArray_Multi_I32(const int *array, const int dims[], int dims_len);
PyObject *PyC_Tuple_PackArray_Multi_Bool(const bool *array, const int dims[], int dims_len);

/**
 * Caller needs to ensure tuple is uninitialized.
 * Handy for filling a tuple with None for eg.
 */
void PyC_Tuple_Fill(PyObject *tuple, PyObject *value);
void PyC_List_Fill(PyObject *list, PyObject *value);

/* follow http://www.python.org/dev/peps/pep-0383/ */
PyObject *PyC_UnicodeFromByte(const char *str);
PyObject *PyC_UnicodeFromByteAndSize(const char *str, Py_ssize_t size);
const char *PyC_UnicodeAsByte(PyObject *py_str, PyObject **coerce); /* coerce must be NULL */
/**
 * String conversion, escape non-unicode chars
 * \param coerce: must be set to NULL.
 */
const char *PyC_UnicodeAsByteAndSize(PyObject *py_str, Py_ssize_t *size, PyObject **coerce);

/**
 * Description: This function creates a new Python dictionary object.
 * NOTE: dict is owned by sys.modules["__main__"] module, reference is borrowed
 * NOTE: important we use the dict from __main__, this is what python expects
 * for 'pickle' to work as well as strings like this...
 * >> foo = 10
 * >> print(__import__("__main__").foo)
 *
 * NOTE: this overwrites __main__ which gives problems with nested calls.
 * be sure to run PyC_MainModule_Backup & PyC_MainModule_Restore if there is
 * any chance that python is in the call stack.
 */
PyObject *PyC_DefaultNameSpace(const char *filename);
void PyC_RunQuicky(const char *filepath, int n, ...);
/**
 * Import `imports` into `py_dict`.
 *
 * \param py_dict: A Python dictionary, typically used as a name-space for script execution.
 * \param imports: A NULL terminated array of strings.
 * \return true when all modules import without errors, otherwise return false.
 * The caller is expected to handle the exception.
 */
bool PyC_NameSpace_ImportArray(PyObject *py_dict, const char *imports[]);

/**
 * #PyC_MainModule_Restore MUST be called after #PyC_MainModule_Backup.
 */
void PyC_MainModule_Backup(PyObject **r_main_mod);
void PyC_MainModule_Restore(PyObject *main_mod);

bool PyC_IsInterpreterActive(void);

void *PyC_RNA_AsPointer(PyObject *value, const char *type_name);

/* flag / set --- interchange */
typedef struct PyC_FlagSet {
  int value;
  const char *identifier;
} PyC_FlagSet;

PyObject *PyC_FlagSet_AsString(const PyC_FlagSet *item);
int PyC_FlagSet_ValueFromID_int(const PyC_FlagSet *item, const char *identifier, int *r_value);
int PyC_FlagSet_ValueFromID(const PyC_FlagSet *item,
                            const char *identifier,
                            int *r_value,
                            const char *error_prefix);
int PyC_FlagSet_ToBitfield(const PyC_FlagSet *items,
                           PyObject *value,
                           int *r_value,
                           const char *error_prefix);
PyObject *PyC_FlagSet_FromBitfield(PyC_FlagSet *items, int flag);

/**
 * \return success
 *
 * \note it is caller's responsibility to acquire & release GIL!
 */
bool PyC_RunString_AsNumber(const char **imports,
                            const char *expr,
                            const char *filename,
                            double *r_value);
bool PyC_RunString_AsIntPtr(const char **imports,
                            const char *expr,
                            const char *filename,
                            intptr_t *r_value);
bool PyC_RunString_AsStringAndSize(const char **imports,
                                   const char *expr,
                                   const char *filename,
                                   char **r_value,
                                   size_t *r_value_size);
bool PyC_RunString_AsString(const char **imports,
                            const char *expr,
                            const char *filename,
                            char **r_value);

/**
 * Use with PyArg_ParseTuple's "O&" formatting.
 *
 * \see #PyC_Long_AsBool for a similar function to use outside of argument parsing.
 */
int PyC_ParseBool(PyObject *o, void *p);

struct PyC_StringEnumItems {
  int value;
  const char *id;
};
struct PyC_StringEnum {
  const struct PyC_StringEnumItems *items;
  int value_found;
};

/**
 * Use with PyArg_ParseTuple's "O&" formatting.
 */
int PyC_ParseStringEnum(PyObject *o, void *p);
const char *PyC_StringEnum_FindIDFromValue(const struct PyC_StringEnumItems *items, int value);

int PyC_CheckArgs_DeepCopy(PyObject *args);

/* Integer parsing (with overflow checks), -1 on error. */
/**
 *
 * Comparison with #PyObject_IsTrue
 * ================================
 *
 * Even though Python provides a way to retrieve the boolean value for an object,
 * in many cases it's far too relaxed, with the following examples coercing values.
 *
 * \code{.py}
 * data.value = "Text"    # True.
 * data.value = ""        # False.
 * data.value = {1, 2}    # True
 * data.value = {}        # False.
 * data.value = None      # False.
 * \endcode
 *
 * In practice this is often a mistake by the script author that doesn't behave as they expect.
 * So it's better to be more strict for attribute assignment and function arguments,
 * only accepting True/False 0/1.
 *
 * If coercing a value is desired, it can be done explicitly: `data.value = bool(value)`
 *
 * \see #PyC_ParseBool for use with #PyArg_ParseTuple and related functions.
 *
 * \note Don't use `bool` return type, so -1 can be used as an error value.
 */
int PyC_Long_AsBool(PyObject *value);
int8_t PyC_Long_AsI8(PyObject *value);
int16_t PyC_Long_AsI16(PyObject *value);
#if 0 /* inline */
int32_t PyC_Long_AsI32(PyObject *value);
int64_t PyC_Long_AsI64(PyObject *value);
#endif

uint8_t PyC_Long_AsU8(PyObject *value);
uint16_t PyC_Long_AsU16(PyObject *value);
uint32_t PyC_Long_AsU32(PyObject *value);
#if 0 /* inline */
uint64_t PyC_Long_AsU64(PyObject *value);
#endif

/* inline so type signatures match as expected */
Py_LOCAL_INLINE(int32_t) PyC_Long_AsI32(PyObject *value)
{
  return (int32_t)_PyLong_AsInt(value);
}
Py_LOCAL_INLINE(int64_t) PyC_Long_AsI64(PyObject *value)
{
  return (int64_t)PyLong_AsLongLong(value);
}
Py_LOCAL_INLINE(uint64_t) PyC_Long_AsU64(PyObject *value)
{
  return (uint64_t)PyLong_AsUnsignedLongLong(value);
}

/* utils for format string in `struct` module style syntax */
char PyC_StructFmt_type_from_str(const char *typestr);
bool PyC_StructFmt_type_is_float_any(char format);
bool PyC_StructFmt_type_is_int_any(char format);
bool PyC_StructFmt_type_is_byte(char format);
bool PyC_StructFmt_type_is_bool(char format);

<<<<<<< HEAD
#ifdef __cplusplus
}
#endif

#endif /* __PY_CAPI_UTILS_H__ */
=======
#endif /* __PY_CAPI_UTILS_H__ */

#ifdef __cplusplus
}
#endif
>>>>>>> 9bc67896
<|MERGE_RESOLUTION|>--- conflicted
+++ resolved
@@ -276,16 +276,12 @@
 bool PyC_StructFmt_type_is_byte(char format);
 bool PyC_StructFmt_type_is_bool(char format);
 
-<<<<<<< HEAD
 #ifdef __cplusplus
 }
 #endif
 
 #endif /* __PY_CAPI_UTILS_H__ */
-=======
-#endif /* __PY_CAPI_UTILS_H__ */
 
 #ifdef __cplusplus
 }
-#endif
->>>>>>> 9bc67896
+#endif