/*
 * ***** BEGIN GPL LICENSE BLOCK *****
 *
 * This program is free software; you can redistribute it and/or
 * modify it under the terms of the GNU General Public License
 * as published by the Free Software Foundation; either version 2
 * of the License, or (at your option) any later version.
 *
 * This program is distributed in the hope that it will be useful,
 * but WITHOUT ANY WARRANTY; without even the implied warranty of
 * MERCHANTABILITY or FITNESS FOR A PARTICULAR PURPOSE.  See the
 * GNU General Public License for more details.
 *
 * You should have received a copy of the GNU General Public License
 * along with this program; if not, write to the Free Software Foundation,
 * Inc., 51 Franklin Street, Fifth Floor, Boston, MA 02110-1301, USA.
 *
 * Contributor(s): Willian P. Germano, Campbell Barton
 *
 * ***** END GPL LICENSE BLOCK *****
 */

/** \file blender/python/generic/bgl.c
 *  \ingroup pygen
 *
 * This file is the 'bgl' module which wraps OpenGL functions and constants,
 * allowing script writers to make OpenGL calls in their Python scripts.
 *
 * \note
 * This module is very similar to 'PyOpenGL' which could replace 'bgl' one day.
 */

#include <Python.h>

#include "BLI_utildefines.h"

#include "GPU_glew.h"
#include "MEM_guardedalloc.h"

#include "bgl.h"


/* -------------------------------------------------------------------- */

/** \name Local utility defines for wrapping OpenGL
 * \{ */

/*@ By golly George! It looks like fancy pants macro time!!! */


/* TYPE_str is the string to pass to Py_ArgParse (for the format) */
/* TYPE_var is the name to pass to the GL function */
/* TYPE_ref is the pointer to pass to Py_ArgParse (to store in) */
/* TYPE_def is the C initialization of the variable */

#define void_str      ""
#define void_var(num)
#define void_ref(num)   &bgl_var##num
#define void_def(num)   char bgl_var##num

#if 0
#define buffer_str "O!"
#define buffer_var(number)  (bgl_buffer##number)->buf.asvoid
#define buffer_ref(number)  &BGL_bufferType, &bgl_buffer##number
#define buffer_def(number)  Buffer *bgl_buffer##number
#endif

/* GL Pointer fields, handled by buffer type */
/* GLdoubleP, GLfloatP, GLintP, GLuintP, GLshortP, GLsizeiP, GLcharP */

#define GLbooleanP_str      "O!"
#define GLbooleanP_var(number)  (bgl_buffer##number)->buf.asvoid
#define GLbooleanP_ref(number)  &BGL_bufferType, &bgl_buffer##number
#define GLbooleanP_def(number)  Buffer *bgl_buffer##number

#define GLbyteP_str     "O!"
#define GLbyteP_var(number) (bgl_buffer##number)->buf.asvoid
#define GLbyteP_ref(number) &BGL_bufferType, &bgl_buffer##number
#define GLbyteP_def(number) Buffer *bgl_buffer##number

#define GLubyteP_str      "O!"
#define GLubyteP_var(number)  (bgl_buffer##number)->buf.asvoid
#define GLubyteP_ref(number)  &BGL_bufferType, &bgl_buffer##number
#define GLubyteP_def(number)  Buffer *bgl_buffer##number

#define GLintP_str      "O!"
#define GLintP_var(number)  (bgl_buffer##number)->buf.asvoid
#define GLintP_ref(number)  &BGL_bufferType, &bgl_buffer##number
#define GLintP_def(number)  Buffer *bgl_buffer##number

#define GLint64P_str      "O!"
#define GLint64P_var(number)  (bgl_buffer##number)->buf.asvoid
#define GLint64P_ref(number)  &BGL_bufferType, &bgl_buffer##number
#define GLint64P_def(number)  Buffer *bgl_buffer##number

#define GLenumP_str      "O!"
#define GLenumP_var(number)  (bgl_buffer##number)->buf.asvoid
#define GLenumP_ref(number)  &BGL_bufferType, &bgl_buffer##number
#define GLenumP_def(number)  Buffer *bgl_buffer##number

#define GLuintP_str     "O!"
#define GLuintP_var(number) (bgl_buffer##number)->buf.asvoid
#define GLuintP_ref(number) &BGL_bufferType, &bgl_buffer##number
#define GLuintP_def(number) Buffer *bgl_buffer##number

#if 0
#define GLuint64P_str     "O!"
#define GLuint64P_var(number) (bgl_buffer##number)->buf.asvoid
#define GLuint64P_ref(number) &BGL_bufferType, &bgl_buffer##number
#define GLuint64P_def(number) Buffer *bgl_buffer##number
#endif

#define GLshortP_str      "O!"
#define GLshortP_var(number)  (bgl_buffer##number)->buf.asvoid
#define GLshortP_ref(number)  &BGL_bufferType, &bgl_buffer##number
#define GLshortP_def(number)  Buffer *bgl_buffer##number

#define GLushortP_str     "O!"
#define GLushortP_var(number) (bgl_buffer##number)->buf.asvoid
#define GLushortP_ref(number) &BGL_bufferType, &bgl_buffer##number
#define GLushortP_def(number) Buffer *bgl_buffer##number

#define GLfloatP_str      "O!"
#define GLfloatP_var(number)  (bgl_buffer##number)->buf.asvoid
#define GLfloatP_ref(number)  &BGL_bufferType, &bgl_buffer##number
#define GLfloatP_def(number)  Buffer *bgl_buffer##number

#define GLdoubleP_str     "O!"
#define GLdoubleP_var(number) (bgl_buffer##number)->buf.asvoid
#define GLdoubleP_ref(number) &BGL_bufferType, &bgl_buffer##number
#define GLdoubleP_def(number) Buffer *bgl_buffer##number

#if 0
#define GLclampfP_str     "O!"
#define GLclampfP_var(number) (bgl_buffer##number)->buf.asvoid
#define GLclampfP_ref(number) &BGL_bufferType, &bgl_buffer##number
#define GLclampfP_def(number) Buffer *bgl_buffer##number
#endif

#define GLvoidP_str     "O!"
#define GLvoidP_var(number) (bgl_buffer##number)->buf.asvoid
#define GLvoidP_ref(number) &BGL_bufferType, &bgl_buffer##number
#define GLvoidP_def(number) Buffer *bgl_buffer##number

#define GLsizeiP_str     "O!"
#define GLsizeiP_var(number) (bgl_buffer##number)->buf.asvoid
#define GLsizeiP_ref(number) &BGL_bufferType, &bgl_buffer##number
#define GLsizeiP_def(number) Buffer *bgl_buffer##number

#define GLcharP_str     "O!"
#define GLcharP_var(number) (bgl_buffer##number)->buf.asvoid
#define GLcharP_ref(number) &BGL_bufferType, &bgl_buffer##number
#define GLcharP_def(number) Buffer *bgl_buffer##number

#if 0
#define buffer_str      "O!"
#define buffer_var(number)  (bgl_buffer##number)->buf.asvoid
#define buffer_ref(number)  &BGL_bufferType, &bgl_buffer##number
#define buffer_def(number)  Buffer *bgl_buffer##number
#endif

/*@The standard GL typedefs are used as prototypes, we can't
 * use the GL type directly because Py_ArgParse expects normal
 * C types.
 *
 * Py_ArgParse doesn't grok writing into unsigned variables,
 * so we use signed everything (even stuff that should be unsigned.
 */

/* typedef unsigned int GLenum; */
#define GLenum_str      "i"
#define GLenum_var(num)   bgl_var##num
#define GLenum_ref(num)   &bgl_var##num
#define GLenum_def(num)   /* unsigned */ int GLenum_var(num)

/* typedef unsigned int GLboolean; */
#define GLboolean_str     "b"
#define GLboolean_var(num)    bgl_var##num
#define GLboolean_ref(num)    &bgl_var##num
#define GLboolean_def(num)    /* unsigned */ char GLboolean_var(num)

/* typedef unsigned int GLbitfield; */
#define GLbitfield_str      "i"
#define GLbitfield_var(num)   bgl_var##num
#define GLbitfield_ref(num)   &bgl_var##num
#define GLbitfield_def(num)   /* unsigned */ int GLbitfield_var(num)

/* typedef signed char GLbyte; */
#define GLbyte_str        "b"
#define GLbyte_var(num)     bgl_var##num
#define GLbyte_ref(num)     &bgl_var##num
#define GLbyte_def(num)     signed char GLbyte_var(num)

/* typedef short GLshort; */
#define GLshort_str       "h"
#define GLshort_var(num)    bgl_var##num
#define GLshort_ref(num)    &bgl_var##num
#define GLshort_def(num)    short GLshort_var(num)

/* typedef int GLint; */
#define GLint_str       "i"
#define GLint_var(num)      bgl_var##num
#define GLint_ref(num)      &bgl_var##num
#define GLint_def(num)      int GLint_var(num)

/* typedef int GLsizei; */
#define GLsizei_str       "n"
#define GLsizei_var(num)    bgl_var##num
#define GLsizei_ref(num)    &bgl_var##num
#define GLsizei_def(num)    size_t GLsizei_var(num)

/* typedef int GLsizeiptr; */
#define GLsizeiptr_str       "n"
#define GLsizeiptr_var(num)    bgl_var##num
#define GLsizeiptr_ref(num)    &bgl_var##num
#define GLsizeiptr_def(num)    size_t GLsizeiptr_var(num)

/* typedef int GLintptr; */
#define GLintptr_str       "n"
#define GLintptr_var(num)    bgl_var##num
#define GLintptr_ref(num)    &bgl_var##num
#define GLintptr_def(num)    size_t GLintptr_var(num)

/* typedef unsigned char GLubyte; */
#define GLubyte_str       "B"
#define GLubyte_var(num)    bgl_var##num
#define GLubyte_ref(num)    &bgl_var##num
#define GLubyte_def(num)    /* unsigned */ char GLubyte_var(num)

/* typedef unsigned short GLushort; */
#define GLushort_str      "H"
#define GLushort_var(num)   bgl_var##num
#define GLushort_ref(num)   &bgl_var##num
#define GLushort_def(num)   /* unsigned */ short GLushort_var(num)

/* typedef unsigned int GLuint; */
#define GLuint_str        "I"
#define GLuint_var(num)     bgl_var##num
#define GLuint_ref(num)     &bgl_var##num
#define GLuint_def(num)     /* unsigned */ int GLuint_var(num)

/* typedef unsigned int GLuint64; */
#if 0
#define GLuint64_str        "Q"
#define GLuint64_var(num)     bgl_var##num
#define GLuint64_ref(num)     &bgl_var##num
#define GLuint64_def(num)     /* unsigned */ int GLuint64_var(num)
#endif

/* typedef unsigned int GLsync; */
#if 0
#define GLsync_str        "I"
#define GLsync_var(num)     bgl_var##num
#define GLsync_ref(num)     &bgl_var##num
#define GLsync_def(num)     /* unsigned */ int GLsync_var(num)
#endif

/* typedef float GLfloat; */
#define GLfloat_str       "f"
#define GLfloat_var(num)    bgl_var##num
#define GLfloat_ref(num)    &bgl_var##num
#define GLfloat_def(num)    float GLfloat_var(num)

/* typedef char *GLstring; */
#define GLstring_str     "s"
#define GLstring_var(number) bgl_var##number
#define GLstring_ref(number) &bgl_var##number
#define GLstring_def(number) char *GLstring_var(number)

/* typedef float GLclampf; */
#if 0
#define GLclampf_str      "f"
#define GLclampf_var(num)   bgl_var##num
#define GLclampf_ref(num)   &bgl_var##num
#define GLclampf_def(num)   float GLclampf_var(num)
#endif

/* typedef double GLdouble; */
#define GLdouble_str      "d"
#define GLdouble_var(num)   bgl_var##num
#define GLdouble_ref(num)   &bgl_var##num
#define GLdouble_def(num)   double GLdouble_var(num)

/* typedef double GLclampd; */
#if 0
#define GLclampd_str      "d"
#define GLclampd_var(num)   bgl_var##num
#define GLclampd_ref(num)   &bgl_var##num
#define GLclampd_def(num)   double GLclampd_var(num)
#endif

#define _arg_def1(a1) \
                   a1##_def(1)
#define _arg_def2(a1, a2) \
        _arg_def1(a1); a2##_def(2)
#define _arg_def3(a1, a2, a3) \
        _arg_def2(a1, a2); a3##_def(3)
#define _arg_def4(a1, a2, a3, a4) \
        _arg_def3(a1, a2, a3); a4##_def(4)
#define _arg_def5(a1, a2, a3, a4, a5) \
        _arg_def4(a1, a2, a3, a4); a5##_def(5)
#define _arg_def6(a1, a2, a3, a4, a5, a6) \
        _arg_def5(a1, a2, a3, a4, a5); a6##_def(6)
#define _arg_def7(a1, a2, a3, a4, a5, a6, a7) \
        _arg_def6(a1, a2, a3, a4, a5, a6); a7##_def(7)
#define _arg_def8(a1, a2, a3, a4, a5, a6, a7, a8) \
        _arg_def7(a1, a2, a3, a4, a5, a6, a7); a8##_def(8)
#define _arg_def9(a1, a2, a3, a4, a5, a6, a7, a8, a9) \
        _arg_def8(a1, a2, a3, a4, a5, a6, a7, a8); a9##_def(9)
#define _arg_def10(a1, a2, a3, a4, a5, a6, a7, a8, a9, a10) \
        _arg_def9(a1, a2, a3, a4, a5, a6, a7, a8, a9); a10##_def(10)
#define _arg_def11(a1, a2, a3, a4, a5, a6, a7, a8, a9, a10, a11) \
        _arg_def10(a1, a2, a3, a4, a5, a6, a7, a8, a9, a10); a11##_def(11)
#define  arg_def(...) VA_NARGS_CALL_OVERLOAD(_arg_def, __VA_ARGS__)

#define _arg_var1(a1) \
                a1##_var(1)
#define _arg_var2(a1, a2) \
        _arg_var1(a1), a2##_var(2)
#define _arg_var3(a1, a2, a3) \
        _arg_var2(a1, a2), a3##_var(3)
#define _arg_var4(a1, a2, a3, a4) \
        _arg_var3(a1, a2, a3), a4##_var(4)
#define _arg_var5(a1, a2, a3, a4, a5) \
        _arg_var4(a1, a2, a3, a4), a5##_var(5)
#define _arg_var6(a1, a2, a3, a4, a5, a6) \
        _arg_var5(a1, a2, a3, a4, a5), a6##_var(6)
#define _arg_var7(a1, a2, a3, a4, a5, a6, a7) \
        _arg_var6(a1, a2, a3, a4, a5, a6), a7##_var(7)
#define _arg_var8(a1, a2, a3, a4, a5, a6, a7, a8) \
        _arg_var7(a1, a2, a3, a4, a5, a6, a7), a8##_var(8)
#define _arg_var9(a1, a2, a3, a4, a5, a6, a7, a8, a9) \
        _arg_var8(a1, a2, a3, a4, a5, a6, a7, a8), a9##_var(9)
#define _arg_var10(a1, a2, a3, a4, a5, a6, a7, a8, a9, a10) \
        _arg_var9(a1, a2, a3, a4, a5, a6, a7, a8, a9), a10##_var(10)
#define _arg_var11(a1, a2, a3, a4, a5, a6, a7, a8, a9, a10, a11) \
        _arg_var10(a1, a2, a3, a4, a5, a6, a7, a8, a9, a10), a11##_var(11)
#define  arg_var(...) VA_NARGS_CALL_OVERLOAD(_arg_var, __VA_ARGS__)

#define _arg_ref1(a1) \
                   a1##_ref(1)
#define _arg_ref2(a1, a2) \
        _arg_ref1(a1), a2##_ref(2)
#define _arg_ref3(a1, a2, a3) \
        _arg_ref2(a1, a2), a3##_ref(3)
#define _arg_ref4(a1, a2, a3, a4) \
        _arg_ref3(a1, a2, a3), a4##_ref(4)
#define _arg_ref5(a1, a2, a3, a4, a5) \
        _arg_ref4(a1, a2, a3, a4), a5##_ref(5)
#define _arg_ref6(a1, a2, a3, a4, a5, a6) \
        _arg_ref5(a1, a2, a3, a4, a5), a6##_ref(6)
#define _arg_ref7(a1, a2, a3, a4, a5, a6, a7) \
        _arg_ref6(a1, a2, a3, a4, a5, a6), a7##_ref(7)
#define _arg_ref8(a1, a2, a3, a4, a5, a6, a7, a8) \
        _arg_ref7(a1, a2, a3, a4, a5, a6, a7), a8##_ref(8)
#define _arg_ref9(a1, a2, a3, a4, a5, a6, a7, a8, a9) \
        _arg_ref8(a1, a2, a3, a4, a5, a6, a7, a8), a9##_ref(9)
#define _arg_ref10(a1, a2, a3, a4, a5, a6, a7, a8, a9, a10) \
        _arg_ref9(a1, a2, a3, a4, a5, a6, a7, a8, a9), a10##_ref(10)
#define _arg_ref11(a1, a2, a3, a4, a5, a6, a7, a8, a9, a10, a11) \
        _arg_ref10(a1, a2, a3, a4, a5, a6, a7, a8, a9, a10), a11##_ref(11)
#define  arg_ref(...) VA_NARGS_CALL_OVERLOAD(_arg_ref, __VA_ARGS__)

#define _arg_str1(a1) \
                  a1##_str
#define _arg_str2(a1, a2) \
        _arg_str1(a1) a2##_str
#define _arg_str3(a1, a2, a3) \
        _arg_str2(a1, a2) a3##_str
#define _arg_str4(a1, a2, a3, a4) \
        _arg_str3(a1, a2, a3) a4##_str
#define _arg_str5(a1, a2, a3, a4, a5) \
        _arg_str4(a1, a2, a3, a4) a5##_str
#define _arg_str6(a1, a2, a3, a4, a5, a6) \
        _arg_str5(a1, a2, a3, a4, a5) a6##_str
#define _arg_str7(a1, a2, a3, a4, a5, a6, a7) \
        _arg_str6(a1, a2, a3, a4, a5, a6) a7##_str
#define _arg_str8(a1, a2, a3, a4, a5, a6, a7, a8) \
        _arg_str7(a1, a2, a3, a4, a5, a6, a7) a8##_str
#define _arg_str9(a1, a2, a3, a4, a5, a6, a7, a8, a9) \
        _arg_str8(a1, a2, a3, a4, a5, a6, a7, a8) a9##_str
#define _arg_str10(a1, a2, a3, a4, a5, a6, a7, a8, a9, a10) \
        _arg_str9(a1, a2, a3, a4, a5, a6, a7, a8, a9) a10##_str
#define _arg_str11(a1, a2, a3, a4, a5, a6, a7, a8, a9, a10, a11) \
        _arg_str10(a1, a2, a3, a4, a5, a6, a7, a8, a9, a10) a11##_str
#define  arg_str(...) VA_NARGS_CALL_OVERLOAD(_arg_str, __VA_ARGS__)

#define ret_def_void
#define ret_set_void
#define ret_ret_void    return Py_INCREF(Py_None), Py_None

#define ret_def_GLint   int ret_int
#define ret_set_GLint   ret_int =
#define ret_ret_GLint   return PyLong_FromLong(ret_int)

#define ret_def_GLuint    unsigned int ret_uint
#define ret_set_GLuint    ret_uint =
#define ret_ret_GLuint    return PyLong_FromLong((long) ret_uint)

#if 0
#define ret_def_GLsizei   size_t ret_size_t
#define ret_set_GLsizei   ret_size_t =
#define ret_ret_GLsizei   return PyLong_FromSsize_t(ret_size_t)
#endif

#if 0
#define ret_def_GLsync    unsigned int ret_sync
#define ret_set_GLsync    ret_sync =
#define ret_ret_GLsync    return PyLong_FromLong((long) ret_sync)
#endif

#define ret_def_GLenum    unsigned int ret_uint
#define ret_set_GLenum    ret_uint =
#define ret_ret_GLenum    return PyLong_FromLong((long) ret_uint)

#define ret_def_GLboolean unsigned char ret_bool
#define ret_set_GLboolean ret_bool =
#define ret_ret_GLboolean return PyLong_FromLong((long) ret_bool)

#define ret_def_GLstring  const unsigned char *ret_str
#define ret_set_GLstring  ret_str =

#define ret_ret_GLstring                                                      \
	if (ret_str) {                                                            \
		return PyUnicode_FromString((const char *)ret_str);                   \
	}                                                                         \
	else {                                                                    \
		PyErr_SetString(PyExc_AttributeError, "could not get opengl string"); \
		return NULL;                                                          \
	}                                                                         \

/** \} */


/* -------------------------------------------------------------------- */
/* Forward Declarations */

static PyObject *Buffer_new(PyTypeObject *type, PyObject *args, PyObject *kwds);
static PyObject *Method_ShaderSource(PyObject *self, PyObject *args);

/* Buffer sequence methods */

static int Buffer_len(Buffer *self);
static PyObject *Buffer_item(Buffer *self, int i);
static PyObject *Buffer_slice(Buffer *self, int begin, int end);
static int Buffer_ass_item(Buffer *self, int i, PyObject *v);
static int Buffer_ass_slice(Buffer *self, int begin, int end, PyObject *seq);
static PyObject *Buffer_subscript(Buffer *self, PyObject *item);
static int Buffer_ass_subscript(Buffer *self, PyObject *item, PyObject *value);


/* -------------------------------------------------------------------- */

/** \name Utility Functions
 * \{ */


int BGL_typeSize(int type)
{
	switch (type) {
		case GL_BYTE:
			return sizeof(char);
		case GL_SHORT:
			return sizeof(short);
		case GL_INT:
			return sizeof(int);
		case GL_FLOAT:
			return sizeof(float);
		case GL_DOUBLE:
			return sizeof(double);
	}
	return -1;
}

/** \} */


/* -------------------------------------------------------------------- */

/** \name Buffer API
 * \{ */

static PySequenceMethods Buffer_SeqMethods = {
	(lenfunc) Buffer_len,                       /*sq_length */
	(binaryfunc) NULL,                          /*sq_concat */
	(ssizeargfunc) NULL,                        /*sq_repeat */
	(ssizeargfunc) Buffer_item,                 /*sq_item */
	(ssizessizeargfunc) NULL,                   /*sq_slice, deprecated, handled in Buffer_item */
	(ssizeobjargproc) Buffer_ass_item,          /*sq_ass_item */
	(ssizessizeobjargproc) NULL,                /*sq_ass_slice, deprecated handled in Buffer_ass_item */
	(objobjproc) NULL,                          /* sq_contains */
	(binaryfunc) NULL,                          /* sq_inplace_concat */
	(ssizeargfunc) NULL,                        /* sq_inplace_repeat */
};


static PyMappingMethods Buffer_AsMapping = {
	(lenfunc)Buffer_len,
	(binaryfunc)Buffer_subscript,
	(objobjargproc)Buffer_ass_subscript
};

static void Buffer_dealloc(Buffer *self);
static PyObject *Buffer_repr(Buffer *self);

static PyObject *Buffer_to_list(Buffer *self)
{
	int i, len = self->dimensions[0];
	PyObject *list = PyList_New(len);

	for (i = 0; i < len; i++) {
		PyList_SET_ITEM(list, i, Buffer_item(self, i));
	}

	return list;
}

static PyObject *Buffer_to_list_recursive(Buffer *self)
{
	PyObject *list;

	if (self->ndimensions > 1) {
		int i, len = self->dimensions[0];
		list = PyList_New(len);

		for (i = 0; i < len; i++) {
			Buffer *sub = (Buffer *)Buffer_item(self, i);
			PyList_SET_ITEM(list, i, Buffer_to_list_recursive(sub));
			Py_DECREF(sub);
		}
	}
	else {
		list = Buffer_to_list(self);
	}

	return list;
}

static PyObject *Buffer_dimensions(Buffer *self, void *UNUSED(arg))
{
	PyObject *list = PyList_New(self->ndimensions);
	int i;

	for (i = 0; i < self->ndimensions; i++) {
		PyList_SET_ITEM(list, i, PyLong_FromLong(self->dimensions[i]));
	}

	return list;
}

static PyMethodDef Buffer_methods[] = {
	{"to_list", (PyCFunction)Buffer_to_list_recursive, METH_NOARGS,
	 "return the buffer as a list"},
	{NULL, NULL, 0, NULL}
};

static PyGetSetDef Buffer_getseters[] = {
	{(char *)"dimensions", (getter)Buffer_dimensions, NULL, NULL, NULL},
	{NULL, NULL, NULL, NULL, NULL}
};


PyTypeObject BGL_bufferType = {
	PyVarObject_HEAD_INIT(NULL, 0)
	"bgl.Buffer",               /*tp_name */
	sizeof(Buffer),             /*tp_basicsize */
	0,                          /*tp_itemsize */
	(destructor)Buffer_dealloc, /*tp_dealloc */
	(printfunc)NULL,            /*tp_print */
	NULL,                       /*tp_getattr */
	NULL,                       /*tp_setattr */
	NULL,                       /*tp_compare */
	(reprfunc) Buffer_repr,     /*tp_repr */
	NULL,                       /*tp_as_number */
	&Buffer_SeqMethods,         /*tp_as_sequence */
	&Buffer_AsMapping,          /* PyMappingMethods *tp_as_mapping; */

	/* More standard operations (here for binary compatibility) */

	NULL, /* hashfunc tp_hash; */
	NULL,                       /* ternaryfunc tp_call; */
	NULL,                       /* reprfunc tp_str; */
	NULL,                       /* getattrofunc tp_getattro; */
	NULL,                       /* setattrofunc tp_setattro; */

	/* Functions to access object as input/output buffer */
	NULL,                       /* PyBufferProcs *tp_as_buffer; */

	/*** Flags to define presence of optional/expanded features ***/
	Py_TPFLAGS_DEFAULT,         /* long tp_flags; */

	NULL,                       /*  char *tp_doc;  Documentation string */
	/*** Assigned meaning in release 2.0 ***/
	/* call function for all accessible objects */
	NULL,                       /* traverseproc tp_traverse; */

	/* delete references to contained objects */
	NULL,                       /* inquiry tp_clear; */

	/***  Assigned meaning in release 2.1 ***/
	/*** rich comparisons ***/
	NULL,                       /* richcmpfunc tp_richcompare; */

	/***  weak reference enabler ***/
	0,                          /* long tp_weaklistoffset; */

	/*** Added in release 2.2 ***/
	/*   Iterators */
	NULL, /* getiterfunc tp_iter; */
	NULL,                       /* iternextfunc tp_iternext; */
	/*** Attribute descriptor and subclassing stuff ***/
	Buffer_methods,             /* struct PyMethodDef *tp_methods; */
	NULL,                       /* struct PyMemberDef *tp_members; */
	Buffer_getseters,           /* struct PyGetSetDef *tp_getset; */
	NULL,                       /*tp_base*/
	NULL,                       /*tp_dict*/
	NULL,                       /*tp_descr_get*/
	NULL,                       /*tp_descr_set*/
	0,                          /*tp_dictoffset*/
	NULL,                       /*tp_init*/
	NULL,                       /*tp_alloc*/
	Buffer_new,                 /*tp_new*/
	NULL,                       /*tp_free*/
	NULL,                       /*tp_is_gc*/
	NULL,                       /*tp_bases*/
	NULL,                       /*tp_mro*/
	NULL,                       /*tp_cache*/
	NULL,                       /*tp_subclasses*/
	NULL,                       /*tp_weaklist*/
	NULL                        /*tp_del*/
};

/**
 * Create a buffer object
 *
 * \param dimensions: An array of ndimensions integers representing the size of each dimension.
 * \param initbuffer: When not NULL holds a contiguous buffer
 * with the correct format from which the buffer will be initialized
 */
Buffer *BGL_MakeBuffer(int type, int ndimensions, int *dimensions, void *initbuffer)
{
	Buffer *buffer;
	void *buf = NULL;
	int i, size, length;

	length = 1;
	for (i = 0; i < ndimensions; i++) {
		length *= dimensions[i];
	}

	size = BGL_typeSize(type);

	buf = MEM_mallocN(length * size, "Buffer buffer");

	buffer = (Buffer *)PyObject_NEW(Buffer, &BGL_bufferType);
	buffer->parent = NULL;
	buffer->ndimensions = ndimensions;
	buffer->dimensions = MEM_mallocN(ndimensions * sizeof(int), "Buffer dimensions");
	memcpy(buffer->dimensions, dimensions, ndimensions * sizeof(int));
	buffer->type = type;
	buffer->buf.asvoid = buf;

	if (initbuffer) {
		memcpy(buffer->buf.asvoid, initbuffer, length * size);
	}
	else {
		memset(buffer->buf.asvoid, 0, length * size);
	}
	return buffer;
}


#define MAX_DIMENSIONS  256
static PyObject *Buffer_new(PyTypeObject *UNUSED(type), PyObject *args, PyObject *kwds)
{
	PyObject *length_ob = NULL, *init = NULL;
	Buffer *buffer;
	int dimensions[MAX_DIMENSIONS];

	int type;
	Py_ssize_t i, ndimensions = 0;

	if (kwds && PyDict_Size(kwds)) {
		PyErr_SetString(PyExc_TypeError,
		                "bgl.Buffer(): takes no keyword args");
		return NULL;
	}

	if (!PyArg_ParseTuple(args, "iO|O: bgl.Buffer", &type, &length_ob, &init)) {
		return NULL;
	}
	if (!ELEM(type, GL_BYTE, GL_SHORT, GL_INT, GL_FLOAT, GL_DOUBLE)) {
		PyErr_SetString(PyExc_AttributeError,
		                "invalid first argument type, should be one of "
		                "GL_BYTE, GL_SHORT, GL_INT, GL_FLOAT or GL_DOUBLE");
		return NULL;
	}

	if (PyLong_Check(length_ob)) {
		ndimensions = 1;
		if (((dimensions[0] = PyLong_AsLong(length_ob)) < 1)) {
			PyErr_SetString(PyExc_AttributeError,
			                "dimensions must be between 1 and "STRINGIFY(MAX_DIMENSIONS));
			return NULL;
		}
	}
	else if (PySequence_Check(length_ob)) {
		ndimensions = PySequence_Size(length_ob);
		if (ndimensions > MAX_DIMENSIONS) {
			PyErr_SetString(PyExc_AttributeError,
			                "too many dimensions, max is "STRINGIFY(MAX_DIMENSIONS));
			return NULL;
		}
		else if (ndimensions < 1) {
			PyErr_SetString(PyExc_AttributeError,
			                "sequence must have at least one dimension");
			return NULL;
		}
		for (i = 0; i < ndimensions; i++) {
			PyObject *ob = PySequence_GetItem(length_ob, i);

			if (!PyLong_Check(ob))
				dimensions[i] = 1;
			else
				dimensions[i] = PyLong_AsLong(ob);
			Py_DECREF(ob);

			if (dimensions[i] < 1) {
				PyErr_SetString(PyExc_AttributeError,
				                "dimensions must be between 1 and "STRINGIFY(MAX_DIMENSIONS));
				return NULL;
			}
		}
	}
	else {
		PyErr_Format(PyExc_TypeError,
		             "invalid second argument argument expected a sequence "
		             "or an int, not a %.200s", Py_TYPE(length_ob)->tp_name);
		return NULL;
	}

	buffer = BGL_MakeBuffer(type, ndimensions, dimensions, NULL);
	if (init && ndimensions) {
		if (Buffer_ass_slice(buffer, 0, dimensions[0], init)) {
			Py_DECREF(buffer);
			return NULL;
		}
	}

	return (PyObject *)buffer;
}

/* Buffer sequence methods */

static int Buffer_len(Buffer *self)
{
	return self->dimensions[0];
}

static PyObject *Buffer_item(Buffer *self, int i)
{
	if (i >= self->dimensions[0] || i < 0) {
		PyErr_SetString(PyExc_IndexError, "array index out of range");
		return NULL;
	}

	if (self->ndimensions == 1) {
		switch (self->type) {
			case GL_BYTE:   return Py_BuildValue("b", self->buf.asbyte[i]);
			case GL_SHORT:  return Py_BuildValue("h", self->buf.asshort[i]);
			case GL_INT:    return Py_BuildValue("i", self->buf.asint[i]);
			case GL_FLOAT:  return PyFloat_FromDouble(self->buf.asfloat[i]);
			case GL_DOUBLE: return Py_BuildValue("d", self->buf.asdouble[i]);
		}
	}
	else {
		Buffer *newbuf;
		int j, length, size;

		length = 1;
		for (j = 1; j < self->ndimensions; j++) {
			length *= self->dimensions[j];
		}
		size = BGL_typeSize(self->type);

		newbuf = (Buffer *)PyObject_NEW(Buffer, &BGL_bufferType);

		Py_INCREF(self);
		newbuf->parent = (PyObject *)self;

		newbuf->ndimensions = self->ndimensions - 1;
		newbuf->type = self->type;
		newbuf->buf.asvoid = self->buf.asbyte + i * length * size;
		newbuf->dimensions = MEM_mallocN(newbuf->ndimensions * sizeof(int), "Buffer dimensions");
		memcpy(newbuf->dimensions, self->dimensions + 1, newbuf->ndimensions * sizeof(int));

		return (PyObject *)newbuf;
	}

	return NULL;
}

static PyObject *Buffer_slice(Buffer *self, int begin, int end)
{
	PyObject *list;
	int count;
	
	if (begin < 0) begin = 0;
	if (end > self->dimensions[0]) end = self->dimensions[0];
	if (begin > end) begin = end;

	list = PyList_New(end - begin);

	for (count = begin; count < end; count++) {
		PyList_SET_ITEM(list, count - begin, Buffer_item(self, count));
	}
	return list;
}

static int Buffer_ass_item(Buffer *self, int i, PyObject *v)
{
	if (i >= self->dimensions[0] || i < 0) {
		PyErr_SetString(PyExc_IndexError,
		                "array assignment index out of range");
		return -1;
	}

	if (self->ndimensions != 1) {
		Buffer *row = (Buffer *)Buffer_item(self, i);

		if (row) {
			int ret = Buffer_ass_slice(row, 0, self->dimensions[1], v);
			Py_DECREF(row);
			return ret;
		}
		else {
			return -1;
		}
	}

	switch (self->type) {
		case GL_BYTE:   return PyArg_Parse(v, "b:Expected ints",   &self->buf.asbyte[i])   ? 0 : -1;
		case GL_SHORT:  return PyArg_Parse(v, "h:Expected ints",   &self->buf.asshort[i])  ? 0 : -1;
		case GL_INT:    return PyArg_Parse(v, "i:Expected ints",   &self->buf.asint[i])    ? 0 : -1;
		case GL_FLOAT:  return PyArg_Parse(v, "f:Expected floats", &self->buf.asfloat[i])  ? 0 : -1;
		case GL_DOUBLE: return PyArg_Parse(v, "d:Expected floats", &self->buf.asdouble[i]) ? 0 : -1;
		default:        return 0; /* should never happen */
	}
}

static int Buffer_ass_slice(Buffer *self, int begin, int end, PyObject *seq)
{
	PyObject *item;
	int count, err = 0;
	
	if (begin < 0) begin = 0;
	if (end > self->dimensions[0]) end = self->dimensions[0];
	if (begin > end) begin = end;
	
	if (!PySequence_Check(seq)) {
		PyErr_Format(PyExc_TypeError,
		             "buffer[:] = value, invalid assignment. "
		             "Expected a sequence, not an %.200s type",
		             Py_TYPE(seq)->tp_name);
		return -1;
	}

	/* re-use count var */
	if ((count = PySequence_Size(seq)) != (end - begin)) {
<<<<<<< HEAD
		PyErr_Format(PyExc_TypeError,
		             "buffer[:] = value, size mismatch in assignment. "
		             "Expected: %d (given: %d)", end - begin, count);
=======
		PyErr_Format(PyExc_ValueError,
			"Mismatch in assignment. bgl.Buffer dimension: %d and template size: %d", end - begin, count);
>>>>>>> c8b5bb4f
		return -1;
	}
	
	for (count = begin; count < end; count++) {
		item = PySequence_GetItem(seq, count - begin);
		if (item) {
			err = Buffer_ass_item(self, count, item);
			Py_DECREF(item);
		}
		else {
			err = -1;
		}
		if (err) {
			break;
		}
	}
	return err;
}

static PyObject *Buffer_subscript(Buffer *self, PyObject *item)
{
	if (PyIndex_Check(item)) {
		Py_ssize_t i;
		i = PyNumber_AsSsize_t(item, PyExc_IndexError);
		if (i == -1 && PyErr_Occurred())
			return NULL;
		if (i < 0)
			i += self->dimensions[0];
		return Buffer_item(self, i);
	}
	else if (PySlice_Check(item)) {
		Py_ssize_t start, stop, step, slicelength;

		if (PySlice_GetIndicesEx(item, self->dimensions[0], &start, &stop, &step, &slicelength) < 0)
			return NULL;

		if (slicelength <= 0) {
			return PyTuple_New(0);
		}
		else if (step == 1) {
			return Buffer_slice(self, start, stop);
		}
		else {
			PyErr_SetString(PyExc_IndexError,
			                "slice steps not supported with vectors");
			return NULL;
		}
	}
	else {
		PyErr_Format(PyExc_TypeError,
		             "buffer indices must be integers, not %.200s",
		             Py_TYPE(item)->tp_name);
		return NULL;
	}
}

static int Buffer_ass_subscript(Buffer *self, PyObject *item, PyObject *value)
{
	if (PyIndex_Check(item)) {
		Py_ssize_t i = PyNumber_AsSsize_t(item, PyExc_IndexError);
		if (i == -1 && PyErr_Occurred())
			return -1;
		if (i < 0)
			i += self->dimensions[0];
		return Buffer_ass_item(self, i, value);
	}
	else if (PySlice_Check(item)) {
		Py_ssize_t start, stop, step, slicelength;

		if (PySlice_GetIndicesEx(item, self->dimensions[0], &start, &stop, &step, &slicelength) < 0)
			return -1;

		if (step == 1)
			return Buffer_ass_slice(self, start, stop, value);
		else {
			PyErr_SetString(PyExc_IndexError,
			                "slice steps not supported with vectors");
			return -1;
		}
	}
	else {
		PyErr_Format(PyExc_TypeError,
		             "buffer indices must be integers, not %.200s",
		             Py_TYPE(item)->tp_name);
		return -1;
	}
}


static void Buffer_dealloc(Buffer *self)
{
	if (self->parent) {
		Py_DECREF(self->parent);
	}
	else {
		MEM_freeN(self->buf.asvoid);
	}

	MEM_freeN(self->dimensions);

	PyObject_DEL(self);
}


static PyObject *Buffer_repr(Buffer *self)
{
	PyObject *list = Buffer_to_list_recursive(self);
	PyObject *repr;
	const char *typestr;

	switch (self->type) {
		case GL_BYTE:   typestr = "GL_BYTE"; break;
		case GL_SHORT:  typestr = "GL_SHORT"; break;
		case GL_INT:    typestr = "GL_INT"; break;
		case GL_FLOAT:  typestr = "GL_FLOAT"; break;
		case GL_DOUBLE: typestr = "GL_DOUBLE"; break;
		default:        typestr = "UNKNOWN"; break;
	}

	repr = PyUnicode_FromFormat("Buffer(%s, %R)", typestr, list);
	Py_DECREF(list);

	return repr;
}

/** \} */


/* -------------------------------------------------------------------- */

/** \name OpenGL API Wrapping
 * \{ */

#define BGL_Wrap(funcname, ret, arg_list)                                     \
static PyObject *Method_##funcname (PyObject *UNUSED(self), PyObject *args)   \
{                                                                             \
	arg_def arg_list;                                                         \
	ret_def_##ret;                                                            \
	if (!PyArg_ParseTuple(args, arg_str arg_list, arg_ref arg_list)) {        \
		return NULL;                                                          \
	}                                                                         \
	ret_set_##ret gl##funcname (arg_var arg_list);                            \
	ret_ret_##ret;                                                            \
}

#define BGLU_Wrap(funcname, ret, arg_list)                                    \
static PyObject *Method_##funcname (PyObject *UNUSED(self), PyObject *args)   \
{                                                                             \
	arg_def arg_list;                                                         \
	ret_def_##ret;                                                            \
	if (!PyArg_ParseTuple(args, arg_str arg_list, arg_ref arg_list)) {        \
		return NULL;                                                          \
	}                                                                         \
	ret_set_##ret glu##funcname (arg_var arg_list);                           \
	ret_ret_##ret;                                                            \
}

/* GL_VERSION_1_0 */
BGL_Wrap(Accum,                     void,      (GLenum, GLfloat))
BGL_Wrap(AlphaFunc,                 void,      (GLenum, GLfloat))
BGL_Wrap(Begin,                     void,      (GLenum))
BGL_Wrap(Bitmap,                    void,      (GLsizei, GLsizei, GLfloat, GLfloat, GLfloat, GLfloat, GLubyteP))
BGL_Wrap(BlendFunc,                 void,      (GLenum, GLenum))
BGL_Wrap(CallList,                  void,      (GLuint))
BGL_Wrap(CallLists,                 void,      (GLsizei, GLenum, GLvoidP))
BGL_Wrap(Clear,                     void,      (GLbitfield))
BGL_Wrap(ClearAccum,                void,      (GLfloat, GLfloat, GLfloat, GLfloat))
BGL_Wrap(ClearColor,                void,      (GLfloat, GLfloat, GLfloat, GLfloat))
BGL_Wrap(ClearDepth,                void,      (GLdouble))
BGL_Wrap(ClearIndex,                void,      (GLfloat))
BGL_Wrap(ClearStencil,              void,      (GLint))
BGL_Wrap(ClipPlane,                 void,      (GLenum, GLdoubleP))
BGL_Wrap(Color3b,                   void,      (GLbyte, GLbyte, GLbyte))
BGL_Wrap(Color3bv,                  void,      (GLbyteP))
BGL_Wrap(Color3d,                   void,      (GLdouble, GLdouble, GLdouble))
BGL_Wrap(Color3dv,                  void,      (GLdoubleP))
BGL_Wrap(Color3f,                   void,      (GLfloat, GLfloat, GLfloat))
BGL_Wrap(Color3fv,                  void,      (GLfloatP))
BGL_Wrap(Color3i,                   void,      (GLint, GLint, GLint))
BGL_Wrap(Color3iv,                  void,      (GLintP))
BGL_Wrap(Color3s,                   void,      (GLshort, GLshort, GLshort))
BGL_Wrap(Color3sv,                  void,      (GLshortP))
BGL_Wrap(Color3ub,                  void,      (GLubyte, GLubyte, GLubyte))
BGL_Wrap(Color3ubv,                 void,      (GLubyteP))
BGL_Wrap(Color3ui,                  void,      (GLuint, GLuint, GLuint))
BGL_Wrap(Color3uiv,                 void,      (GLuintP))
BGL_Wrap(Color3us,                  void,      (GLushort, GLushort, GLushort))
BGL_Wrap(Color3usv,                 void,      (GLushortP))
BGL_Wrap(Color4b,                   void,      (GLbyte, GLbyte, GLbyte, GLbyte))
BGL_Wrap(Color4bv,                  void,      (GLbyteP))
BGL_Wrap(Color4d,                   void,      (GLdouble, GLdouble, GLdouble, GLdouble))
BGL_Wrap(Color4dv,                  void,      (GLdoubleP))
BGL_Wrap(Color4f,                   void,      (GLfloat, GLfloat, GLfloat, GLfloat))
BGL_Wrap(Color4fv,                  void,      (GLfloatP))
BGL_Wrap(Color4i,                   void,      (GLint, GLint, GLint, GLint))
BGL_Wrap(Color4iv,                  void,      (GLintP))
BGL_Wrap(Color4s,                   void,      (GLshort, GLshort, GLshort, GLshort))
BGL_Wrap(Color4sv,                  void,      (GLshortP))
BGL_Wrap(Color4ub,                  void,      (GLubyte, GLubyte, GLubyte, GLubyte))
BGL_Wrap(Color4ubv,                 void,      (GLubyteP))
BGL_Wrap(Color4ui,                  void,      (GLuint, GLuint, GLuint, GLuint))
BGL_Wrap(Color4uiv,                 void,      (GLuintP))
BGL_Wrap(Color4us,                  void,      (GLushort, GLushort, GLushort, GLushort))
BGL_Wrap(Color4usv,                 void,      (GLushortP))
BGL_Wrap(ColorMask,                 void,      (GLboolean, GLboolean, GLboolean, GLboolean))
BGL_Wrap(ColorMaterial,             void,      (GLenum, GLenum))
BGL_Wrap(CopyPixels,                void,      (GLint, GLint, GLsizei, GLsizei, GLenum))
BGL_Wrap(CullFace,                  void,      (GLenum))
BGL_Wrap(DeleteLists,               void,      (GLuint, GLsizei))
BGL_Wrap(DepthFunc,                 void,      (GLenum))
BGL_Wrap(DepthMask,                 void,      (GLboolean))
BGL_Wrap(DepthRange,                void,      (GLdouble, GLdouble))
BGL_Wrap(Disable,                   void,      (GLenum))
BGL_Wrap(DrawBuffer,                void,      (GLenum))
BGL_Wrap(DrawPixels,                void,      (GLsizei, GLsizei, GLenum, GLenum, GLvoidP))
BGL_Wrap(EdgeFlag,                  void,      (GLboolean))
BGL_Wrap(EdgeFlagv,                 void,      (GLbooleanP))
BGL_Wrap(Enable,                    void,      (GLenum))
BGL_Wrap(End,                       void,      (void))
BGL_Wrap(EndList,                   void,      (void))
BGL_Wrap(EvalCoord1d,               void,      (GLdouble))
BGL_Wrap(EvalCoord1dv,              void,      (GLdoubleP))
BGL_Wrap(EvalCoord1f,               void,      (GLfloat))
BGL_Wrap(EvalCoord1fv,              void,      (GLfloatP))
BGL_Wrap(EvalCoord2d,               void,      (GLdouble, GLdouble))
BGL_Wrap(EvalCoord2dv,              void,      (GLdoubleP))
BGL_Wrap(EvalCoord2f,               void,      (GLfloat, GLfloat))
BGL_Wrap(EvalCoord2fv,              void,      (GLfloatP))
BGL_Wrap(EvalMesh1,                 void,      (GLenum, GLint, GLint))
BGL_Wrap(EvalMesh2,                 void,      (GLenum, GLint, GLint, GLint, GLint))
BGL_Wrap(EvalPoint1,                void,      (GLint))
BGL_Wrap(EvalPoint2,                void,      (GLint, GLint))
BGL_Wrap(FeedbackBuffer,            void,      (GLsizei, GLenum, GLfloatP))
BGL_Wrap(Finish,                    void,      (void))
BGL_Wrap(Flush,                     void,      (void))
BGL_Wrap(Fogf,                      void,      (GLenum, GLfloat))
BGL_Wrap(Fogfv,                     void,      (GLenum, GLfloatP))
BGL_Wrap(Fogi,                      void,      (GLenum, GLint))
BGL_Wrap(Fogiv,                     void,      (GLenum, GLintP))
BGL_Wrap(FrontFace,                 void,      (GLenum))
BGL_Wrap(Frustum,                   void,      (GLdouble, GLdouble, GLdouble, GLdouble, GLdouble, GLdouble))
BGL_Wrap(GenLists,                  GLuint,    (GLsizei))
BGL_Wrap(GetBooleanv,               void,      (GLenum, GLbooleanP))
BGL_Wrap(GetClipPlane,              void,      (GLenum, GLdoubleP))
BGL_Wrap(GetDoublev,                void,      (GLenum, GLdoubleP))
BGL_Wrap(GetError,                  GLenum,    (void))
BGL_Wrap(GetFloatv,                 void,      (GLenum, GLfloatP))
BGL_Wrap(GetIntegerv,               void,      (GLenum, GLintP))
BGL_Wrap(GetLightfv,                void,      (GLenum, GLenum, GLfloatP))
BGL_Wrap(GetLightiv,                void,      (GLenum, GLenum, GLintP))
BGL_Wrap(GetMapdv,                  void,      (GLenum, GLenum, GLdoubleP))
BGL_Wrap(GetMapfv,                  void,      (GLenum, GLenum, GLfloatP))
BGL_Wrap(GetMapiv,                  void,      (GLenum, GLenum, GLintP))
BGL_Wrap(GetMaterialfv,             void,      (GLenum, GLenum, GLfloatP))
BGL_Wrap(GetMaterialiv,             void,      (GLenum, GLenum, GLintP))
BGL_Wrap(GetPixelMapfv,             void,      (GLenum, GLfloatP))
BGL_Wrap(GetPixelMapuiv,            void,      (GLenum, GLuintP))
BGL_Wrap(GetPixelMapusv,            void,      (GLenum, GLushortP))
BGL_Wrap(GetPolygonStipple,         void,      (GLubyteP))
BGL_Wrap(GetString,                 GLstring,  (GLenum))
BGL_Wrap(GetTexEnvfv,               void,      (GLenum, GLenum, GLfloatP))
BGL_Wrap(GetTexEnviv,               void,      (GLenum, GLenum, GLintP))
BGL_Wrap(GetTexGendv,               void,      (GLenum, GLenum, GLdoubleP))
BGL_Wrap(GetTexGenfv,               void,      (GLenum, GLenum, GLfloatP))
BGL_Wrap(GetTexGeniv,               void,      (GLenum, GLenum, GLintP))
BGL_Wrap(GetTexImage,               void,      (GLenum, GLint, GLenum, GLenum, GLvoidP))
BGL_Wrap(GetTexLevelParameterfv,    void,      (GLenum, GLint, GLenum, GLfloatP))
BGL_Wrap(GetTexLevelParameteriv,    void,      (GLenum, GLint, GLenum, GLintP))
BGL_Wrap(GetTexParameterfv,         void,      (GLenum, GLenum, GLfloatP))
BGL_Wrap(GetTexParameteriv,         void,      (GLenum, GLenum, GLintP))
BGL_Wrap(Hint,                      void,      (GLenum, GLenum))
BGL_Wrap(IndexMask,                 void,      (GLuint))
BGL_Wrap(Indexd,                    void,      (GLdouble))
BGL_Wrap(Indexdv,                   void,      (GLdoubleP))
BGL_Wrap(Indexf,                    void,      (GLfloat))
BGL_Wrap(Indexfv,                   void,      (GLfloatP))
BGL_Wrap(Indexi,                    void,      (GLint))
BGL_Wrap(Indexiv,                   void,      (GLintP))
BGL_Wrap(Indexs,                    void,      (GLshort))
BGL_Wrap(Indexsv,                   void,      (GLshortP))
BGL_Wrap(InitNames,                 void,      (void))
BGL_Wrap(IsEnabled,                 GLboolean, (GLenum))
BGL_Wrap(IsList,                    GLboolean, (GLuint))
BGL_Wrap(LightModelf,               void,      (GLenum, GLfloat))
BGL_Wrap(LightModelfv,              void,      (GLenum, GLfloatP))
BGL_Wrap(LightModeli,               void,      (GLenum, GLint))
BGL_Wrap(LightModeliv,              void,      (GLenum, GLintP))
BGL_Wrap(Lightf,                    void,      (GLenum, GLenum, GLfloat))
BGL_Wrap(Lightfv,                   void,      (GLenum, GLenum, GLfloatP))
BGL_Wrap(Lighti,                    void,      (GLenum, GLenum, GLint))
BGL_Wrap(Lightiv,                   void,      (GLenum, GLenum, GLintP))
BGL_Wrap(LineStipple,               void,      (GLint, GLushort))
BGL_Wrap(LineWidth,                 void,      (GLfloat))
BGL_Wrap(ListBase,                  void,      (GLuint))
BGL_Wrap(LoadIdentity,              void,      (void))
BGL_Wrap(LoadMatrixd,               void,      (GLdoubleP))
BGL_Wrap(LoadMatrixf,               void,      (GLfloatP))
BGL_Wrap(LoadName,                  void,      (GLuint))
BGL_Wrap(LogicOp,                   void,      (GLenum))
BGL_Wrap(Map1d,                     void,      (GLenum, GLdouble, GLdouble, GLint, GLint, GLdoubleP))
BGL_Wrap(Map1f,                     void,      (GLenum, GLfloat, GLfloat, GLint, GLint, GLfloatP))
BGL_Wrap(Map2d,                     void,      (GLenum, GLdouble, GLdouble, GLint, GLint, GLdouble, GLdouble, GLint, GLint, GLdoubleP))
BGL_Wrap(Map2f,                     void,      (GLenum, GLfloat, GLfloat, GLint, GLint, GLfloat, GLfloat, GLint, GLint, GLfloatP))
BGL_Wrap(MapGrid1d,                 void,      (GLint, GLdouble, GLdouble))
BGL_Wrap(MapGrid1f,                 void,      (GLint, GLfloat, GLfloat))
BGL_Wrap(MapGrid2d,                 void,      (GLint, GLdouble, GLdouble, GLint, GLdouble, GLdouble))
BGL_Wrap(MapGrid2f,                 void,      (GLint, GLfloat, GLfloat, GLint, GLfloat, GLfloat))
BGL_Wrap(Materialf,                 void,      (GLenum, GLenum, GLfloat))
BGL_Wrap(Materialfv,                void,      (GLenum, GLenum, GLfloatP))
BGL_Wrap(Materiali,                 void,      (GLenum, GLenum, GLint))
BGL_Wrap(Materialiv,                void,      (GLenum, GLenum, GLintP))
BGL_Wrap(MatrixMode,                void,      (GLenum))
BGL_Wrap(MultMatrixd,               void,      (GLdoubleP))
BGL_Wrap(MultMatrixf,               void,      (GLfloatP))
BGL_Wrap(NewList,                   void,      (GLuint, GLenum))
BGL_Wrap(Normal3b,                  void,      (GLbyte, GLbyte, GLbyte))
BGL_Wrap(Normal3bv,                 void,      (GLbyteP))
BGL_Wrap(Normal3d,                  void,      (GLdouble, GLdouble, GLdouble))
BGL_Wrap(Normal3dv,                 void,      (GLdoubleP))
BGL_Wrap(Normal3f,                  void,      (GLfloat, GLfloat, GLfloat))
BGL_Wrap(Normal3fv,                 void,      (GLfloatP))
BGL_Wrap(Normal3i,                  void,      (GLint, GLint, GLint))
BGL_Wrap(Normal3iv,                 void,      (GLintP))
BGL_Wrap(Normal3s,                  void,      (GLshort, GLshort, GLshort))
BGL_Wrap(Normal3sv,                 void,      (GLshortP))
BGL_Wrap(Ortho,                     void,      (GLdouble, GLdouble, GLdouble, GLdouble, GLdouble, GLdouble))
BGL_Wrap(PassThrough,               void,      (GLfloat))
BGL_Wrap(PixelMapfv,                void,      (GLenum, GLsizei, GLfloatP))
BGL_Wrap(PixelMapuiv,               void,      (GLenum, GLsizei, GLuintP))
BGL_Wrap(PixelMapusv,               void,      (GLenum, GLsizei, GLushortP))
BGL_Wrap(PixelStoref,               void,      (GLenum, GLfloat))
BGL_Wrap(PixelStorei,               void,      (GLenum, GLint))
BGL_Wrap(PixelTransferf,            void,      (GLenum, GLfloat))
BGL_Wrap(PixelTransferi,            void,      (GLenum, GLint))
BGL_Wrap(PixelZoom,                 void,      (GLfloat, GLfloat))
BGL_Wrap(PointSize,                 void,      (GLfloat))
BGL_Wrap(PolygonMode,               void,      (GLenum, GLenum))
BGL_Wrap(PolygonStipple,            void,      (GLubyteP))
BGL_Wrap(PopAttrib,                 void,      (void))
BGL_Wrap(PopMatrix,                 void,      (void))
BGL_Wrap(PopName,                   void,      (void))
BGL_Wrap(PushAttrib,                void,      (GLbitfield))
BGL_Wrap(PushMatrix,                void,      (void))
BGL_Wrap(PushName,                  void,      (GLuint))
BGL_Wrap(RasterPos2d,               void,      (GLdouble, GLdouble))
BGL_Wrap(RasterPos2dv,              void,      (GLdoubleP))
BGL_Wrap(RasterPos2f,               void,      (GLfloat, GLfloat))
BGL_Wrap(RasterPos2fv,              void,      (GLfloatP))
BGL_Wrap(RasterPos2i,               void,      (GLint, GLint))
BGL_Wrap(RasterPos2iv,              void,      (GLintP))
BGL_Wrap(RasterPos2s,               void,      (GLshort, GLshort))
BGL_Wrap(RasterPos2sv,              void,      (GLshortP))
BGL_Wrap(RasterPos3d,               void,      (GLdouble, GLdouble, GLdouble))
BGL_Wrap(RasterPos3dv,              void,      (GLdoubleP))
BGL_Wrap(RasterPos3f,               void,      (GLfloat, GLfloat, GLfloat))
BGL_Wrap(RasterPos3fv,              void,      (GLfloatP))
BGL_Wrap(RasterPos3i,               void,      (GLint, GLint, GLint))
BGL_Wrap(RasterPos3iv,              void,      (GLintP))
BGL_Wrap(RasterPos3s,               void,      (GLshort, GLshort, GLshort))
BGL_Wrap(RasterPos3sv,              void,      (GLshortP))
BGL_Wrap(RasterPos4d,               void,      (GLdouble, GLdouble, GLdouble, GLdouble))
BGL_Wrap(RasterPos4dv,              void,      (GLdoubleP))
BGL_Wrap(RasterPos4f,               void,      (GLfloat, GLfloat, GLfloat, GLfloat))
BGL_Wrap(RasterPos4fv,              void,      (GLfloatP))
BGL_Wrap(RasterPos4i,               void,      (GLint, GLint, GLint, GLint))
BGL_Wrap(RasterPos4iv,              void,      (GLintP))
BGL_Wrap(RasterPos4s,               void,      (GLshort, GLshort, GLshort, GLshort))
BGL_Wrap(RasterPos4sv,              void,      (GLshortP))
BGL_Wrap(ReadBuffer,                void,      (GLenum))
BGL_Wrap(ReadPixels,                void,      (GLint, GLint, GLsizei, GLsizei, GLenum, GLenum, GLvoidP))
BGL_Wrap(Rectd,                     void,      (GLdouble, GLdouble, GLdouble, GLdouble))
BGL_Wrap(Rectdv,                    void,      (GLdoubleP, GLdoubleP))
BGL_Wrap(Rectf,                     void,      (GLfloat, GLfloat, GLfloat, GLfloat))
BGL_Wrap(Rectfv,                    void,      (GLfloatP, GLfloatP))
BGL_Wrap(Recti,                     void,      (GLint, GLint, GLint, GLint))
BGL_Wrap(Rectiv,                    void,      (GLintP, GLintP))
BGL_Wrap(Rects,                     void,      (GLshort, GLshort, GLshort, GLshort))
BGL_Wrap(Rectsv,                    void,      (GLshortP, GLshortP))
BGL_Wrap(RenderMode,                GLint,     (GLenum))
BGL_Wrap(Rotated,                   void,      (GLdouble, GLdouble, GLdouble, GLdouble))
BGL_Wrap(Rotatef,                   void,      (GLfloat, GLfloat, GLfloat, GLfloat))
BGL_Wrap(Scaled,                    void,      (GLdouble, GLdouble, GLdouble))
BGL_Wrap(Scalef,                    void,      (GLfloat, GLfloat, GLfloat))
BGL_Wrap(Scissor,                   void,      (GLint, GLint, GLsizei, GLsizei))
BGL_Wrap(SelectBuffer,              void,      (GLsizei, GLuintP))
BGL_Wrap(ShadeModel,                void,      (GLenum))
BGL_Wrap(StencilFunc,               void,      (GLenum, GLint, GLuint))
BGL_Wrap(StencilMask,               void,      (GLuint))
BGL_Wrap(StencilOp,                 void,      (GLenum, GLenum, GLenum))
BGL_Wrap(TexCoord1d,                void,      (GLdouble))
BGL_Wrap(TexCoord1dv,               void,      (GLdoubleP))
BGL_Wrap(TexCoord1f,                void,      (GLfloat))
BGL_Wrap(TexCoord1fv,               void,      (GLfloatP))
BGL_Wrap(TexCoord1i,                void,      (GLint))
BGL_Wrap(TexCoord1iv,               void,      (GLintP))
BGL_Wrap(TexCoord1s,                void,      (GLshort))
BGL_Wrap(TexCoord1sv,               void,      (GLshortP))
BGL_Wrap(TexCoord2d,                void,      (GLdouble, GLdouble))
BGL_Wrap(TexCoord2dv,               void,      (GLdoubleP))
BGL_Wrap(TexCoord2f,                void,      (GLfloat, GLfloat))
BGL_Wrap(TexCoord2fv,               void,      (GLfloatP))
BGL_Wrap(TexCoord2i,                void,      (GLint, GLint))
BGL_Wrap(TexCoord2iv,               void,      (GLintP))
BGL_Wrap(TexCoord2s,                void,      (GLshort, GLshort))
BGL_Wrap(TexCoord2sv,               void,      (GLshortP))
BGL_Wrap(TexCoord3d,                void,      (GLdouble, GLdouble, GLdouble))
BGL_Wrap(TexCoord3dv,               void,      (GLdoubleP))
BGL_Wrap(TexCoord3f,                void,      (GLfloat, GLfloat, GLfloat))
BGL_Wrap(TexCoord3fv,               void,      (GLfloatP))
BGL_Wrap(TexCoord3i,                void,      (GLint, GLint, GLint))
BGL_Wrap(TexCoord3iv,               void,      (GLintP))
BGL_Wrap(TexCoord3s,                void,      (GLshort, GLshort, GLshort))
BGL_Wrap(TexCoord3sv,               void,      (GLshortP))
BGL_Wrap(TexCoord4d,                void,      (GLdouble, GLdouble, GLdouble, GLdouble))
BGL_Wrap(TexCoord4dv,               void,      (GLdoubleP))
BGL_Wrap(TexCoord4f,                void,      (GLfloat, GLfloat, GLfloat, GLfloat))
BGL_Wrap(TexCoord4fv,               void,      (GLfloatP))
BGL_Wrap(TexCoord4i,                void,      (GLint, GLint, GLint, GLint))
BGL_Wrap(TexCoord4iv,               void,      (GLintP))
BGL_Wrap(TexCoord4s,                void,      (GLshort, GLshort, GLshort, GLshort))
BGL_Wrap(TexCoord4sv,               void,      (GLshortP))
BGL_Wrap(TexEnvf,                   void,      (GLenum, GLenum, GLfloat))
BGL_Wrap(TexEnvfv,                  void,      (GLenum, GLenum, GLfloatP))
BGL_Wrap(TexEnvi,                   void,      (GLenum, GLenum, GLint))
BGL_Wrap(TexEnviv,                  void,      (GLenum, GLenum, GLintP))
BGL_Wrap(TexGend,                   void,      (GLenum, GLenum, GLdouble))
BGL_Wrap(TexGendv,                  void,      (GLenum, GLenum, GLdoubleP))
BGL_Wrap(TexGenf,                   void,      (GLenum, GLenum, GLfloat))
BGL_Wrap(TexGenfv,                  void,      (GLenum, GLenum, GLfloatP))
BGL_Wrap(TexGeni,                   void,      (GLenum, GLenum, GLint))
BGL_Wrap(TexGeniv,                  void,      (GLenum, GLenum, GLintP))
BGL_Wrap(TexImage1D,                void,      (GLenum, GLint, GLint, GLsizei, GLint, GLenum, GLenum, GLvoidP))
BGL_Wrap(TexImage2D,                void,      (GLenum, GLint, GLint, GLsizei, GLsizei, GLint, GLenum, GLenum, GLvoidP))
BGL_Wrap(TexParameterf,             void,      (GLenum, GLenum, GLfloat))
BGL_Wrap(TexParameterfv,            void,      (GLenum, GLenum, GLfloatP))
BGL_Wrap(TexParameteri,             void,      (GLenum, GLenum, GLint))
BGL_Wrap(TexParameteriv,            void,      (GLenum, GLenum, GLintP))
BGL_Wrap(Translated,                void,      (GLdouble, GLdouble, GLdouble))
BGL_Wrap(Translatef,                void,      (GLfloat, GLfloat, GLfloat))
BGL_Wrap(Vertex2d,                  void,      (GLdouble, GLdouble))
BGL_Wrap(Vertex2dv,                 void,      (GLdoubleP))
BGL_Wrap(Vertex2f,                  void,      (GLfloat, GLfloat))
BGL_Wrap(Vertex2fv,                 void,      (GLfloatP))
BGL_Wrap(Vertex2i,                  void,      (GLint, GLint))
BGL_Wrap(Vertex2iv,                 void,      (GLintP))
BGL_Wrap(Vertex2s,                  void,      (GLshort, GLshort))
BGL_Wrap(Vertex2sv,                 void,      (GLshortP))
BGL_Wrap(Vertex3d,                  void,      (GLdouble, GLdouble, GLdouble))
BGL_Wrap(Vertex3dv,                 void,      (GLdoubleP))
BGL_Wrap(Vertex3f,                  void,      (GLfloat, GLfloat, GLfloat))
BGL_Wrap(Vertex3fv,                 void,      (GLfloatP))
BGL_Wrap(Vertex3i,                  void,      (GLint, GLint, GLint))
BGL_Wrap(Vertex3iv,                 void,      (GLintP))
BGL_Wrap(Vertex3s,                  void,      (GLshort, GLshort, GLshort))
BGL_Wrap(Vertex3sv,                 void,      (GLshortP))
BGL_Wrap(Vertex4d,                  void,      (GLdouble, GLdouble, GLdouble, GLdouble))
BGL_Wrap(Vertex4dv,                 void,      (GLdoubleP))
BGL_Wrap(Vertex4f,                  void,      (GLfloat, GLfloat, GLfloat, GLfloat))
BGL_Wrap(Vertex4fv,                 void,      (GLfloatP))
BGL_Wrap(Vertex4i,                  void,      (GLint, GLint, GLint, GLint))
BGL_Wrap(Vertex4iv,                 void,      (GLintP))
BGL_Wrap(Vertex4s,                  void,      (GLshort, GLshort, GLshort, GLshort))
BGL_Wrap(Vertex4sv,                 void,      (GLshortP))
BGL_Wrap(Viewport,                  void,      (GLint, GLint, GLsizei, GLsizei))


/* GL_VERSION_1_1 */
BGL_Wrap(AreTexturesResident,       GLboolean, (GLsizei, GLuintP, GLbooleanP))
BGL_Wrap(ArrayElement,              void,      (GLint))
BGL_Wrap(BindTexture,               void,      (GLenum, GLuint))
BGL_Wrap(ColorPointer,              void,      (GLint, GLenum, GLsizei, GLvoidP))
BGL_Wrap(CopyTexImage1D,            void,      (GLenum, GLint, GLenum, GLint, GLint, GLsizei, GLint))
BGL_Wrap(CopyTexImage2D,            void,      (GLenum, GLint, GLenum, GLint, GLint, GLsizei, GLsizei, GLint))
BGL_Wrap(CopyTexSubImage1D,         void,      (GLenum, GLint, GLint, GLint, GLint, GLsizei))
BGL_Wrap(CopyTexSubImage2D,         void,      (GLenum, GLint, GLint, GLint, GLint, GLint, GLsizei, GLsizei))
BGL_Wrap(DeleteTextures,            void,      (GLsizei, GLuintP))
BGL_Wrap(DisableClientState,        void,      (GLenum))
BGL_Wrap(DrawArrays,                void,      (GLenum, GLint, GLsizei))
BGL_Wrap(DrawElements,              void,      (GLenum, GLsizei, GLenum, GLvoidP))
BGL_Wrap(EdgeFlagPointer,           void,      (GLsizei, GLvoidP))
BGL_Wrap(EnableClientState,         void,      (GLenum))
BGL_Wrap(GenTextures,               void,      (GLsizei, GLuintP))
BGL_Wrap(GetPointerv,               void,      (GLenum, GLvoidP))
BGL_Wrap(IndexPointer,              void,      (GLenum, GLsizei, GLvoidP))
BGL_Wrap(Indexub,                   void,      (GLubyte))
BGL_Wrap(Indexubv,                  void,      (GLubyteP))
BGL_Wrap(InterleavedArrays,         void,      (GLenum, GLsizei, GLvoidP))
BGL_Wrap(IsTexture,                 GLboolean, (GLuint))
BGL_Wrap(NormalPointer,             void,      (GLenum, GLsizei, GLvoidP))
BGL_Wrap(PolygonOffset,             void,      (GLfloat, GLfloat))
BGL_Wrap(PopClientAttrib,           void,      (void))
BGL_Wrap(PrioritizeTextures,        void,      (GLsizei, GLuintP, GLfloatP))
BGL_Wrap(PushClientAttrib,          void,      (GLbitfield))
BGL_Wrap(TexCoordPointer,           void,      (GLint, GLenum, GLsizei, GLvoidP))
BGL_Wrap(TexSubImage1D,             void,      (GLenum, GLint, GLint, GLsizei, GLenum, GLenum, GLvoidP))
BGL_Wrap(TexSubImage2D,             void,      (GLenum, GLint, GLint, GLint, GLsizei, GLsizei, GLenum, GLenum, GLvoidP))
BGL_Wrap(VertexPointer,             void,      (GLint, GLenum, GLsizei, GLvoidP))


/* GL_VERSION_1_2 */
BGL_Wrap(CopyTexSubImage3D,         void,      (GLenum, GLint, GLint, GLint, GLint, GLint, GLint, GLsizei, GLsizei))
BGL_Wrap(DrawRangeElements,         void,      (GLenum, GLuint, GLuint, GLsizei, GLenum, GLvoidP))
BGL_Wrap(TexImage3D,                void,      (GLenum, GLint, GLint, GLsizei, GLsizei, GLsizei, GLint, GLenum, GLenum, GLvoidP))
BGL_Wrap(TexSubImage3D,             void,      (GLenum, GLint, GLint, GLint, GLint, GLsizei, GLsizei, GLsizei, GLenum, GLenum, GLvoidP))


/* GL_VERSION_1_3 */
BGL_Wrap(ActiveTexture,             void,      (GLenum))
BGL_Wrap(ClientActiveTexture,       void,      (GLenum))
BGL_Wrap(CompressedTexImage1D,      void,      (GLenum, GLint, GLenum, GLsizei, GLint, GLsizei, GLvoidP))
BGL_Wrap(CompressedTexImage2D,      void,      (GLenum, GLint, GLenum, GLsizei, GLsizei, GLint, GLsizei, GLvoidP))
BGL_Wrap(CompressedTexImage3D,      void,      (GLenum, GLint, GLenum, GLsizei, GLsizei, GLsizei, GLint, GLsizei, GLvoidP))
BGL_Wrap(CompressedTexSubImage1D,   void,      (GLenum, GLint, GLint, GLsizei, GLenum, GLsizei, GLvoidP))
BGL_Wrap(CompressedTexSubImage2D,   void,      (GLenum, GLint, GLint, GLint, GLsizei, GLsizei, GLenum, GLsizei, GLvoidP))
BGL_Wrap(CompressedTexSubImage3D,   void,      (GLenum, GLint, GLint, GLint, GLint, GLsizei, GLsizei, GLsizei, GLenum, GLsizei, GLvoidP))
BGL_Wrap(GetCompressedTexImage,     void,      (GLenum, GLint, GLvoidP))
BGL_Wrap(LoadTransposeMatrixd,      void,      (GLdoubleP))
BGL_Wrap(LoadTransposeMatrixf,      void,      (GLfloatP))
BGL_Wrap(MultTransposeMatrixd,      void,      (GLdoubleP))
BGL_Wrap(MultTransposeMatrixf,      void,      (GLfloatP))
BGL_Wrap(MultiTexCoord1d,           void,      (GLenum, GLdouble))
BGL_Wrap(MultiTexCoord1dv,          void,      (GLenum, GLdoubleP))
BGL_Wrap(MultiTexCoord1f,           void,      (GLenum, GLfloat))
BGL_Wrap(MultiTexCoord1fv,          void,      (GLenum, GLfloatP))
BGL_Wrap(MultiTexCoord1i,           void,      (GLenum, GLint))
BGL_Wrap(MultiTexCoord1iv,          void,      (GLenum, GLintP))
BGL_Wrap(MultiTexCoord1s,           void,      (GLenum, GLshort))
BGL_Wrap(MultiTexCoord1sv,          void,      (GLenum, GLshortP))
BGL_Wrap(MultiTexCoord2d,           void,      (GLenum, GLdouble, GLdouble))
BGL_Wrap(MultiTexCoord2dv,          void,      (GLenum, GLdoubleP))
BGL_Wrap(MultiTexCoord2f,           void,      (GLenum, GLfloat, GLfloat))
BGL_Wrap(MultiTexCoord2fv,          void,      (GLenum, GLfloatP))
BGL_Wrap(MultiTexCoord2i,           void,      (GLenum, GLint, GLint))
BGL_Wrap(MultiTexCoord2iv,          void,      (GLenum, GLintP))
BGL_Wrap(MultiTexCoord2s,           void,      (GLenum, GLshort, GLshort))
BGL_Wrap(MultiTexCoord2sv,          void,      (GLenum, GLshortP))
BGL_Wrap(MultiTexCoord3d,           void,      (GLenum, GLdouble, GLdouble, GLdouble))
BGL_Wrap(MultiTexCoord3dv,          void,      (GLenum, GLdoubleP))
BGL_Wrap(MultiTexCoord3f,           void,      (GLenum, GLfloat, GLfloat, GLfloat))
BGL_Wrap(MultiTexCoord3fv,          void,      (GLenum, GLfloatP))
BGL_Wrap(MultiTexCoord3i,           void,      (GLenum, GLint, GLint, GLint))
BGL_Wrap(MultiTexCoord3iv,          void,      (GLenum, GLintP))
BGL_Wrap(MultiTexCoord3s,           void,      (GLenum, GLshort, GLshort, GLshort))
BGL_Wrap(MultiTexCoord3sv,          void,      (GLenum, GLshortP))
BGL_Wrap(MultiTexCoord4d,           void,      (GLenum, GLdouble, GLdouble, GLdouble, GLdouble))
BGL_Wrap(MultiTexCoord4dv,          void,      (GLenum, GLdoubleP))
BGL_Wrap(MultiTexCoord4f,           void,      (GLenum, GLfloat, GLfloat, GLfloat, GLfloat))
BGL_Wrap(MultiTexCoord4fv,          void,      (GLenum, GLfloatP))
BGL_Wrap(MultiTexCoord4i,           void,      (GLenum, GLint, GLint, GLint, GLint))
BGL_Wrap(MultiTexCoord4iv,          void,      (GLenum, GLintP))
BGL_Wrap(MultiTexCoord4s,           void,      (GLenum, GLshort, GLshort, GLshort, GLshort))
BGL_Wrap(MultiTexCoord4sv,          void,      (GLenum, GLshortP))
BGL_Wrap(SampleCoverage,            void,      (GLfloat, GLboolean))


/* GL_VERSION_1_4 */
BGL_Wrap(BlendColor,                void,      (GLfloat, GLfloat, GLfloat, GLfloat))
BGL_Wrap(BlendEquation,             void,      (GLenum))


/* GL_VERSION_1_5 */
BGL_Wrap(BeginQuery,                void,      (GLenum, GLuint))
BGL_Wrap(BindBuffer,                void,      (GLenum, GLuint))
BGL_Wrap(BufferData,                void,      (GLenum, GLsizeiptr, GLvoidP, GLenum))
BGL_Wrap(BufferSubData,             void,      (GLenum, GLintptr, GLsizeiptr, GLvoidP))
BGL_Wrap(DeleteBuffers,             void,      (GLsizei, GLuintP))
BGL_Wrap(DeleteQueries,             void,      (GLsizei, GLuintP))
BGL_Wrap(EndQuery,                  void,      (GLenum))
BGL_Wrap(GenBuffers,                void,      (GLsizei, GLuintP))
BGL_Wrap(GenQueries,                void,      (GLsizei, GLuintP))
BGL_Wrap(GetBufferParameteriv,      void,      (GLenum, GLenum, GLintP))
BGL_Wrap(GetBufferPointerv,         void,      (GLenum, GLenum, GLvoidP))
BGL_Wrap(GetBufferSubData,          void,      (GLenum, GLintptr, GLsizeiptr, GLvoidP))
BGL_Wrap(GetQueryObjectiv,          void,      (GLuint, GLenum, GLintP))
BGL_Wrap(GetQueryObjectuiv,         void,      (GLuint, GLenum, GLuintP))
BGL_Wrap(GetQueryiv,                void,      (GLenum, GLenum, GLintP))
BGL_Wrap(IsBuffer,                  GLboolean, (GLuint))
BGL_Wrap(IsQuery,                   GLboolean, (GLuint))
BGL_Wrap(MapBuffer,                 void,      (GLenum, GLenum))
BGL_Wrap(UnmapBuffer,               GLboolean, (GLenum))


/* GL_VERSION_2_0 */
BGL_Wrap(AttachShader,              void,      (GLuint, GLuint))
BGL_Wrap(BindAttribLocation,        void,      (GLuint, GLuint, GLstring))
BGL_Wrap(BlendEquationSeparate,     void,      (GLenum, GLenum))
BGL_Wrap(CompileShader,             void,      (GLuint))
BGL_Wrap(CreateProgram,             GLuint,    (void))
BGL_Wrap(CreateShader,              GLuint,    (GLenum))
BGL_Wrap(DeleteProgram,             void,      (GLuint))
BGL_Wrap(DeleteShader,              void,      (GLuint))
BGL_Wrap(DetachShader,              void,      (GLuint, GLuint))
BGL_Wrap(DisableVertexAttribArray,  void,      (GLuint))
BGL_Wrap(DrawBuffers,               void,      (GLsizei, GLenumP))
BGL_Wrap(EnableVertexAttribArray,   void,      (GLuint))
BGL_Wrap(GetActiveAttrib,           void,      (GLuint, GLuint, GLsizei, GLsizeiP, GLintP, GLenumP, GLcharP))
BGL_Wrap(GetActiveUniform,          void,      (GLuint, GLuint, GLsizei, GLsizeiP, GLintP, GLenumP, GLcharP))
BGL_Wrap(GetAttachedShaders,        void,      (GLuint, GLsizei, GLsizeiP, GLuintP))
BGL_Wrap(GetAttribLocation,         GLint,     (GLuint, GLstring))
BGL_Wrap(GetProgramInfoLog,         void,      (GLuint, GLsizei, GLsizeiP, GLcharP))
BGL_Wrap(GetProgramiv,              void,      (GLuint, GLenum, GLintP))
BGL_Wrap(GetShaderInfoLog,          void,      (GLuint, GLsizei, GLsizeiP, GLcharP))
BGL_Wrap(GetShaderSource,           void,      (GLuint, GLsizei, GLsizeiP, GLcharP))
BGL_Wrap(GetShaderiv,               void,      (GLuint, GLenum, GLintP))
BGL_Wrap(GetUniformLocation,        GLint,     (GLuint, GLstring))
BGL_Wrap(GetUniformfv,              void,      (GLuint, GLint, GLfloatP))
BGL_Wrap(GetUniformiv,              void,      (GLuint, GLint, GLintP))
BGL_Wrap(GetVertexAttribPointerv,   void,      (GLuint, GLenum, GLvoidP))
BGL_Wrap(GetVertexAttribdv,         void,      (GLuint, GLenum, GLdoubleP))
BGL_Wrap(GetVertexAttribfv,         void,      (GLuint, GLenum, GLfloatP))
BGL_Wrap(GetVertexAttribiv,         void,      (GLuint, GLenum, GLintP))
BGL_Wrap(IsProgram,                 GLboolean, (GLuint))
BGL_Wrap(IsShader,                  GLboolean, (GLuint))
BGL_Wrap(LinkProgram,               void,      (GLuint))
BGL_Wrap(StencilFuncSeparate,       void,      (GLenum, GLenum, GLint, GLuint))
BGL_Wrap(StencilMaskSeparate,       void,      (GLenum, GLuint))
BGL_Wrap(StencilOpSeparate,         void,      (GLenum, GLenum, GLenum, GLenum))
BGL_Wrap(Uniform1f,                 void,      (GLint, GLfloat))
BGL_Wrap(Uniform1fv,                void,      (GLint, GLsizei, GLfloatP))
BGL_Wrap(Uniform1i,                 void,      (GLint, GLint))
BGL_Wrap(Uniform1iv,                void,      (GLint, GLsizei, GLintP))
BGL_Wrap(Uniform2f,                 void,      (GLint, GLfloat, GLfloat))
BGL_Wrap(Uniform2fv,                void,      (GLint, GLsizei, GLfloatP))
BGL_Wrap(Uniform2i,                 void,      (GLint, GLint, GLint))
BGL_Wrap(Uniform2iv,                void,      (GLint, GLsizei, GLintP))
BGL_Wrap(Uniform3f,                 void,      (GLint, GLfloat, GLfloat, GLfloat))
BGL_Wrap(Uniform3fv,                void,      (GLint, GLsizei, GLfloatP))
BGL_Wrap(Uniform3i,                 void,      (GLint, GLint, GLint, GLint))
BGL_Wrap(Uniform3iv,                void,      (GLint, GLsizei, GLintP))
BGL_Wrap(Uniform4f,                 void,      (GLint, GLfloat, GLfloat, GLfloat, GLfloat))
BGL_Wrap(Uniform4fv,                void,      (GLint, GLsizei, GLfloatP))
BGL_Wrap(Uniform4i,                 void,      (GLint, GLint, GLint, GLint, GLint))
BGL_Wrap(Uniform4iv,                void,      (GLint, GLsizei, GLintP))
BGL_Wrap(UniformMatrix2fv,          void,      (GLint, GLsizei, GLboolean, GLfloatP))
BGL_Wrap(UniformMatrix3fv,          void,      (GLint, GLsizei, GLboolean, GLfloatP))
BGL_Wrap(UniformMatrix4fv,          void,      (GLint, GLsizei, GLboolean, GLfloatP))
BGL_Wrap(UseProgram,                void,      (GLuint))
BGL_Wrap(ValidateProgram,           void,      (GLuint))
BGL_Wrap(VertexAttrib1d,            void,      (GLuint, GLdouble))
BGL_Wrap(VertexAttrib1dv,           void,      (GLuint, GLdoubleP))
BGL_Wrap(VertexAttrib1f,            void,      (GLuint, GLfloat))
BGL_Wrap(VertexAttrib1fv,           void,      (GLuint, GLfloatP))
BGL_Wrap(VertexAttrib1s,            void,      (GLuint, GLshort))
BGL_Wrap(VertexAttrib1sv,           void,      (GLuint, GLshortP))
BGL_Wrap(VertexAttrib2d,            void,      (GLuint, GLdouble, GLdouble))
BGL_Wrap(VertexAttrib2dv,           void,      (GLuint, GLdoubleP))
BGL_Wrap(VertexAttrib2f,            void,      (GLuint, GLfloat, GLfloat))
BGL_Wrap(VertexAttrib2fv,           void,      (GLuint, GLfloatP))
BGL_Wrap(VertexAttrib2s,            void,      (GLuint, GLshort, GLshort))
BGL_Wrap(VertexAttrib2sv,           void,      (GLuint, GLshortP))
BGL_Wrap(VertexAttrib3d,            void,      (GLuint, GLdouble, GLdouble, GLdouble))
BGL_Wrap(VertexAttrib3dv,           void,      (GLuint, GLdoubleP))
BGL_Wrap(VertexAttrib3f,            void,      (GLuint, GLfloat, GLfloat, GLfloat))
BGL_Wrap(VertexAttrib3fv,           void,      (GLuint, GLfloatP))
BGL_Wrap(VertexAttrib3s,            void,      (GLuint, GLshort, GLshort, GLshort))
BGL_Wrap(VertexAttrib3sv,           void,      (GLuint, GLshortP))
BGL_Wrap(VertexAttrib4Nbv,          void,      (GLuint, GLbyteP))
BGL_Wrap(VertexAttrib4Niv,          void,      (GLuint, GLintP))
BGL_Wrap(VertexAttrib4Nsv,          void,      (GLuint, GLshortP))
BGL_Wrap(VertexAttrib4Nub,          void,      (GLuint, GLubyte, GLubyte, GLubyte, GLubyte))
BGL_Wrap(VertexAttrib4Nubv,         void,      (GLuint, GLubyteP))
BGL_Wrap(VertexAttrib4Nuiv,         void,      (GLuint, GLuintP))
BGL_Wrap(VertexAttrib4Nusv,         void,      (GLuint, GLushortP))
BGL_Wrap(VertexAttrib4bv,           void,      (GLuint, GLbyteP))
BGL_Wrap(VertexAttrib4d,            void,      (GLuint, GLdouble, GLdouble, GLdouble, GLdouble))
BGL_Wrap(VertexAttrib4dv,           void,      (GLuint, GLdoubleP))
BGL_Wrap(VertexAttrib4f,            void,      (GLuint, GLfloat, GLfloat, GLfloat, GLfloat))
BGL_Wrap(VertexAttrib4fv,           void,      (GLuint, GLfloatP))
BGL_Wrap(VertexAttrib4iv,           void,      (GLuint, GLintP))
BGL_Wrap(VertexAttrib4s,            void,      (GLuint, GLshort, GLshort, GLshort, GLshort))
BGL_Wrap(VertexAttrib4sv,           void,      (GLuint, GLshortP))
BGL_Wrap(VertexAttrib4ubv,          void,      (GLuint, GLubyteP))
BGL_Wrap(VertexAttrib4uiv,          void,      (GLuint, GLuintP))
BGL_Wrap(VertexAttrib4usv,          void,      (GLuint, GLushortP))
BGL_Wrap(VertexAttribPointer,       void,      (GLuint, GLint, GLenum, GLboolean, GLsizei, GLvoidP))


/* GL_VERSION_2_1 */
BGL_Wrap(UniformMatrix2x3fv,        void,      (GLint, GLsizei, GLboolean, GLfloatP))
BGL_Wrap(UniformMatrix2x4fv,        void,      (GLint, GLsizei, GLboolean, GLfloatP))
BGL_Wrap(UniformMatrix3x2fv,        void,      (GLint, GLsizei, GLboolean, GLfloatP))
BGL_Wrap(UniformMatrix3x4fv,        void,      (GLint, GLsizei, GLboolean, GLfloatP))
BGL_Wrap(UniformMatrix4x2fv,        void,      (GLint, GLsizei, GLboolean, GLfloatP))
BGL_Wrap(UniformMatrix4x3fv,        void,      (GLint, GLsizei, GLboolean, GLfloatP))


/* GL_VERSION_3_0 */
BGL_Wrap(BindVertexArray,           void,      (GLuint))
BGL_Wrap(DeleteVertexArrays,        void,      (GLsizei, GLuintP))
BGL_Wrap(GenVertexArrays,           void,      (GLsizei, GLuintP))
BGL_Wrap(IsVertexArray,             GLboolean, (GLuint))
BGL_Wrap(BindFramebuffer,           void,      (GLenum, GLuint))
BGL_Wrap(DeleteFramebuffers,        void,      (GLsizei, GLuintP))
BGL_Wrap(GenFramebuffers,           void,      (GLsizei, GLuintP))
BGL_Wrap(IsFramebuffer,             GLboolean, (GLuint))
BGL_Wrap(CheckFramebufferStatus,    GLenum,    (GLenum))
BGL_Wrap(FramebufferRenderbuffer,   void,      (GLenum, GLenum, GLenum, GLuint))
BGL_Wrap(FramebufferTexture1D,      void,      (GLenum, GLenum, GLenum, GLuint, GLint))
BGL_Wrap(FramebufferTexture2D,      void,      (GLenum, GLenum, GLenum, GLuint, GLint))
BGL_Wrap(FramebufferTexture3D,      void,      (GLenum, GLenum, GLenum, GLuint, GLint, GLint))
BGL_Wrap(BindRenderbuffer,          void,      (GLenum, GLuint))
BGL_Wrap(DeleteRenderbuffers,       void,      (GLsizei, GLuintP))
BGL_Wrap(GenRenderbuffers,          void,      (GLsizei, GLuintP))
BGL_Wrap(IsRenderbuffer,            GLboolean, (GLuint))
BGL_Wrap(RenderbufferStorage,       void,      (GLenum, GLenum, GLsizei, GLsizei))



/* GL_VERSION_3_1 */
BGL_Wrap(BindBufferBase,            void,      (GLenum, GLuint, GLuint))
BGL_Wrap(BindBufferRange,           void,      (GLenum, GLuint, GLuint, GLintptr, GLsizeiptr))
BGL_Wrap(GetActiveUniformBlockName, void,      (GLuint, GLuint, GLsizei, GLsizeiP, GLcharP))
BGL_Wrap(GetActiveUniformBlockiv,   void,      (GLuint, GLuint, GLenum, GLintP))
BGL_Wrap(GetActiveUniformName,      void,      (GLuint, GLuint, GLsizei, GLsizeiP, GLcharP))
BGL_Wrap(GetActiveUniformsiv,       void,      (GLuint, GLsizei, GLuintP, GLenum, GLintP))
BGL_Wrap(GetIntegeri_v,             void,      (GLenum, GLuint, GLintP))
BGL_Wrap(GetUniformBlockIndex,      GLuint,    (GLuint, GLstring))
BGL_Wrap(GetUniformIndices,         void,      (GLuint, GLsizei, GLcharP, GLuintP))
BGL_Wrap(UniformBlockBinding,       void,      (GLuint, GLuint, GLuint))


/* GL_VERSION_3_2 */
BGL_Wrap(FramebufferTexture,        void,      (GLenum, GLenum, GLuint, GLint))
BGL_Wrap(GetBufferParameteri64v,    void,      (GLenum, GLenum, GLint64P))
BGL_Wrap(GetInteger64i_v,           void,      (GLenum, GLuint, GLint64P))
BGL_Wrap(GetMultisamplefv,          void,      (GLenum, GLuint, GLfloatP))
BGL_Wrap(SampleMaski,               void,      (GLuint, GLbitfield))
BGL_Wrap(TexImage2DMultisample,     void,      (GLenum, GLsizei, GLenum, GLsizei, GLsizei, GLboolean))
BGL_Wrap(TexImage3DMultisample,     void,      (GLenum, GLsizei, GLenum, GLsizei, GLsizei, GLsizei, GLboolean))


/* GL_VERSION_3_3 */
BGL_Wrap(ColorP3ui,                 void,      (GLenum, GLuint))
BGL_Wrap(ColorP3uiv,                void,      (GLenum, GLuintP))
BGL_Wrap(ColorP4ui,                 void,      (GLenum, GLuint))
BGL_Wrap(ColorP4uiv,                void,      (GLenum, GLuintP))
BGL_Wrap(MultiTexCoordP1ui,         void,      (GLenum, GLenum, GLuint))
BGL_Wrap(MultiTexCoordP1uiv,        void,      (GLenum, GLenum, GLuintP))
BGL_Wrap(MultiTexCoordP2ui,         void,      (GLenum, GLenum, GLuint))
BGL_Wrap(MultiTexCoordP2uiv,        void,      (GLenum, GLenum, GLuintP))
BGL_Wrap(MultiTexCoordP3ui,         void,      (GLenum, GLenum, GLuint))
BGL_Wrap(MultiTexCoordP3uiv,        void,      (GLenum, GLenum, GLuintP))
BGL_Wrap(MultiTexCoordP4ui,         void,      (GLenum, GLenum, GLuint))
BGL_Wrap(MultiTexCoordP4uiv,        void,      (GLenum, GLenum, GLuintP))
BGL_Wrap(NormalP3ui,                void,      (GLenum, GLuint))
BGL_Wrap(NormalP3uiv,               void,      (GLenum, GLuintP))
BGL_Wrap(SecondaryColorP3ui,        void,      (GLenum, GLuint))
BGL_Wrap(SecondaryColorP3uiv,       void,      (GLenum, GLuintP))
BGL_Wrap(TexCoordP1ui,              void,      (GLenum, GLuint))
BGL_Wrap(TexCoordP1uiv,             void,      (GLenum, GLuintP))
BGL_Wrap(TexCoordP2ui,              void,      (GLenum, GLuint))
BGL_Wrap(TexCoordP2uiv,             void,      (GLenum, GLuintP))
BGL_Wrap(TexCoordP3ui,              void,      (GLenum, GLuint))
BGL_Wrap(TexCoordP3uiv,             void,      (GLenum, GLuintP))
BGL_Wrap(TexCoordP4ui,              void,      (GLenum, GLuint))
BGL_Wrap(TexCoordP4uiv,             void,      (GLenum, GLuintP))
BGL_Wrap(VertexP2ui,                void,      (GLenum, GLuint))
BGL_Wrap(VertexP2uiv,               void,      (GLenum, GLuintP))
BGL_Wrap(VertexP3ui,                void,      (GLenum, GLuint))
BGL_Wrap(VertexP3uiv,               void,      (GLenum, GLuintP))
BGL_Wrap(VertexP4ui,                void,      (GLenum, GLuint))
BGL_Wrap(VertexP4uiv,               void,      (GLenum, GLuintP))


BGLU_Wrap(Perspective,       void,       (GLdouble, GLdouble, GLdouble, GLdouble))
BGLU_Wrap(LookAt,            void,       (GLdouble, GLdouble, GLdouble, GLdouble, GLdouble, GLdouble, GLdouble, GLdouble, GLdouble))
BGLU_Wrap(Ortho2D,           void,       (GLdouble, GLdouble, GLdouble, GLdouble))
BGLU_Wrap(PickMatrix,        void,       (GLdouble, GLdouble, GLdouble, GLdouble, GLintP))
BGLU_Wrap(Project,           GLint,      (GLdouble, GLdouble, GLdouble, GLdoubleP, GLdoubleP, GLintP, GLdoubleP, GLdoubleP, GLdoubleP))
BGLU_Wrap(UnProject,         GLint,      (GLdouble, GLdouble, GLdouble, GLdoubleP, GLdoubleP, GLintP, GLdoubleP, GLdoubleP, GLdoubleP))

/** \} */


/* -------------------------------------------------------------------- */

/** \name Module Definition
 * \{ */

#define MethodDefu(func) {"glu"#func, Method_##func, METH_VARARGS, NULL}

static struct PyMethodDef BGL_methods[] = {
	MethodDefu(Perspective),
	MethodDefu(LookAt),
	MethodDefu(Ortho2D),
	MethodDefu(PickMatrix),
	MethodDefu(Project),
	MethodDefu(UnProject),
	{NULL, NULL, 0, NULL}
};

#undef MethodDefu

static struct PyModuleDef BGL_module_def = {
	PyModuleDef_HEAD_INIT,
	"bgl",  /* m_name */
	NULL,  /* m_doc */
	0,  /* m_size */
	BGL_methods,  /* m_methods */
	NULL,  /* m_reload */
	NULL,  /* m_traverse */
	NULL,  /* m_clear */
	NULL,  /* m_free */
};

static void py_module_dict_add_int(PyObject *dict, const char *name, int value)
{
	PyObject *item;
	PyDict_SetItemString(dict, name, item = PyLong_FromLong(value));
	Py_DECREF(item);
}

static void py_module_dict_add_int64(PyObject *dict, const char *name, int64_t value)
{
	PyObject *item;
	PyDict_SetItemString(dict, name, item = PyLong_FromLongLong(value));
	Py_DECREF(item);
}

static void py_module_dict_add_method(PyObject *submodule, PyObject *dict, PyMethodDef *method_def, bool is_valid)
{
	if (is_valid) {
		PyObject *m;
		m = PyCFunction_NewEx(method_def, NULL, submodule);
		PyDict_SetItemString(dict, method_def->ml_name, m);
		Py_DECREF(m);
	}
	else {
		PyDict_SetItemString(dict, method_def->ml_name, Py_None);
	}
}

/* TODO, expose to users */
static bool use_deprecated = true;

PyObject *BPyInit_bgl(void)
{
	PyObject *submodule, *dict;
	submodule = PyModule_Create(&BGL_module_def);
	dict = PyModule_GetDict(submodule);

	if (PyType_Ready(&BGL_bufferType) < 0)
		return NULL;  /* should never happen */

	PyModule_AddObject(submodule, "Buffer", (PyObject *)&BGL_bufferType);
	Py_INCREF((PyObject *)&BGL_bufferType);

/* needed since some function pointers won't be NULL */
#ifdef __GNUC__
#  pragma GCC diagnostic ignored "-Waddress"
#endif

#define PY_MOD_ADD_METHOD(func) \
	{ \
		static PyMethodDef method_def = {"gl"#func, Method_##func, METH_VARARGS}; \
		py_module_dict_add_method(submodule, dict, &method_def, (gl##func != NULL)); \
	} ((void)0)

	/* GL_VERSION_1_0 */
	{
		PY_MOD_ADD_METHOD(BlendFunc);
		PY_MOD_ADD_METHOD(Clear);
		PY_MOD_ADD_METHOD(ClearColor);
		PY_MOD_ADD_METHOD(ClearDepth);
		PY_MOD_ADD_METHOD(ClearStencil);
		PY_MOD_ADD_METHOD(ColorMask);
		PY_MOD_ADD_METHOD(CullFace);
		PY_MOD_ADD_METHOD(DepthFunc);
		PY_MOD_ADD_METHOD(DepthMask);
		PY_MOD_ADD_METHOD(DepthRange);
		PY_MOD_ADD_METHOD(Disable);
		PY_MOD_ADD_METHOD(DrawBuffer);
		PY_MOD_ADD_METHOD(Enable);
		PY_MOD_ADD_METHOD(Finish);
		PY_MOD_ADD_METHOD(Flush);
		PY_MOD_ADD_METHOD(FrontFace);
		PY_MOD_ADD_METHOD(GetBooleanv);
		PY_MOD_ADD_METHOD(GetDoublev);
		PY_MOD_ADD_METHOD(GetError);
		PY_MOD_ADD_METHOD(GetFloatv);
		PY_MOD_ADD_METHOD(GetIntegerv);
		PY_MOD_ADD_METHOD(GetString);
		PY_MOD_ADD_METHOD(GetTexImage);
		PY_MOD_ADD_METHOD(GetTexLevelParameterfv);
		PY_MOD_ADD_METHOD(GetTexLevelParameteriv);
		PY_MOD_ADD_METHOD(GetTexParameterfv);
		PY_MOD_ADD_METHOD(GetTexParameteriv);
		PY_MOD_ADD_METHOD(Hint);
		PY_MOD_ADD_METHOD(IsEnabled);
		PY_MOD_ADD_METHOD(LineWidth);
		PY_MOD_ADD_METHOD(LogicOp);
		PY_MOD_ADD_METHOD(PixelStoref);
		PY_MOD_ADD_METHOD(PixelStorei);
		PY_MOD_ADD_METHOD(PointSize);
		PY_MOD_ADD_METHOD(PolygonMode);
		PY_MOD_ADD_METHOD(ReadBuffer);
		PY_MOD_ADD_METHOD(ReadPixels);
		PY_MOD_ADD_METHOD(Scissor);
		PY_MOD_ADD_METHOD(StencilFunc);
		PY_MOD_ADD_METHOD(StencilMask);
		PY_MOD_ADD_METHOD(StencilOp);
		PY_MOD_ADD_METHOD(TexImage1D);
		PY_MOD_ADD_METHOD(TexImage2D);
		PY_MOD_ADD_METHOD(TexParameterf);
		PY_MOD_ADD_METHOD(TexParameterfv);
		PY_MOD_ADD_METHOD(TexParameteri);
		PY_MOD_ADD_METHOD(TexParameteriv);
		PY_MOD_ADD_METHOD(Viewport);
	}
	/* adding in GL_VERSION_1_0 removed from core profile */
	if (use_deprecated == true) {
		PY_MOD_ADD_METHOD(Accum);
		PY_MOD_ADD_METHOD(AlphaFunc);
		PY_MOD_ADD_METHOD(Begin);
		PY_MOD_ADD_METHOD(Bitmap);
		PY_MOD_ADD_METHOD(CallList);
		PY_MOD_ADD_METHOD(CallLists);
		PY_MOD_ADD_METHOD(ClearAccum);
		PY_MOD_ADD_METHOD(ClearIndex);
		PY_MOD_ADD_METHOD(ClipPlane);
		PY_MOD_ADD_METHOD(Color3b);
		PY_MOD_ADD_METHOD(Color3bv);
		PY_MOD_ADD_METHOD(Color3d);
		PY_MOD_ADD_METHOD(Color3dv);
		PY_MOD_ADD_METHOD(Color3f);
		PY_MOD_ADD_METHOD(Color3fv);
		PY_MOD_ADD_METHOD(Color3i);
		PY_MOD_ADD_METHOD(Color3iv);
		PY_MOD_ADD_METHOD(Color3s);
		PY_MOD_ADD_METHOD(Color3sv);
		PY_MOD_ADD_METHOD(Color3ub);
		PY_MOD_ADD_METHOD(Color3ubv);
		PY_MOD_ADD_METHOD(Color3ui);
		PY_MOD_ADD_METHOD(Color3uiv);
		PY_MOD_ADD_METHOD(Color3us);
		PY_MOD_ADD_METHOD(Color3usv);
		PY_MOD_ADD_METHOD(Color4b);
		PY_MOD_ADD_METHOD(Color4bv);
		PY_MOD_ADD_METHOD(Color4d);
		PY_MOD_ADD_METHOD(Color4dv);
		PY_MOD_ADD_METHOD(Color4f);
		PY_MOD_ADD_METHOD(Color4fv);
		PY_MOD_ADD_METHOD(Color4i);
		PY_MOD_ADD_METHOD(Color4iv);
		PY_MOD_ADD_METHOD(Color4s);
		PY_MOD_ADD_METHOD(Color4sv);
		PY_MOD_ADD_METHOD(Color4ub);
		PY_MOD_ADD_METHOD(Color4ubv);
		PY_MOD_ADD_METHOD(Color4ui);
		PY_MOD_ADD_METHOD(Color4uiv);
		PY_MOD_ADD_METHOD(Color4us);
		PY_MOD_ADD_METHOD(Color4usv);
		PY_MOD_ADD_METHOD(ColorMaterial);
		PY_MOD_ADD_METHOD(CopyPixels);
		PY_MOD_ADD_METHOD(DeleteLists);
		PY_MOD_ADD_METHOD(DrawPixels);
		PY_MOD_ADD_METHOD(EdgeFlag);
		PY_MOD_ADD_METHOD(EdgeFlagv);
		PY_MOD_ADD_METHOD(End);
		PY_MOD_ADD_METHOD(EndList);
		PY_MOD_ADD_METHOD(EvalCoord1d);
		PY_MOD_ADD_METHOD(EvalCoord1dv);
		PY_MOD_ADD_METHOD(EvalCoord1f);
		PY_MOD_ADD_METHOD(EvalCoord1fv);
		PY_MOD_ADD_METHOD(EvalCoord2d);
		PY_MOD_ADD_METHOD(EvalCoord2dv);
		PY_MOD_ADD_METHOD(EvalCoord2f);
		PY_MOD_ADD_METHOD(EvalCoord2fv);
		PY_MOD_ADD_METHOD(EvalMesh1);
		PY_MOD_ADD_METHOD(EvalMesh2);
		PY_MOD_ADD_METHOD(EvalPoint1);
		PY_MOD_ADD_METHOD(EvalPoint2);
		PY_MOD_ADD_METHOD(FeedbackBuffer);
		PY_MOD_ADD_METHOD(Fogf);
		PY_MOD_ADD_METHOD(Fogfv);
		PY_MOD_ADD_METHOD(Fogi);
		PY_MOD_ADD_METHOD(Fogiv);
		PY_MOD_ADD_METHOD(Frustum);
		PY_MOD_ADD_METHOD(GenLists);
		PY_MOD_ADD_METHOD(GetClipPlane);
		PY_MOD_ADD_METHOD(GetLightfv);
		PY_MOD_ADD_METHOD(GetLightiv);
		PY_MOD_ADD_METHOD(GetMapdv);
		PY_MOD_ADD_METHOD(GetMapfv);
		PY_MOD_ADD_METHOD(GetMapiv);
		PY_MOD_ADD_METHOD(GetMaterialfv);
		PY_MOD_ADD_METHOD(GetMaterialiv);
		PY_MOD_ADD_METHOD(GetPixelMapfv);
		PY_MOD_ADD_METHOD(GetPixelMapuiv);
		PY_MOD_ADD_METHOD(GetPixelMapusv);
		PY_MOD_ADD_METHOD(GetPolygonStipple);
		PY_MOD_ADD_METHOD(GetTexEnvfv);
		PY_MOD_ADD_METHOD(GetTexEnviv);
		PY_MOD_ADD_METHOD(GetTexGendv);
		PY_MOD_ADD_METHOD(GetTexGenfv);
		PY_MOD_ADD_METHOD(GetTexGeniv);
		PY_MOD_ADD_METHOD(IndexMask);
		PY_MOD_ADD_METHOD(Indexd);
		PY_MOD_ADD_METHOD(Indexdv);
		PY_MOD_ADD_METHOD(Indexf);
		PY_MOD_ADD_METHOD(Indexfv);
		PY_MOD_ADD_METHOD(Indexi);
		PY_MOD_ADD_METHOD(Indexiv);
		PY_MOD_ADD_METHOD(Indexs);
		PY_MOD_ADD_METHOD(Indexsv);
		PY_MOD_ADD_METHOD(InitNames);
		PY_MOD_ADD_METHOD(IsList);
		PY_MOD_ADD_METHOD(LightModelf);
		PY_MOD_ADD_METHOD(LightModelfv);
		PY_MOD_ADD_METHOD(LightModeli);
		PY_MOD_ADD_METHOD(LightModeliv);
		PY_MOD_ADD_METHOD(Lightf);
		PY_MOD_ADD_METHOD(Lightfv);
		PY_MOD_ADD_METHOD(Lighti);
		PY_MOD_ADD_METHOD(Lightiv);
		PY_MOD_ADD_METHOD(LineStipple);
		PY_MOD_ADD_METHOD(ListBase);
		PY_MOD_ADD_METHOD(LoadIdentity);
		PY_MOD_ADD_METHOD(LoadMatrixd);
		PY_MOD_ADD_METHOD(LoadMatrixf);
		PY_MOD_ADD_METHOD(LoadName);
		PY_MOD_ADD_METHOD(Map1d);
		PY_MOD_ADD_METHOD(Map1f);
		PY_MOD_ADD_METHOD(Map2d);
		PY_MOD_ADD_METHOD(Map2f);
		PY_MOD_ADD_METHOD(MapGrid1d);
		PY_MOD_ADD_METHOD(MapGrid1f);
		PY_MOD_ADD_METHOD(MapGrid2d);
		PY_MOD_ADD_METHOD(MapGrid2f);
		PY_MOD_ADD_METHOD(Materialf);
		PY_MOD_ADD_METHOD(Materialfv);
		PY_MOD_ADD_METHOD(Materiali);
		PY_MOD_ADD_METHOD(Materialiv);
		PY_MOD_ADD_METHOD(MatrixMode);
		PY_MOD_ADD_METHOD(MultMatrixd);
		PY_MOD_ADD_METHOD(MultMatrixf);
		PY_MOD_ADD_METHOD(NewList);
		PY_MOD_ADD_METHOD(Normal3b);
		PY_MOD_ADD_METHOD(Normal3bv);
		PY_MOD_ADD_METHOD(Normal3d);
		PY_MOD_ADD_METHOD(Normal3dv);
		PY_MOD_ADD_METHOD(Normal3f);
		PY_MOD_ADD_METHOD(Normal3fv);
		PY_MOD_ADD_METHOD(Normal3i);
		PY_MOD_ADD_METHOD(Normal3iv);
		PY_MOD_ADD_METHOD(Normal3s);
		PY_MOD_ADD_METHOD(Normal3sv);
		PY_MOD_ADD_METHOD(Ortho);
		PY_MOD_ADD_METHOD(PassThrough);
		PY_MOD_ADD_METHOD(PixelMapfv);
		PY_MOD_ADD_METHOD(PixelMapuiv);
		PY_MOD_ADD_METHOD(PixelMapusv);
		PY_MOD_ADD_METHOD(PixelTransferf);
		PY_MOD_ADD_METHOD(PixelTransferi);
		PY_MOD_ADD_METHOD(PixelZoom);
		PY_MOD_ADD_METHOD(PolygonStipple);
		PY_MOD_ADD_METHOD(PopAttrib);
		PY_MOD_ADD_METHOD(PopMatrix);
		PY_MOD_ADD_METHOD(PopName);
		PY_MOD_ADD_METHOD(PushAttrib);
		PY_MOD_ADD_METHOD(PushMatrix);
		PY_MOD_ADD_METHOD(PushName);
		PY_MOD_ADD_METHOD(RasterPos2d);
		PY_MOD_ADD_METHOD(RasterPos2dv);
		PY_MOD_ADD_METHOD(RasterPos2f);
		PY_MOD_ADD_METHOD(RasterPos2fv);
		PY_MOD_ADD_METHOD(RasterPos2i);
		PY_MOD_ADD_METHOD(RasterPos2iv);
		PY_MOD_ADD_METHOD(RasterPos2s);
		PY_MOD_ADD_METHOD(RasterPos2sv);
		PY_MOD_ADD_METHOD(RasterPos3d);
		PY_MOD_ADD_METHOD(RasterPos3dv);
		PY_MOD_ADD_METHOD(RasterPos3f);
		PY_MOD_ADD_METHOD(RasterPos3fv);
		PY_MOD_ADD_METHOD(RasterPos3i);
		PY_MOD_ADD_METHOD(RasterPos3iv);
		PY_MOD_ADD_METHOD(RasterPos3s);
		PY_MOD_ADD_METHOD(RasterPos3sv);
		PY_MOD_ADD_METHOD(RasterPos4d);
		PY_MOD_ADD_METHOD(RasterPos4dv);
		PY_MOD_ADD_METHOD(RasterPos4f);
		PY_MOD_ADD_METHOD(RasterPos4fv);
		PY_MOD_ADD_METHOD(RasterPos4i);
		PY_MOD_ADD_METHOD(RasterPos4iv);
		PY_MOD_ADD_METHOD(RasterPos4s);
		PY_MOD_ADD_METHOD(RasterPos4sv);
		PY_MOD_ADD_METHOD(Rectd);
		PY_MOD_ADD_METHOD(Rectdv);
		PY_MOD_ADD_METHOD(Rectf);
		PY_MOD_ADD_METHOD(Rectfv);
		PY_MOD_ADD_METHOD(Recti);
		PY_MOD_ADD_METHOD(Rectiv);
		PY_MOD_ADD_METHOD(Rects);
		PY_MOD_ADD_METHOD(Rectsv);
		PY_MOD_ADD_METHOD(RenderMode);
		PY_MOD_ADD_METHOD(Rotated);
		PY_MOD_ADD_METHOD(Rotatef);
		PY_MOD_ADD_METHOD(Scaled);
		PY_MOD_ADD_METHOD(Scalef);
		PY_MOD_ADD_METHOD(SelectBuffer);
		PY_MOD_ADD_METHOD(ShadeModel);
		PY_MOD_ADD_METHOD(TexCoord1d);
		PY_MOD_ADD_METHOD(TexCoord1dv);
		PY_MOD_ADD_METHOD(TexCoord1f);
		PY_MOD_ADD_METHOD(TexCoord1fv);
		PY_MOD_ADD_METHOD(TexCoord1i);
		PY_MOD_ADD_METHOD(TexCoord1iv);
		PY_MOD_ADD_METHOD(TexCoord1s);
		PY_MOD_ADD_METHOD(TexCoord1sv);
		PY_MOD_ADD_METHOD(TexCoord2d);
		PY_MOD_ADD_METHOD(TexCoord2dv);
		PY_MOD_ADD_METHOD(TexCoord2f);
		PY_MOD_ADD_METHOD(TexCoord2fv);
		PY_MOD_ADD_METHOD(TexCoord2i);
		PY_MOD_ADD_METHOD(TexCoord2iv);
		PY_MOD_ADD_METHOD(TexCoord2s);
		PY_MOD_ADD_METHOD(TexCoord2sv);
		PY_MOD_ADD_METHOD(TexCoord3d);
		PY_MOD_ADD_METHOD(TexCoord3dv);
		PY_MOD_ADD_METHOD(TexCoord3f);
		PY_MOD_ADD_METHOD(TexCoord3fv);
		PY_MOD_ADD_METHOD(TexCoord3i);
		PY_MOD_ADD_METHOD(TexCoord3iv);
		PY_MOD_ADD_METHOD(TexCoord3s);
		PY_MOD_ADD_METHOD(TexCoord3sv);
		PY_MOD_ADD_METHOD(TexCoord4d);
		PY_MOD_ADD_METHOD(TexCoord4dv);
		PY_MOD_ADD_METHOD(TexCoord4f);
		PY_MOD_ADD_METHOD(TexCoord4fv);
		PY_MOD_ADD_METHOD(TexCoord4i);
		PY_MOD_ADD_METHOD(TexCoord4iv);
		PY_MOD_ADD_METHOD(TexCoord4s);
		PY_MOD_ADD_METHOD(TexCoord4sv);
		PY_MOD_ADD_METHOD(TexEnvf);
		PY_MOD_ADD_METHOD(TexEnvfv);
		PY_MOD_ADD_METHOD(TexEnvi);
		PY_MOD_ADD_METHOD(TexEnviv);
		PY_MOD_ADD_METHOD(TexGend);
		PY_MOD_ADD_METHOD(TexGendv);
		PY_MOD_ADD_METHOD(TexGenf);
		PY_MOD_ADD_METHOD(TexGenfv);
		PY_MOD_ADD_METHOD(TexGeni);
		PY_MOD_ADD_METHOD(TexGeniv);
		PY_MOD_ADD_METHOD(Translated);
		PY_MOD_ADD_METHOD(Translatef);
		PY_MOD_ADD_METHOD(Vertex2d);
		PY_MOD_ADD_METHOD(Vertex2dv);
		PY_MOD_ADD_METHOD(Vertex2f);
		PY_MOD_ADD_METHOD(Vertex2fv);
		PY_MOD_ADD_METHOD(Vertex2i);
		PY_MOD_ADD_METHOD(Vertex2iv);
		PY_MOD_ADD_METHOD(Vertex2s);
		PY_MOD_ADD_METHOD(Vertex2sv);
		PY_MOD_ADD_METHOD(Vertex3d);
		PY_MOD_ADD_METHOD(Vertex3dv);
		PY_MOD_ADD_METHOD(Vertex3f);
		PY_MOD_ADD_METHOD(Vertex3fv);
		PY_MOD_ADD_METHOD(Vertex3i);
		PY_MOD_ADD_METHOD(Vertex3iv);
		PY_MOD_ADD_METHOD(Vertex3s);
		PY_MOD_ADD_METHOD(Vertex3sv);
		PY_MOD_ADD_METHOD(Vertex4d);
		PY_MOD_ADD_METHOD(Vertex4dv);
		PY_MOD_ADD_METHOD(Vertex4f);
		PY_MOD_ADD_METHOD(Vertex4fv);
		PY_MOD_ADD_METHOD(Vertex4i);
		PY_MOD_ADD_METHOD(Vertex4iv);
		PY_MOD_ADD_METHOD(Vertex4s);
		PY_MOD_ADD_METHOD(Vertex4sv);
	}


	/* GL_VERSION_1_1 */
	{
		PY_MOD_ADD_METHOD(BindTexture);
		PY_MOD_ADD_METHOD(CopyTexImage1D);
		PY_MOD_ADD_METHOD(CopyTexImage2D);
		PY_MOD_ADD_METHOD(CopyTexSubImage1D);
		PY_MOD_ADD_METHOD(CopyTexSubImage2D);
		PY_MOD_ADD_METHOD(DeleteTextures);
		PY_MOD_ADD_METHOD(DrawArrays);
		PY_MOD_ADD_METHOD(DrawElements);
		PY_MOD_ADD_METHOD(GenTextures);
		PY_MOD_ADD_METHOD(IsTexture);
		PY_MOD_ADD_METHOD(PolygonOffset);
		PY_MOD_ADD_METHOD(TexSubImage1D);
		PY_MOD_ADD_METHOD(TexSubImage2D);
	}
	/* adding in GL_VERSION_1_1 removed from core profile */
	if (use_deprecated == true) {
		PY_MOD_ADD_METHOD(AreTexturesResident);
		PY_MOD_ADD_METHOD(ArrayElement);
		PY_MOD_ADD_METHOD(ColorPointer);
		PY_MOD_ADD_METHOD(DisableClientState);
		PY_MOD_ADD_METHOD(EdgeFlagPointer);
		PY_MOD_ADD_METHOD(EnableClientState);
		PY_MOD_ADD_METHOD(GetPointerv);
		PY_MOD_ADD_METHOD(IndexPointer);
		PY_MOD_ADD_METHOD(Indexub);
		PY_MOD_ADD_METHOD(Indexubv);
		PY_MOD_ADD_METHOD(InterleavedArrays);
		PY_MOD_ADD_METHOD(NormalPointer);
		PY_MOD_ADD_METHOD(PopClientAttrib);
		PY_MOD_ADD_METHOD(PrioritizeTextures);
		PY_MOD_ADD_METHOD(PushClientAttrib);
		PY_MOD_ADD_METHOD(TexCoordPointer);
		PY_MOD_ADD_METHOD(VertexPointer);
	}


	/* GL_VERSION_1_2 */
	{
		PY_MOD_ADD_METHOD(CopyTexSubImage3D);
		PY_MOD_ADD_METHOD(DrawRangeElements);
		PY_MOD_ADD_METHOD(TexImage3D);
		PY_MOD_ADD_METHOD(TexSubImage3D);
	}


	/* GL_VERSION_1_3 */
	{
		PY_MOD_ADD_METHOD(ActiveTexture);
		PY_MOD_ADD_METHOD(CompressedTexImage1D);
		PY_MOD_ADD_METHOD(CompressedTexImage2D);
		PY_MOD_ADD_METHOD(CompressedTexImage3D);
		PY_MOD_ADD_METHOD(CompressedTexSubImage1D);
		PY_MOD_ADD_METHOD(CompressedTexSubImage2D);
		PY_MOD_ADD_METHOD(CompressedTexSubImage3D);
		PY_MOD_ADD_METHOD(GetCompressedTexImage);
		PY_MOD_ADD_METHOD(SampleCoverage);
	}
	/* adding in GL_VERSION_1_3 removed from core profile */
	if (use_deprecated == true) {
		PY_MOD_ADD_METHOD(ClientActiveTexture);
		PY_MOD_ADD_METHOD(LoadTransposeMatrixd);
		PY_MOD_ADD_METHOD(LoadTransposeMatrixf);
		PY_MOD_ADD_METHOD(MultTransposeMatrixd);
		PY_MOD_ADD_METHOD(MultTransposeMatrixf);
		PY_MOD_ADD_METHOD(MultiTexCoord1d);
		PY_MOD_ADD_METHOD(MultiTexCoord1dv);
		PY_MOD_ADD_METHOD(MultiTexCoord1f);
		PY_MOD_ADD_METHOD(MultiTexCoord1fv);
		PY_MOD_ADD_METHOD(MultiTexCoord1i);
		PY_MOD_ADD_METHOD(MultiTexCoord1iv);
		PY_MOD_ADD_METHOD(MultiTexCoord1s);
		PY_MOD_ADD_METHOD(MultiTexCoord1sv);
		PY_MOD_ADD_METHOD(MultiTexCoord2d);
		PY_MOD_ADD_METHOD(MultiTexCoord2dv);
		PY_MOD_ADD_METHOD(MultiTexCoord2f);
		PY_MOD_ADD_METHOD(MultiTexCoord2fv);
		PY_MOD_ADD_METHOD(MultiTexCoord2i);
		PY_MOD_ADD_METHOD(MultiTexCoord2iv);
		PY_MOD_ADD_METHOD(MultiTexCoord2s);
		PY_MOD_ADD_METHOD(MultiTexCoord2sv);
		PY_MOD_ADD_METHOD(MultiTexCoord3d);
		PY_MOD_ADD_METHOD(MultiTexCoord3dv);
		PY_MOD_ADD_METHOD(MultiTexCoord3f);
		PY_MOD_ADD_METHOD(MultiTexCoord3fv);
		PY_MOD_ADD_METHOD(MultiTexCoord3i);
		PY_MOD_ADD_METHOD(MultiTexCoord3iv);
		PY_MOD_ADD_METHOD(MultiTexCoord3s);
		PY_MOD_ADD_METHOD(MultiTexCoord3sv);
		PY_MOD_ADD_METHOD(MultiTexCoord4d);
		PY_MOD_ADD_METHOD(MultiTexCoord4dv);
		PY_MOD_ADD_METHOD(MultiTexCoord4f);
		PY_MOD_ADD_METHOD(MultiTexCoord4fv);
		PY_MOD_ADD_METHOD(MultiTexCoord4i);
		PY_MOD_ADD_METHOD(MultiTexCoord4iv);
		PY_MOD_ADD_METHOD(MultiTexCoord4s);
		PY_MOD_ADD_METHOD(MultiTexCoord4sv);
	}


	/* GL_VERSION_1_4 */
	{
		PY_MOD_ADD_METHOD(BlendColor);
		PY_MOD_ADD_METHOD(BlendEquation);
	}


	/* GL_VERSION_1_5 */
	{
		PY_MOD_ADD_METHOD(BeginQuery);
		PY_MOD_ADD_METHOD(BindBuffer);
		PY_MOD_ADD_METHOD(BufferData);
		PY_MOD_ADD_METHOD(BufferSubData);
		PY_MOD_ADD_METHOD(DeleteBuffers);
		PY_MOD_ADD_METHOD(DeleteQueries);
		PY_MOD_ADD_METHOD(EndQuery);
		PY_MOD_ADD_METHOD(GenBuffers);
		PY_MOD_ADD_METHOD(GenQueries);
		PY_MOD_ADD_METHOD(GetBufferParameteriv);
		PY_MOD_ADD_METHOD(GetBufferPointerv);
		PY_MOD_ADD_METHOD(GetBufferSubData);
		PY_MOD_ADD_METHOD(GetQueryObjectiv);
		PY_MOD_ADD_METHOD(GetQueryObjectuiv);
		PY_MOD_ADD_METHOD(GetQueryiv);
		PY_MOD_ADD_METHOD(IsBuffer);
		PY_MOD_ADD_METHOD(IsQuery);
		PY_MOD_ADD_METHOD(MapBuffer);
		PY_MOD_ADD_METHOD(UnmapBuffer);
	}


	/* GL_VERSION_2_0 */
	{
		PY_MOD_ADD_METHOD(AttachShader);
		PY_MOD_ADD_METHOD(BindAttribLocation);
		PY_MOD_ADD_METHOD(BlendEquationSeparate);
		PY_MOD_ADD_METHOD(CompileShader);
		PY_MOD_ADD_METHOD(CreateProgram);
		PY_MOD_ADD_METHOD(CreateShader);
		PY_MOD_ADD_METHOD(DeleteProgram);
		PY_MOD_ADD_METHOD(DeleteShader);
		PY_MOD_ADD_METHOD(DetachShader);
		PY_MOD_ADD_METHOD(DisableVertexAttribArray);
		PY_MOD_ADD_METHOD(DrawBuffers);
		PY_MOD_ADD_METHOD(EnableVertexAttribArray);
		PY_MOD_ADD_METHOD(GetActiveAttrib);
		PY_MOD_ADD_METHOD(GetActiveUniform);
		PY_MOD_ADD_METHOD(GetAttachedShaders);
		PY_MOD_ADD_METHOD(GetAttribLocation);
		PY_MOD_ADD_METHOD(GetProgramInfoLog);
		PY_MOD_ADD_METHOD(GetProgramiv);
		PY_MOD_ADD_METHOD(GetShaderInfoLog);
		PY_MOD_ADD_METHOD(GetShaderSource);
		PY_MOD_ADD_METHOD(GetShaderiv);
		PY_MOD_ADD_METHOD(GetUniformLocation);
		PY_MOD_ADD_METHOD(GetUniformfv);
		PY_MOD_ADD_METHOD(GetUniformiv);
		PY_MOD_ADD_METHOD(GetVertexAttribPointerv);
		PY_MOD_ADD_METHOD(GetVertexAttribdv);
		PY_MOD_ADD_METHOD(GetVertexAttribfv);
		PY_MOD_ADD_METHOD(GetVertexAttribiv);
		PY_MOD_ADD_METHOD(IsProgram);
		PY_MOD_ADD_METHOD(IsShader);
		PY_MOD_ADD_METHOD(LinkProgram);
		PY_MOD_ADD_METHOD(ShaderSource);
		PY_MOD_ADD_METHOD(StencilFuncSeparate);
		PY_MOD_ADD_METHOD(StencilMaskSeparate);
		PY_MOD_ADD_METHOD(StencilOpSeparate);
		PY_MOD_ADD_METHOD(Uniform1f);
		PY_MOD_ADD_METHOD(Uniform1fv);
		PY_MOD_ADD_METHOD(Uniform1i);
		PY_MOD_ADD_METHOD(Uniform1iv);
		PY_MOD_ADD_METHOD(Uniform2f);
		PY_MOD_ADD_METHOD(Uniform2fv);
		PY_MOD_ADD_METHOD(Uniform2i);
		PY_MOD_ADD_METHOD(Uniform2iv);
		PY_MOD_ADD_METHOD(Uniform3f);
		PY_MOD_ADD_METHOD(Uniform3fv);
		PY_MOD_ADD_METHOD(Uniform3i);
		PY_MOD_ADD_METHOD(Uniform3iv);
		PY_MOD_ADD_METHOD(Uniform4f);
		PY_MOD_ADD_METHOD(Uniform4fv);
		PY_MOD_ADD_METHOD(Uniform4i);
		PY_MOD_ADD_METHOD(Uniform4iv);
		PY_MOD_ADD_METHOD(UniformMatrix2fv);
		PY_MOD_ADD_METHOD(UniformMatrix3fv);
		PY_MOD_ADD_METHOD(UniformMatrix4fv);
		PY_MOD_ADD_METHOD(UseProgram);
		PY_MOD_ADD_METHOD(ValidateProgram);
		PY_MOD_ADD_METHOD(VertexAttrib1d);
		PY_MOD_ADD_METHOD(VertexAttrib1dv);
		PY_MOD_ADD_METHOD(VertexAttrib1f);
		PY_MOD_ADD_METHOD(VertexAttrib1fv);
		PY_MOD_ADD_METHOD(VertexAttrib1s);
		PY_MOD_ADD_METHOD(VertexAttrib1sv);
		PY_MOD_ADD_METHOD(VertexAttrib2d);
		PY_MOD_ADD_METHOD(VertexAttrib2dv);
		PY_MOD_ADD_METHOD(VertexAttrib2f);
		PY_MOD_ADD_METHOD(VertexAttrib2fv);
		PY_MOD_ADD_METHOD(VertexAttrib2s);
		PY_MOD_ADD_METHOD(VertexAttrib2sv);
		PY_MOD_ADD_METHOD(VertexAttrib3d);
		PY_MOD_ADD_METHOD(VertexAttrib3dv);
		PY_MOD_ADD_METHOD(VertexAttrib3f);
		PY_MOD_ADD_METHOD(VertexAttrib3fv);
		PY_MOD_ADD_METHOD(VertexAttrib3s);
		PY_MOD_ADD_METHOD(VertexAttrib3sv);
		PY_MOD_ADD_METHOD(VertexAttrib4Nbv);
		PY_MOD_ADD_METHOD(VertexAttrib4Niv);
		PY_MOD_ADD_METHOD(VertexAttrib4Nsv);
		PY_MOD_ADD_METHOD(VertexAttrib4Nub);
		PY_MOD_ADD_METHOD(VertexAttrib4Nubv);
		PY_MOD_ADD_METHOD(VertexAttrib4Nuiv);
		PY_MOD_ADD_METHOD(VertexAttrib4Nusv);
		PY_MOD_ADD_METHOD(VertexAttrib4bv);
		PY_MOD_ADD_METHOD(VertexAttrib4d);
		PY_MOD_ADD_METHOD(VertexAttrib4dv);
		PY_MOD_ADD_METHOD(VertexAttrib4f);
		PY_MOD_ADD_METHOD(VertexAttrib4fv);
		PY_MOD_ADD_METHOD(VertexAttrib4iv);
		PY_MOD_ADD_METHOD(VertexAttrib4s);
		PY_MOD_ADD_METHOD(VertexAttrib4sv);
		PY_MOD_ADD_METHOD(VertexAttrib4ubv);
		PY_MOD_ADD_METHOD(VertexAttrib4uiv);
		PY_MOD_ADD_METHOD(VertexAttrib4usv);
		PY_MOD_ADD_METHOD(VertexAttribPointer);
	}


	/* GL_VERSION_2_1 */
	{
		PY_MOD_ADD_METHOD(UniformMatrix2x3fv);
		PY_MOD_ADD_METHOD(UniformMatrix2x4fv);
		PY_MOD_ADD_METHOD(UniformMatrix3x2fv);
		PY_MOD_ADD_METHOD(UniformMatrix3x4fv);
		PY_MOD_ADD_METHOD(UniformMatrix4x2fv);
		PY_MOD_ADD_METHOD(UniformMatrix4x3fv);
	}


	/* GL_VERSION_3_0 */
	{
		PY_MOD_ADD_METHOD(BindVertexArray);
		PY_MOD_ADD_METHOD(DeleteVertexArrays);
		PY_MOD_ADD_METHOD(GenVertexArrays);
		PY_MOD_ADD_METHOD(IsVertexArray);
		PY_MOD_ADD_METHOD(BindFramebuffer);
		PY_MOD_ADD_METHOD(DeleteFramebuffers);
		PY_MOD_ADD_METHOD(GenFramebuffers);
		PY_MOD_ADD_METHOD(IsFramebuffer);
		PY_MOD_ADD_METHOD(CheckFramebufferStatus);
		PY_MOD_ADD_METHOD(FramebufferRenderbuffer);
		PY_MOD_ADD_METHOD(FramebufferTexture1D);
		PY_MOD_ADD_METHOD(FramebufferTexture2D);
		PY_MOD_ADD_METHOD(FramebufferTexture3D);
		PY_MOD_ADD_METHOD(BindRenderbuffer);
		PY_MOD_ADD_METHOD(DeleteRenderbuffers);
		PY_MOD_ADD_METHOD(GenRenderbuffers);
		PY_MOD_ADD_METHOD(IsRenderbuffer);
		PY_MOD_ADD_METHOD(RenderbufferStorage);
	}


	/* GL_VERSION_3_1 */
	{
		PY_MOD_ADD_METHOD(BindBufferBase);
		PY_MOD_ADD_METHOD(BindBufferRange);
		PY_MOD_ADD_METHOD(GetActiveUniformBlockName);
		PY_MOD_ADD_METHOD(GetActiveUniformBlockiv);
		PY_MOD_ADD_METHOD(GetActiveUniformName);
		PY_MOD_ADD_METHOD(GetActiveUniformsiv);
		PY_MOD_ADD_METHOD(GetIntegeri_v);
		PY_MOD_ADD_METHOD(GetUniformBlockIndex);
		PY_MOD_ADD_METHOD(GetUniformIndices);
		PY_MOD_ADD_METHOD(UniformBlockBinding);
	}


	/* GL_VERSION_3_2 */
	{
		PY_MOD_ADD_METHOD(FramebufferTexture);
		PY_MOD_ADD_METHOD(GetBufferParameteri64v);
		PY_MOD_ADD_METHOD(GetInteger64i_v);
		PY_MOD_ADD_METHOD(GetMultisamplefv);
		PY_MOD_ADD_METHOD(SampleMaski);
		PY_MOD_ADD_METHOD(TexImage2DMultisample);
		PY_MOD_ADD_METHOD(TexImage3DMultisample);
	}


	/* GL_VERSION_3_3 */
	{
		PY_MOD_ADD_METHOD(ColorP3ui);
		PY_MOD_ADD_METHOD(ColorP3uiv);
		PY_MOD_ADD_METHOD(ColorP4ui);
		PY_MOD_ADD_METHOD(ColorP4uiv);
		PY_MOD_ADD_METHOD(MultiTexCoordP1ui);
		PY_MOD_ADD_METHOD(MultiTexCoordP1uiv);
		PY_MOD_ADD_METHOD(MultiTexCoordP2ui);
		PY_MOD_ADD_METHOD(MultiTexCoordP2uiv);
		PY_MOD_ADD_METHOD(MultiTexCoordP3ui);
		PY_MOD_ADD_METHOD(MultiTexCoordP3uiv);
		PY_MOD_ADD_METHOD(MultiTexCoordP4ui);
		PY_MOD_ADD_METHOD(MultiTexCoordP4uiv);
		PY_MOD_ADD_METHOD(NormalP3ui);
		PY_MOD_ADD_METHOD(NormalP3uiv);
		PY_MOD_ADD_METHOD(SecondaryColorP3ui);
		PY_MOD_ADD_METHOD(SecondaryColorP3uiv);
		PY_MOD_ADD_METHOD(TexCoordP1ui);
		PY_MOD_ADD_METHOD(TexCoordP1uiv);
		PY_MOD_ADD_METHOD(TexCoordP2ui);
		PY_MOD_ADD_METHOD(TexCoordP2uiv);
		PY_MOD_ADD_METHOD(TexCoordP3ui);
		PY_MOD_ADD_METHOD(TexCoordP3uiv);
		PY_MOD_ADD_METHOD(TexCoordP4ui);
		PY_MOD_ADD_METHOD(TexCoordP4uiv);
		PY_MOD_ADD_METHOD(VertexP2ui);
		PY_MOD_ADD_METHOD(VertexP2uiv);
		PY_MOD_ADD_METHOD(VertexP3ui);
		PY_MOD_ADD_METHOD(VertexP3uiv);
		PY_MOD_ADD_METHOD(VertexP4ui);
		PY_MOD_ADD_METHOD(VertexP4uiv);
	}

#define PY_DICT_ADD_INT(x) py_module_dict_add_int(dict, #x, x)
#define PY_DICT_ADD_INT64(x) py_module_dict_add_int64(dict, #x, x)

	/* GL_VERSION_1_1 */
	{
		PY_DICT_ADD_INT(GL_ALPHA);
		PY_DICT_ADD_INT(GL_ALWAYS);
		PY_DICT_ADD_INT(GL_AND);
		PY_DICT_ADD_INT(GL_AND_INVERTED);
		PY_DICT_ADD_INT(GL_AND_REVERSE);
		PY_DICT_ADD_INT(GL_BACK);
		PY_DICT_ADD_INT(GL_BACK_LEFT);
		PY_DICT_ADD_INT(GL_BACK_RIGHT);
		PY_DICT_ADD_INT(GL_BLEND);
		PY_DICT_ADD_INT(GL_BLEND_DST);
		PY_DICT_ADD_INT(GL_BLEND_SRC);
		PY_DICT_ADD_INT(GL_BLUE);
		PY_DICT_ADD_INT(GL_BYTE);
		PY_DICT_ADD_INT(GL_CCW);
		PY_DICT_ADD_INT(GL_CLEAR);
		PY_DICT_ADD_INT(GL_COLOR);
		PY_DICT_ADD_INT(GL_COLOR_BUFFER_BIT);
		PY_DICT_ADD_INT(GL_COLOR_CLEAR_VALUE);
		PY_DICT_ADD_INT(GL_COLOR_LOGIC_OP);
		PY_DICT_ADD_INT(GL_COLOR_WRITEMASK);
		PY_DICT_ADD_INT(GL_COPY);
		PY_DICT_ADD_INT(GL_COPY_INVERTED);
		PY_DICT_ADD_INT(GL_CULL_FACE);
		PY_DICT_ADD_INT(GL_CULL_FACE_MODE);
		PY_DICT_ADD_INT(GL_CW);
		PY_DICT_ADD_INT(GL_DECR);
		PY_DICT_ADD_INT(GL_DEPTH);
		PY_DICT_ADD_INT(GL_DEPTH_BUFFER_BIT);
		PY_DICT_ADD_INT(GL_DEPTH_CLEAR_VALUE);
		PY_DICT_ADD_INT(GL_DEPTH_COMPONENT);
		PY_DICT_ADD_INT(GL_DEPTH_FUNC);
		PY_DICT_ADD_INT(GL_DEPTH_RANGE);
		PY_DICT_ADD_INT(GL_DEPTH_TEST);
		PY_DICT_ADD_INT(GL_DEPTH_WRITEMASK);
		PY_DICT_ADD_INT(GL_DITHER);
		PY_DICT_ADD_INT(GL_DONT_CARE);
		PY_DICT_ADD_INT(GL_DOUBLE);
		PY_DICT_ADD_INT(GL_DOUBLEBUFFER);
		PY_DICT_ADD_INT(GL_DRAW_BUFFER);
		PY_DICT_ADD_INT(GL_DST_ALPHA);
		PY_DICT_ADD_INT(GL_DST_COLOR);
		PY_DICT_ADD_INT(GL_EQUAL);
		PY_DICT_ADD_INT(GL_EQUIV);
		PY_DICT_ADD_INT(GL_EXTENSIONS);
		PY_DICT_ADD_INT(GL_FALSE);
		PY_DICT_ADD_INT(GL_FASTEST);
		PY_DICT_ADD_INT(GL_FILL);
		PY_DICT_ADD_INT(GL_FLOAT);
		PY_DICT_ADD_INT(GL_FRONT);
		PY_DICT_ADD_INT(GL_FRONT_AND_BACK);
		PY_DICT_ADD_INT(GL_FRONT_FACE);
		PY_DICT_ADD_INT(GL_FRONT_LEFT);
		PY_DICT_ADD_INT(GL_FRONT_RIGHT);
		PY_DICT_ADD_INT(GL_GEQUAL);
		PY_DICT_ADD_INT(GL_GREATER);
		PY_DICT_ADD_INT(GL_GREEN);
		PY_DICT_ADD_INT(GL_INCR);
		PY_DICT_ADD_INT(GL_INT);
		PY_DICT_ADD_INT(GL_INVALID_ENUM);
		PY_DICT_ADD_INT(GL_INVALID_OPERATION);
		PY_DICT_ADD_INT(GL_INVALID_VALUE);
		PY_DICT_ADD_INT(GL_INVERT);
		PY_DICT_ADD_INT(GL_KEEP);
		PY_DICT_ADD_INT(GL_LEFT);
		PY_DICT_ADD_INT(GL_LEQUAL);
		PY_DICT_ADD_INT(GL_LESS);
		PY_DICT_ADD_INT(GL_LINE);
		PY_DICT_ADD_INT(GL_LINEAR);
		PY_DICT_ADD_INT(GL_LINEAR_MIPMAP_LINEAR);
		PY_DICT_ADD_INT(GL_LINEAR_MIPMAP_NEAREST);
		PY_DICT_ADD_INT(GL_LINES);
		PY_DICT_ADD_INT(GL_LINE_LOOP);
		PY_DICT_ADD_INT(GL_LINE_SMOOTH);
		PY_DICT_ADD_INT(GL_LINE_SMOOTH_HINT);
		PY_DICT_ADD_INT(GL_LINE_STRIP);
		PY_DICT_ADD_INT(GL_LINE_WIDTH);
		PY_DICT_ADD_INT(GL_LINE_WIDTH_GRANULARITY);
		PY_DICT_ADD_INT(GL_LINE_WIDTH_RANGE);
		PY_DICT_ADD_INT(GL_LOGIC_OP_MODE);
		PY_DICT_ADD_INT(GL_MAX_TEXTURE_SIZE);
		PY_DICT_ADD_INT(GL_MAX_VIEWPORT_DIMS);
		PY_DICT_ADD_INT(GL_NAND);
		PY_DICT_ADD_INT(GL_NEAREST);
		PY_DICT_ADD_INT(GL_NEAREST_MIPMAP_LINEAR);
		PY_DICT_ADD_INT(GL_NEAREST_MIPMAP_NEAREST);
		PY_DICT_ADD_INT(GL_NEVER);
		PY_DICT_ADD_INT(GL_NICEST);
		PY_DICT_ADD_INT(GL_NONE);
		PY_DICT_ADD_INT(GL_NOOP);
		PY_DICT_ADD_INT(GL_NOR);
		PY_DICT_ADD_INT(GL_NOTEQUAL);
		PY_DICT_ADD_INT(GL_NO_ERROR);
		PY_DICT_ADD_INT(GL_ONE);
		PY_DICT_ADD_INT(GL_ONE_MINUS_DST_ALPHA);
		PY_DICT_ADD_INT(GL_ONE_MINUS_DST_COLOR);
		PY_DICT_ADD_INT(GL_ONE_MINUS_SRC_ALPHA);
		PY_DICT_ADD_INT(GL_ONE_MINUS_SRC_COLOR);
		PY_DICT_ADD_INT(GL_OR);
		PY_DICT_ADD_INT(GL_OR_INVERTED);
		PY_DICT_ADD_INT(GL_OR_REVERSE);
		PY_DICT_ADD_INT(GL_OUT_OF_MEMORY);
		PY_DICT_ADD_INT(GL_PACK_ALIGNMENT);
		PY_DICT_ADD_INT(GL_PACK_LSB_FIRST);
		PY_DICT_ADD_INT(GL_PACK_ROW_LENGTH);
		PY_DICT_ADD_INT(GL_PACK_SKIP_PIXELS);
		PY_DICT_ADD_INT(GL_PACK_SKIP_ROWS);
		PY_DICT_ADD_INT(GL_PACK_SWAP_BYTES);
		PY_DICT_ADD_INT(GL_POINT);
		PY_DICT_ADD_INT(GL_POINTS);
		PY_DICT_ADD_INT(GL_POINT_SIZE);
		PY_DICT_ADD_INT(GL_POINT_SIZE_GRANULARITY);
		PY_DICT_ADD_INT(GL_POINT_SIZE_RANGE);
		PY_DICT_ADD_INT(GL_POLYGON_MODE);
		PY_DICT_ADD_INT(GL_POLYGON_OFFSET_FACTOR);
		PY_DICT_ADD_INT(GL_POLYGON_OFFSET_FILL);
		PY_DICT_ADD_INT(GL_POLYGON_OFFSET_LINE);
		PY_DICT_ADD_INT(GL_POLYGON_OFFSET_POINT);
		PY_DICT_ADD_INT(GL_POLYGON_OFFSET_UNITS);
		PY_DICT_ADD_INT(GL_POLYGON_SMOOTH);
		PY_DICT_ADD_INT(GL_POLYGON_SMOOTH_HINT);
		PY_DICT_ADD_INT(GL_PROXY_TEXTURE_1D);
		PY_DICT_ADD_INT(GL_PROXY_TEXTURE_2D);
		PY_DICT_ADD_INT(GL_R3_G3_B2);
		PY_DICT_ADD_INT(GL_READ_BUFFER);
		PY_DICT_ADD_INT(GL_RED);
		PY_DICT_ADD_INT(GL_RENDERER);
		PY_DICT_ADD_INT(GL_REPEAT);
		PY_DICT_ADD_INT(GL_REPLACE);
		PY_DICT_ADD_INT(GL_RGB);
		PY_DICT_ADD_INT(GL_RGB10);
		PY_DICT_ADD_INT(GL_RGB10_A2);
		PY_DICT_ADD_INT(GL_RGB12);
		PY_DICT_ADD_INT(GL_RGB16);
		PY_DICT_ADD_INT(GL_RGB4);
		PY_DICT_ADD_INT(GL_RGB5);
		PY_DICT_ADD_INT(GL_RGB5_A1);
		PY_DICT_ADD_INT(GL_RGB8);
		PY_DICT_ADD_INT(GL_RGBA);
		PY_DICT_ADD_INT(GL_RGBA12);
		PY_DICT_ADD_INT(GL_RGBA16);
		PY_DICT_ADD_INT(GL_RGBA2);
		PY_DICT_ADD_INT(GL_RGBA4);
		PY_DICT_ADD_INT(GL_RGBA8);
		PY_DICT_ADD_INT(GL_RIGHT);
		PY_DICT_ADD_INT(GL_SCISSOR_BOX);
		PY_DICT_ADD_INT(GL_SCISSOR_TEST);
		PY_DICT_ADD_INT(GL_SET);
		PY_DICT_ADD_INT(GL_SHORT);
		PY_DICT_ADD_INT(GL_SRC_ALPHA);
		PY_DICT_ADD_INT(GL_SRC_ALPHA_SATURATE);
		PY_DICT_ADD_INT(GL_SRC_COLOR);
		PY_DICT_ADD_INT(GL_STENCIL);
		PY_DICT_ADD_INT(GL_STENCIL_BUFFER_BIT);
		PY_DICT_ADD_INT(GL_STENCIL_CLEAR_VALUE);
		PY_DICT_ADD_INT(GL_STENCIL_FAIL);
		PY_DICT_ADD_INT(GL_STENCIL_FUNC);
		PY_DICT_ADD_INT(GL_STENCIL_INDEX);
		PY_DICT_ADD_INT(GL_STENCIL_PASS_DEPTH_FAIL);
		PY_DICT_ADD_INT(GL_STENCIL_PASS_DEPTH_PASS);
		PY_DICT_ADD_INT(GL_STENCIL_REF);
		PY_DICT_ADD_INT(GL_STENCIL_TEST);
		PY_DICT_ADD_INT(GL_STENCIL_VALUE_MASK);
		PY_DICT_ADD_INT(GL_STENCIL_WRITEMASK);
		PY_DICT_ADD_INT(GL_STEREO);
		PY_DICT_ADD_INT(GL_SUBPIXEL_BITS);
		PY_DICT_ADD_INT(GL_TEXTURE);
		PY_DICT_ADD_INT(GL_TEXTURE_1D);
		PY_DICT_ADD_INT(GL_TEXTURE_2D);
		PY_DICT_ADD_INT(GL_TEXTURE_ALPHA_SIZE);
		PY_DICT_ADD_INT(GL_TEXTURE_BINDING_1D);
		PY_DICT_ADD_INT(GL_TEXTURE_BINDING_2D);
		PY_DICT_ADD_INT(GL_TEXTURE_BLUE_SIZE);
		PY_DICT_ADD_INT(GL_TEXTURE_BORDER_COLOR);
		PY_DICT_ADD_INT(GL_TEXTURE_GREEN_SIZE);
		PY_DICT_ADD_INT(GL_TEXTURE_HEIGHT);
		PY_DICT_ADD_INT(GL_TEXTURE_INTERNAL_FORMAT);
		PY_DICT_ADD_INT(GL_TEXTURE_MAG_FILTER);
		PY_DICT_ADD_INT(GL_TEXTURE_MIN_FILTER);
		PY_DICT_ADD_INT(GL_TEXTURE_RED_SIZE);
		PY_DICT_ADD_INT(GL_TEXTURE_WIDTH);
		PY_DICT_ADD_INT(GL_TEXTURE_WRAP_S);
		PY_DICT_ADD_INT(GL_TEXTURE_WRAP_T);
		PY_DICT_ADD_INT(GL_TRIANGLES);
		PY_DICT_ADD_INT(GL_TRIANGLE_FAN);
		PY_DICT_ADD_INT(GL_TRIANGLE_STRIP);
		PY_DICT_ADD_INT(GL_TRUE);
		PY_DICT_ADD_INT(GL_UNPACK_ALIGNMENT);
		PY_DICT_ADD_INT(GL_UNPACK_LSB_FIRST);
		PY_DICT_ADD_INT(GL_UNPACK_ROW_LENGTH);
		PY_DICT_ADD_INT(GL_UNPACK_SKIP_PIXELS);
		PY_DICT_ADD_INT(GL_UNPACK_SKIP_ROWS);
		PY_DICT_ADD_INT(GL_UNPACK_SWAP_BYTES);
		PY_DICT_ADD_INT(GL_UNSIGNED_BYTE);
		PY_DICT_ADD_INT(GL_UNSIGNED_INT);
		PY_DICT_ADD_INT(GL_UNSIGNED_SHORT);
		PY_DICT_ADD_INT(GL_VENDOR);
		PY_DICT_ADD_INT(GL_VERSION);
		PY_DICT_ADD_INT(GL_VIEWPORT);
		PY_DICT_ADD_INT(GL_XOR);
		PY_DICT_ADD_INT(GL_ZERO);
	}
	/* adding in GL_VERSION_1_1 removed from core profile */
	if (use_deprecated == true) {
		PY_DICT_ADD_INT(GL_2D);
		PY_DICT_ADD_INT(GL_2_BYTES);
		PY_DICT_ADD_INT(GL_3D);
		PY_DICT_ADD_INT(GL_3D_COLOR);
		PY_DICT_ADD_INT(GL_3D_COLOR_TEXTURE);
		PY_DICT_ADD_INT(GL_3_BYTES);
		PY_DICT_ADD_INT(GL_4D_COLOR_TEXTURE);
		PY_DICT_ADD_INT(GL_4_BYTES);
		PY_DICT_ADD_INT(GL_ACCUM);
		PY_DICT_ADD_INT(GL_ACCUM_ALPHA_BITS);
		PY_DICT_ADD_INT(GL_ACCUM_BLUE_BITS);
		PY_DICT_ADD_INT(GL_ACCUM_BUFFER_BIT);
		PY_DICT_ADD_INT(GL_ACCUM_CLEAR_VALUE);
		PY_DICT_ADD_INT(GL_ACCUM_GREEN_BITS);
		PY_DICT_ADD_INT(GL_ACCUM_RED_BITS);
		PY_DICT_ADD_INT(GL_ADD);
		PY_DICT_ADD_INT(GL_ALL_ATTRIB_BITS);
		PY_DICT_ADD_INT(GL_ALPHA12);
		PY_DICT_ADD_INT(GL_ALPHA16);
		PY_DICT_ADD_INT(GL_ALPHA4);
		PY_DICT_ADD_INT(GL_ALPHA8);
		PY_DICT_ADD_INT(GL_ALPHA_BIAS);
		PY_DICT_ADD_INT(GL_ALPHA_BITS);
		PY_DICT_ADD_INT(GL_ALPHA_SCALE);
		PY_DICT_ADD_INT(GL_ALPHA_TEST);
		PY_DICT_ADD_INT(GL_ALPHA_TEST_FUNC);
		PY_DICT_ADD_INT(GL_ALPHA_TEST_REF);
		PY_DICT_ADD_INT(GL_AMBIENT);
		PY_DICT_ADD_INT(GL_AMBIENT_AND_DIFFUSE);
		PY_DICT_ADD_INT(GL_ATTRIB_STACK_DEPTH);
		PY_DICT_ADD_INT(GL_AUTO_NORMAL);
		PY_DICT_ADD_INT(GL_AUX0);
		PY_DICT_ADD_INT(GL_AUX1);
		PY_DICT_ADD_INT(GL_AUX2);
		PY_DICT_ADD_INT(GL_AUX3);
		PY_DICT_ADD_INT(GL_AUX_BUFFERS);
		PY_DICT_ADD_INT(GL_BITMAP);
		PY_DICT_ADD_INT(GL_BITMAP_TOKEN);
		PY_DICT_ADD_INT(GL_BLUE_BIAS);
		PY_DICT_ADD_INT(GL_BLUE_BITS);
		PY_DICT_ADD_INT(GL_BLUE_SCALE);
		PY_DICT_ADD_INT(GL_C3F_V3F);
		PY_DICT_ADD_INT(GL_C4F_N3F_V3F);
		PY_DICT_ADD_INT(GL_C4UB_V2F);
		PY_DICT_ADD_INT(GL_C4UB_V3F);
		PY_DICT_ADD_INT(GL_CLAMP);
		PY_DICT_ADD_INT(GL_CLIENT_ALL_ATTRIB_BITS);
		PY_DICT_ADD_INT(GL_CLIENT_ATTRIB_STACK_DEPTH);
		PY_DICT_ADD_INT(GL_CLIENT_PIXEL_STORE_BIT);
		PY_DICT_ADD_INT(GL_CLIENT_VERTEX_ARRAY_BIT);
		PY_DICT_ADD_INT(GL_CLIP_PLANE0);
		PY_DICT_ADD_INT(GL_CLIP_PLANE1);
		PY_DICT_ADD_INT(GL_CLIP_PLANE2);
		PY_DICT_ADD_INT(GL_CLIP_PLANE3);
		PY_DICT_ADD_INT(GL_CLIP_PLANE4);
		PY_DICT_ADD_INT(GL_CLIP_PLANE5);
		PY_DICT_ADD_INT(GL_COEFF);
		PY_DICT_ADD_INT(GL_COLOR_ARRAY);
		PY_DICT_ADD_INT(GL_COLOR_ARRAY_POINTER);
		PY_DICT_ADD_INT(GL_COLOR_ARRAY_SIZE);
		PY_DICT_ADD_INT(GL_COLOR_ARRAY_STRIDE);
		PY_DICT_ADD_INT(GL_COLOR_ARRAY_TYPE);
		PY_DICT_ADD_INT(GL_COLOR_INDEX);
		PY_DICT_ADD_INT(GL_COLOR_INDEXES);
		PY_DICT_ADD_INT(GL_COLOR_MATERIAL);
		PY_DICT_ADD_INT(GL_COLOR_MATERIAL_FACE);
		PY_DICT_ADD_INT(GL_COLOR_MATERIAL_PARAMETER);
		PY_DICT_ADD_INT(GL_COMPILE);
		PY_DICT_ADD_INT(GL_COMPILE_AND_EXECUTE);
		PY_DICT_ADD_INT(GL_CONSTANT_ATTENUATION);
		PY_DICT_ADD_INT(GL_COPY_PIXEL_TOKEN);
		PY_DICT_ADD_INT(GL_CURRENT_BIT);
		PY_DICT_ADD_INT(GL_CURRENT_COLOR);
		PY_DICT_ADD_INT(GL_CURRENT_INDEX);
		PY_DICT_ADD_INT(GL_CURRENT_NORMAL);
		PY_DICT_ADD_INT(GL_CURRENT_RASTER_COLOR);
		PY_DICT_ADD_INT(GL_CURRENT_RASTER_DISTANCE);
		PY_DICT_ADD_INT(GL_CURRENT_RASTER_INDEX);
		PY_DICT_ADD_INT(GL_CURRENT_RASTER_POSITION);
		PY_DICT_ADD_INT(GL_CURRENT_RASTER_POSITION_VALID);
		PY_DICT_ADD_INT(GL_CURRENT_RASTER_TEXTURE_COORDS);
		PY_DICT_ADD_INT(GL_CURRENT_TEXTURE_COORDS);
		PY_DICT_ADD_INT(GL_DECAL);
		PY_DICT_ADD_INT(GL_DEPTH_BIAS);
		PY_DICT_ADD_INT(GL_DEPTH_BITS);
		PY_DICT_ADD_INT(GL_DEPTH_SCALE);
		PY_DICT_ADD_INT(GL_DIFFUSE);
		PY_DICT_ADD_INT(GL_DOMAIN);
		PY_DICT_ADD_INT(GL_DRAW_PIXEL_TOKEN);
		PY_DICT_ADD_INT(GL_EDGE_FLAG);
		PY_DICT_ADD_INT(GL_EDGE_FLAG_ARRAY);
		PY_DICT_ADD_INT(GL_EDGE_FLAG_ARRAY_POINTER);
		PY_DICT_ADD_INT(GL_EDGE_FLAG_ARRAY_STRIDE);
		PY_DICT_ADD_INT(GL_EMISSION);
		PY_DICT_ADD_INT(GL_ENABLE_BIT);
		PY_DICT_ADD_INT(GL_EVAL_BIT);
		PY_DICT_ADD_INT(GL_EXP);
		PY_DICT_ADD_INT(GL_EXP2);
		PY_DICT_ADD_INT(GL_EYE_LINEAR);
		PY_DICT_ADD_INT(GL_EYE_PLANE);
		PY_DICT_ADD_INT(GL_FEEDBACK);
		PY_DICT_ADD_INT(GL_FEEDBACK_BUFFER_POINTER);
		PY_DICT_ADD_INT(GL_FEEDBACK_BUFFER_SIZE);
		PY_DICT_ADD_INT(GL_FEEDBACK_BUFFER_TYPE);
		PY_DICT_ADD_INT(GL_FLAT);
		PY_DICT_ADD_INT(GL_FOG);
		PY_DICT_ADD_INT(GL_FOG_BIT);
		PY_DICT_ADD_INT(GL_FOG_COLOR);
		PY_DICT_ADD_INT(GL_FOG_DENSITY);
		PY_DICT_ADD_INT(GL_FOG_END);
		PY_DICT_ADD_INT(GL_FOG_HINT);
		PY_DICT_ADD_INT(GL_FOG_INDEX);
		PY_DICT_ADD_INT(GL_FOG_MODE);
		PY_DICT_ADD_INT(GL_FOG_START);
		PY_DICT_ADD_INT(GL_GREEN_BIAS);
		PY_DICT_ADD_INT(GL_GREEN_BITS);
		PY_DICT_ADD_INT(GL_GREEN_SCALE);
		PY_DICT_ADD_INT(GL_HINT_BIT);
		PY_DICT_ADD_INT(GL_INDEX_ARRAY);
		PY_DICT_ADD_INT(GL_INDEX_ARRAY_POINTER);
		PY_DICT_ADD_INT(GL_INDEX_ARRAY_STRIDE);
		PY_DICT_ADD_INT(GL_INDEX_ARRAY_TYPE);
		PY_DICT_ADD_INT(GL_INDEX_BITS);
		PY_DICT_ADD_INT(GL_INDEX_CLEAR_VALUE);
		PY_DICT_ADD_INT(GL_INDEX_LOGIC_OP);
		PY_DICT_ADD_INT(GL_INDEX_MODE);
		PY_DICT_ADD_INT(GL_INDEX_OFFSET);
		PY_DICT_ADD_INT(GL_INDEX_SHIFT);
		PY_DICT_ADD_INT(GL_INDEX_WRITEMASK);
		PY_DICT_ADD_INT(GL_INTENSITY);
		PY_DICT_ADD_INT(GL_INTENSITY12);
		PY_DICT_ADD_INT(GL_INTENSITY16);
		PY_DICT_ADD_INT(GL_INTENSITY4);
		PY_DICT_ADD_INT(GL_INTENSITY8);
		PY_DICT_ADD_INT(GL_LIGHT0);
		PY_DICT_ADD_INT(GL_LIGHT1);
		PY_DICT_ADD_INT(GL_LIGHT2);
		PY_DICT_ADD_INT(GL_LIGHT3);
		PY_DICT_ADD_INT(GL_LIGHT4);
		PY_DICT_ADD_INT(GL_LIGHT5);
		PY_DICT_ADD_INT(GL_LIGHT6);
		PY_DICT_ADD_INT(GL_LIGHT7);
		PY_DICT_ADD_INT(GL_LIGHTING);
		PY_DICT_ADD_INT(GL_LIGHTING_BIT);
		PY_DICT_ADD_INT(GL_LIGHT_MODEL_AMBIENT);
		PY_DICT_ADD_INT(GL_LIGHT_MODEL_LOCAL_VIEWER);
		PY_DICT_ADD_INT(GL_LIGHT_MODEL_TWO_SIDE);
		PY_DICT_ADD_INT(GL_LINEAR_ATTENUATION);
		PY_DICT_ADD_INT(GL_LINE_BIT);
		PY_DICT_ADD_INT(GL_LINE_RESET_TOKEN);
		PY_DICT_ADD_INT(GL_LINE_STIPPLE);
		PY_DICT_ADD_INT(GL_LINE_STIPPLE_PATTERN);
		PY_DICT_ADD_INT(GL_LINE_STIPPLE_REPEAT);
		PY_DICT_ADD_INT(GL_LINE_TOKEN);
		PY_DICT_ADD_INT(GL_LIST_BASE);
		PY_DICT_ADD_INT(GL_LIST_BIT);
		PY_DICT_ADD_INT(GL_LIST_INDEX);
		PY_DICT_ADD_INT(GL_LIST_MODE);
		PY_DICT_ADD_INT(GL_LOAD);
		PY_DICT_ADD_INT(GL_LOGIC_OP);
		PY_DICT_ADD_INT(GL_LUMINANCE);
		PY_DICT_ADD_INT(GL_LUMINANCE12);
		PY_DICT_ADD_INT(GL_LUMINANCE12_ALPHA12);
		PY_DICT_ADD_INT(GL_LUMINANCE12_ALPHA4);
		PY_DICT_ADD_INT(GL_LUMINANCE16);
		PY_DICT_ADD_INT(GL_LUMINANCE16_ALPHA16);
		PY_DICT_ADD_INT(GL_LUMINANCE4);
		PY_DICT_ADD_INT(GL_LUMINANCE4_ALPHA4);
		PY_DICT_ADD_INT(GL_LUMINANCE6_ALPHA2);
		PY_DICT_ADD_INT(GL_LUMINANCE8);
		PY_DICT_ADD_INT(GL_LUMINANCE8_ALPHA8);
		PY_DICT_ADD_INT(GL_LUMINANCE_ALPHA);
		PY_DICT_ADD_INT(GL_MAP1_COLOR_4);
		PY_DICT_ADD_INT(GL_MAP1_GRID_DOMAIN);
		PY_DICT_ADD_INT(GL_MAP1_GRID_SEGMENTS);
		PY_DICT_ADD_INT(GL_MAP1_INDEX);
		PY_DICT_ADD_INT(GL_MAP1_NORMAL);
		PY_DICT_ADD_INT(GL_MAP1_TEXTURE_COORD_1);
		PY_DICT_ADD_INT(GL_MAP1_TEXTURE_COORD_2);
		PY_DICT_ADD_INT(GL_MAP1_TEXTURE_COORD_3);
		PY_DICT_ADD_INT(GL_MAP1_TEXTURE_COORD_4);
		PY_DICT_ADD_INT(GL_MAP1_VERTEX_3);
		PY_DICT_ADD_INT(GL_MAP1_VERTEX_4);
		PY_DICT_ADD_INT(GL_MAP2_COLOR_4);
		PY_DICT_ADD_INT(GL_MAP2_GRID_DOMAIN);
		PY_DICT_ADD_INT(GL_MAP2_GRID_SEGMENTS);
		PY_DICT_ADD_INT(GL_MAP2_INDEX);
		PY_DICT_ADD_INT(GL_MAP2_NORMAL);
		PY_DICT_ADD_INT(GL_MAP2_TEXTURE_COORD_1);
		PY_DICT_ADD_INT(GL_MAP2_TEXTURE_COORD_2);
		PY_DICT_ADD_INT(GL_MAP2_TEXTURE_COORD_3);
		PY_DICT_ADD_INT(GL_MAP2_TEXTURE_COORD_4);
		PY_DICT_ADD_INT(GL_MAP2_VERTEX_3);
		PY_DICT_ADD_INT(GL_MAP2_VERTEX_4);
		PY_DICT_ADD_INT(GL_MAP_COLOR);
		PY_DICT_ADD_INT(GL_MAP_STENCIL);
		PY_DICT_ADD_INT(GL_MATRIX_MODE);
		PY_DICT_ADD_INT(GL_MAX_ATTRIB_STACK_DEPTH);
		PY_DICT_ADD_INT(GL_MAX_CLIENT_ATTRIB_STACK_DEPTH);
		PY_DICT_ADD_INT(GL_MAX_CLIP_PLANES);
		PY_DICT_ADD_INT(GL_MAX_EVAL_ORDER);
		PY_DICT_ADD_INT(GL_MAX_LIGHTS);
		PY_DICT_ADD_INT(GL_MAX_LIST_NESTING);
		PY_DICT_ADD_INT(GL_MAX_MODELVIEW_STACK_DEPTH);
		PY_DICT_ADD_INT(GL_MAX_NAME_STACK_DEPTH);
		PY_DICT_ADD_INT(GL_MAX_PIXEL_MAP_TABLE);
		PY_DICT_ADD_INT(GL_MAX_PROJECTION_STACK_DEPTH);
		PY_DICT_ADD_INT(GL_MAX_TEXTURE_STACK_DEPTH);
		PY_DICT_ADD_INT(GL_MODELVIEW);
		PY_DICT_ADD_INT(GL_MODELVIEW_MATRIX);
		PY_DICT_ADD_INT(GL_MODELVIEW_STACK_DEPTH);
		PY_DICT_ADD_INT(GL_MODULATE);
		PY_DICT_ADD_INT(GL_MULT);
		PY_DICT_ADD_INT(GL_N3F_V3F);
		PY_DICT_ADD_INT(GL_NAME_STACK_DEPTH);
		PY_DICT_ADD_INT(GL_NORMALIZE);
		PY_DICT_ADD_INT(GL_NORMAL_ARRAY);
		PY_DICT_ADD_INT(GL_NORMAL_ARRAY_POINTER);
		PY_DICT_ADD_INT(GL_NORMAL_ARRAY_STRIDE);
		PY_DICT_ADD_INT(GL_NORMAL_ARRAY_TYPE);
		PY_DICT_ADD_INT(GL_OBJECT_LINEAR);
		PY_DICT_ADD_INT(GL_OBJECT_PLANE);
		PY_DICT_ADD_INT(GL_ORDER);
		PY_DICT_ADD_INT(GL_PASS_THROUGH_TOKEN);
		PY_DICT_ADD_INT(GL_PERSPECTIVE_CORRECTION_HINT);
		PY_DICT_ADD_INT(GL_PIXEL_MAP_A_TO_A);
		PY_DICT_ADD_INT(GL_PIXEL_MAP_A_TO_A_SIZE);
		PY_DICT_ADD_INT(GL_PIXEL_MAP_B_TO_B);
		PY_DICT_ADD_INT(GL_PIXEL_MAP_B_TO_B_SIZE);
		PY_DICT_ADD_INT(GL_PIXEL_MAP_G_TO_G);
		PY_DICT_ADD_INT(GL_PIXEL_MAP_G_TO_G_SIZE);
		PY_DICT_ADD_INT(GL_PIXEL_MAP_I_TO_A);
		PY_DICT_ADD_INT(GL_PIXEL_MAP_I_TO_A_SIZE);
		PY_DICT_ADD_INT(GL_PIXEL_MAP_I_TO_B);
		PY_DICT_ADD_INT(GL_PIXEL_MAP_I_TO_B_SIZE);
		PY_DICT_ADD_INT(GL_PIXEL_MAP_I_TO_G);
		PY_DICT_ADD_INT(GL_PIXEL_MAP_I_TO_G_SIZE);
		PY_DICT_ADD_INT(GL_PIXEL_MAP_I_TO_I);
		PY_DICT_ADD_INT(GL_PIXEL_MAP_I_TO_I_SIZE);
		PY_DICT_ADD_INT(GL_PIXEL_MAP_I_TO_R);
		PY_DICT_ADD_INT(GL_PIXEL_MAP_I_TO_R_SIZE);
		PY_DICT_ADD_INT(GL_PIXEL_MAP_R_TO_R);
		PY_DICT_ADD_INT(GL_PIXEL_MAP_R_TO_R_SIZE);
		PY_DICT_ADD_INT(GL_PIXEL_MAP_S_TO_S);
		PY_DICT_ADD_INT(GL_PIXEL_MAP_S_TO_S_SIZE);
		PY_DICT_ADD_INT(GL_PIXEL_MODE_BIT);
		PY_DICT_ADD_INT(GL_POINT_BIT);
		PY_DICT_ADD_INT(GL_POINT_SMOOTH);
		PY_DICT_ADD_INT(GL_POINT_SMOOTH_HINT);
		PY_DICT_ADD_INT(GL_POINT_TOKEN);
		PY_DICT_ADD_INT(GL_POLYGON);
		PY_DICT_ADD_INT(GL_POLYGON_BIT);
		PY_DICT_ADD_INT(GL_POLYGON_STIPPLE);
		PY_DICT_ADD_INT(GL_POLYGON_STIPPLE_BIT);
		PY_DICT_ADD_INT(GL_POLYGON_TOKEN);
		PY_DICT_ADD_INT(GL_POSITION);
		PY_DICT_ADD_INT(GL_PROJECTION);
		PY_DICT_ADD_INT(GL_PROJECTION_MATRIX);
		PY_DICT_ADD_INT(GL_PROJECTION_STACK_DEPTH);
		PY_DICT_ADD_INT(GL_Q);
		PY_DICT_ADD_INT(GL_QUADRATIC_ATTENUATION);
		PY_DICT_ADD_INT(GL_QUADS);
		PY_DICT_ADD_INT(GL_QUAD_STRIP);
		PY_DICT_ADD_INT(GL_R);
		PY_DICT_ADD_INT(GL_RED_BIAS);
		PY_DICT_ADD_INT(GL_RED_BITS);
		PY_DICT_ADD_INT(GL_RED_SCALE);
		PY_DICT_ADD_INT(GL_RENDER);
		PY_DICT_ADD_INT(GL_RENDER_MODE);
		PY_DICT_ADD_INT(GL_RETURN);
		PY_DICT_ADD_INT(GL_RGBA_MODE);
		PY_DICT_ADD_INT(GL_S);
		PY_DICT_ADD_INT(GL_SCISSOR_BIT);
		PY_DICT_ADD_INT(GL_SELECT);
		PY_DICT_ADD_INT(GL_SELECTION_BUFFER_POINTER);
		PY_DICT_ADD_INT(GL_SELECTION_BUFFER_SIZE);
		PY_DICT_ADD_INT(GL_SHADE_MODEL);
		PY_DICT_ADD_INT(GL_SHININESS);
		PY_DICT_ADD_INT(GL_SMOOTH);
		PY_DICT_ADD_INT(GL_SPECULAR);
		PY_DICT_ADD_INT(GL_SPHERE_MAP);
		PY_DICT_ADD_INT(GL_SPOT_CUTOFF);
		PY_DICT_ADD_INT(GL_SPOT_DIRECTION);
		PY_DICT_ADD_INT(GL_SPOT_EXPONENT);
		PY_DICT_ADD_INT(GL_STACK_OVERFLOW);
		PY_DICT_ADD_INT(GL_STACK_UNDERFLOW);
		PY_DICT_ADD_INT(GL_STENCIL_BITS);
		PY_DICT_ADD_INT(GL_T);
		PY_DICT_ADD_INT(GL_T2F_C3F_V3F);
		PY_DICT_ADD_INT(GL_T2F_C4F_N3F_V3F);
		PY_DICT_ADD_INT(GL_T2F_C4UB_V3F);
		PY_DICT_ADD_INT(GL_T2F_N3F_V3F);
		PY_DICT_ADD_INT(GL_T2F_V3F);
		PY_DICT_ADD_INT(GL_T4F_C4F_N3F_V4F);
		PY_DICT_ADD_INT(GL_T4F_V4F);
		PY_DICT_ADD_INT(GL_TEXTURE_BIT);
		PY_DICT_ADD_INT(GL_TEXTURE_BORDER);
		PY_DICT_ADD_INT(GL_TEXTURE_COMPONENTS);
		PY_DICT_ADD_INT(GL_TEXTURE_COORD_ARRAY);
		PY_DICT_ADD_INT(GL_TEXTURE_COORD_ARRAY_POINTER);
		PY_DICT_ADD_INT(GL_TEXTURE_COORD_ARRAY_SIZE);
		PY_DICT_ADD_INT(GL_TEXTURE_COORD_ARRAY_STRIDE);
		PY_DICT_ADD_INT(GL_TEXTURE_COORD_ARRAY_TYPE);
		PY_DICT_ADD_INT(GL_TEXTURE_ENV);
		PY_DICT_ADD_INT(GL_TEXTURE_ENV_COLOR);
		PY_DICT_ADD_INT(GL_TEXTURE_ENV_MODE);
		PY_DICT_ADD_INT(GL_TEXTURE_GEN_MODE);
		PY_DICT_ADD_INT(GL_TEXTURE_GEN_Q);
		PY_DICT_ADD_INT(GL_TEXTURE_GEN_R);
		PY_DICT_ADD_INT(GL_TEXTURE_GEN_S);
		PY_DICT_ADD_INT(GL_TEXTURE_GEN_T);
		PY_DICT_ADD_INT(GL_TEXTURE_INTENSITY_SIZE);
		PY_DICT_ADD_INT(GL_TEXTURE_LUMINANCE_SIZE);
		PY_DICT_ADD_INT(GL_TEXTURE_MATRIX);
		PY_DICT_ADD_INT(GL_TEXTURE_PRIORITY);
		PY_DICT_ADD_INT(GL_TEXTURE_RESIDENT);
		PY_DICT_ADD_INT(GL_TEXTURE_STACK_DEPTH);
		PY_DICT_ADD_INT(GL_TRANSFORM_BIT);
		PY_DICT_ADD_INT(GL_V2F);
		PY_DICT_ADD_INT(GL_V3F);
		PY_DICT_ADD_INT(GL_VERTEX_ARRAY);
		PY_DICT_ADD_INT(GL_VERTEX_ARRAY_POINTER);
		PY_DICT_ADD_INT(GL_VERTEX_ARRAY_SIZE);
		PY_DICT_ADD_INT(GL_VERTEX_ARRAY_STRIDE);
		PY_DICT_ADD_INT(GL_VERTEX_ARRAY_TYPE);
		PY_DICT_ADD_INT(GL_VIEWPORT_BIT);
		PY_DICT_ADD_INT(GL_ZOOM_X);
		PY_DICT_ADD_INT(GL_ZOOM_Y);
	}


	/* GL_VERSION_1_2 */
	{
		PY_DICT_ADD_INT(GL_ALIASED_LINE_WIDTH_RANGE);
		PY_DICT_ADD_INT(GL_BGR);
		PY_DICT_ADD_INT(GL_BGRA);
		PY_DICT_ADD_INT(GL_CLAMP_TO_EDGE);
		PY_DICT_ADD_INT(GL_MAX_3D_TEXTURE_SIZE);
		PY_DICT_ADD_INT(GL_MAX_ELEMENTS_INDICES);
		PY_DICT_ADD_INT(GL_MAX_ELEMENTS_VERTICES);
		PY_DICT_ADD_INT(GL_PACK_IMAGE_HEIGHT);
		PY_DICT_ADD_INT(GL_PACK_SKIP_IMAGES);
		PY_DICT_ADD_INT(GL_PROXY_TEXTURE_3D);
		PY_DICT_ADD_INT(GL_SMOOTH_LINE_WIDTH_GRANULARITY);
		PY_DICT_ADD_INT(GL_SMOOTH_LINE_WIDTH_RANGE);
		PY_DICT_ADD_INT(GL_SMOOTH_POINT_SIZE_GRANULARITY);
		PY_DICT_ADD_INT(GL_SMOOTH_POINT_SIZE_RANGE);
		PY_DICT_ADD_INT(GL_TEXTURE_3D);
		PY_DICT_ADD_INT(GL_TEXTURE_BASE_LEVEL);
		PY_DICT_ADD_INT(GL_TEXTURE_BINDING_3D);
		PY_DICT_ADD_INT(GL_TEXTURE_DEPTH);
		PY_DICT_ADD_INT(GL_TEXTURE_MAX_LEVEL);
		PY_DICT_ADD_INT(GL_TEXTURE_MAX_LOD);
		PY_DICT_ADD_INT(GL_TEXTURE_MIN_LOD);
		PY_DICT_ADD_INT(GL_TEXTURE_WRAP_R);
		PY_DICT_ADD_INT(GL_UNPACK_IMAGE_HEIGHT);
		PY_DICT_ADD_INT(GL_UNPACK_SKIP_IMAGES);
		PY_DICT_ADD_INT(GL_UNSIGNED_BYTE_2_3_3_REV);
		PY_DICT_ADD_INT(GL_UNSIGNED_BYTE_3_3_2);
		PY_DICT_ADD_INT(GL_UNSIGNED_INT_10_10_10_2);
		PY_DICT_ADD_INT(GL_UNSIGNED_INT_2_10_10_10_REV);
		PY_DICT_ADD_INT(GL_UNSIGNED_INT_8_8_8_8);
		PY_DICT_ADD_INT(GL_UNSIGNED_INT_8_8_8_8_REV);
		PY_DICT_ADD_INT(GL_UNSIGNED_SHORT_1_5_5_5_REV);
		PY_DICT_ADD_INT(GL_UNSIGNED_SHORT_4_4_4_4);
		PY_DICT_ADD_INT(GL_UNSIGNED_SHORT_4_4_4_4_REV);
		PY_DICT_ADD_INT(GL_UNSIGNED_SHORT_5_5_5_1);
		PY_DICT_ADD_INT(GL_UNSIGNED_SHORT_5_6_5);
		PY_DICT_ADD_INT(GL_UNSIGNED_SHORT_5_6_5_REV);
	}
	/* adding in GL_VERSION_1_2 removed from core profile */
	if (use_deprecated == true) {
		PY_DICT_ADD_INT(GL_ALIASED_POINT_SIZE_RANGE);
		PY_DICT_ADD_INT(GL_LIGHT_MODEL_COLOR_CONTROL);
		PY_DICT_ADD_INT(GL_RESCALE_NORMAL);
		PY_DICT_ADD_INT(GL_SEPARATE_SPECULAR_COLOR);
		PY_DICT_ADD_INT(GL_SINGLE_COLOR);
	}


	/* GL_VERSION_1_3 */
	{
		PY_DICT_ADD_INT(GL_ACTIVE_TEXTURE);
		PY_DICT_ADD_INT(GL_CLAMP_TO_BORDER);
		PY_DICT_ADD_INT(GL_COMPRESSED_RGB);
		PY_DICT_ADD_INT(GL_COMPRESSED_RGBA);
		PY_DICT_ADD_INT(GL_COMPRESSED_TEXTURE_FORMATS);
		PY_DICT_ADD_INT(GL_MAX_CUBE_MAP_TEXTURE_SIZE);
		PY_DICT_ADD_INT(GL_MULTISAMPLE);
		PY_DICT_ADD_INT(GL_NUM_COMPRESSED_TEXTURE_FORMATS);
		PY_DICT_ADD_INT(GL_PROXY_TEXTURE_CUBE_MAP);
		PY_DICT_ADD_INT(GL_SAMPLES);
		PY_DICT_ADD_INT(GL_SAMPLE_ALPHA_TO_COVERAGE);
		PY_DICT_ADD_INT(GL_SAMPLE_ALPHA_TO_ONE);
		PY_DICT_ADD_INT(GL_SAMPLE_BUFFERS);
		PY_DICT_ADD_INT(GL_SAMPLE_COVERAGE);
		PY_DICT_ADD_INT(GL_SAMPLE_COVERAGE_INVERT);
		PY_DICT_ADD_INT(GL_SAMPLE_COVERAGE_VALUE);
		PY_DICT_ADD_INT(GL_TEXTURE0);
		PY_DICT_ADD_INT(GL_TEXTURE1);
		PY_DICT_ADD_INT(GL_TEXTURE10);
		PY_DICT_ADD_INT(GL_TEXTURE11);
		PY_DICT_ADD_INT(GL_TEXTURE12);
		PY_DICT_ADD_INT(GL_TEXTURE13);
		PY_DICT_ADD_INT(GL_TEXTURE14);
		PY_DICT_ADD_INT(GL_TEXTURE15);
		PY_DICT_ADD_INT(GL_TEXTURE16);
		PY_DICT_ADD_INT(GL_TEXTURE17);
		PY_DICT_ADD_INT(GL_TEXTURE18);
		PY_DICT_ADD_INT(GL_TEXTURE19);
		PY_DICT_ADD_INT(GL_TEXTURE2);
		PY_DICT_ADD_INT(GL_TEXTURE20);
		PY_DICT_ADD_INT(GL_TEXTURE21);
		PY_DICT_ADD_INT(GL_TEXTURE22);
		PY_DICT_ADD_INT(GL_TEXTURE23);
		PY_DICT_ADD_INT(GL_TEXTURE24);
		PY_DICT_ADD_INT(GL_TEXTURE25);
		PY_DICT_ADD_INT(GL_TEXTURE26);
		PY_DICT_ADD_INT(GL_TEXTURE27);
		PY_DICT_ADD_INT(GL_TEXTURE28);
		PY_DICT_ADD_INT(GL_TEXTURE29);
		PY_DICT_ADD_INT(GL_TEXTURE3);
		PY_DICT_ADD_INT(GL_TEXTURE30);
		PY_DICT_ADD_INT(GL_TEXTURE31);
		PY_DICT_ADD_INT(GL_TEXTURE4);
		PY_DICT_ADD_INT(GL_TEXTURE5);
		PY_DICT_ADD_INT(GL_TEXTURE6);
		PY_DICT_ADD_INT(GL_TEXTURE7);
		PY_DICT_ADD_INT(GL_TEXTURE8);
		PY_DICT_ADD_INT(GL_TEXTURE9);
		PY_DICT_ADD_INT(GL_TEXTURE_BINDING_CUBE_MAP);
		PY_DICT_ADD_INT(GL_TEXTURE_COMPRESSED);
		PY_DICT_ADD_INT(GL_TEXTURE_COMPRESSED_IMAGE_SIZE);
		PY_DICT_ADD_INT(GL_TEXTURE_COMPRESSION_HINT);
		PY_DICT_ADD_INT(GL_TEXTURE_CUBE_MAP);
		PY_DICT_ADD_INT(GL_TEXTURE_CUBE_MAP_NEGATIVE_X);
		PY_DICT_ADD_INT(GL_TEXTURE_CUBE_MAP_NEGATIVE_Y);
		PY_DICT_ADD_INT(GL_TEXTURE_CUBE_MAP_NEGATIVE_Z);
		PY_DICT_ADD_INT(GL_TEXTURE_CUBE_MAP_POSITIVE_X);
		PY_DICT_ADD_INT(GL_TEXTURE_CUBE_MAP_POSITIVE_Y);
		PY_DICT_ADD_INT(GL_TEXTURE_CUBE_MAP_POSITIVE_Z);
	}
	/* adding in GL_VERSION_1_3 removed from core profile */
	if (use_deprecated == true) {
		PY_DICT_ADD_INT(GL_ADD_SIGNED);
		PY_DICT_ADD_INT(GL_CLIENT_ACTIVE_TEXTURE);
		PY_DICT_ADD_INT(GL_COMBINE);
		PY_DICT_ADD_INT(GL_COMBINE_ALPHA);
		PY_DICT_ADD_INT(GL_COMBINE_RGB);
		PY_DICT_ADD_INT(GL_COMPRESSED_ALPHA);
		PY_DICT_ADD_INT(GL_COMPRESSED_INTENSITY);
		PY_DICT_ADD_INT(GL_COMPRESSED_LUMINANCE);
		PY_DICT_ADD_INT(GL_COMPRESSED_LUMINANCE_ALPHA);
		PY_DICT_ADD_INT(GL_CONSTANT);
		PY_DICT_ADD_INT(GL_DOT3_RGB);
		PY_DICT_ADD_INT(GL_DOT3_RGBA);
		PY_DICT_ADD_INT(GL_INTERPOLATE);
		PY_DICT_ADD_INT(GL_MAX_TEXTURE_UNITS);
		PY_DICT_ADD_INT(GL_MULTISAMPLE_BIT);
		PY_DICT_ADD_INT(GL_NORMAL_MAP);
		PY_DICT_ADD_INT(GL_OPERAND0_ALPHA);
		PY_DICT_ADD_INT(GL_OPERAND0_RGB);
		PY_DICT_ADD_INT(GL_OPERAND1_ALPHA);
		PY_DICT_ADD_INT(GL_OPERAND1_RGB);
		PY_DICT_ADD_INT(GL_OPERAND2_ALPHA);
		PY_DICT_ADD_INT(GL_OPERAND2_RGB);
		PY_DICT_ADD_INT(GL_PREVIOUS);
		PY_DICT_ADD_INT(GL_PRIMARY_COLOR);
		PY_DICT_ADD_INT(GL_REFLECTION_MAP);
		PY_DICT_ADD_INT(GL_RGB_SCALE);
		PY_DICT_ADD_INT(GL_SOURCE0_ALPHA);
		PY_DICT_ADD_INT(GL_SOURCE0_RGB);
		PY_DICT_ADD_INT(GL_SOURCE1_ALPHA);
		PY_DICT_ADD_INT(GL_SOURCE1_RGB);
		PY_DICT_ADD_INT(GL_SOURCE2_ALPHA);
		PY_DICT_ADD_INT(GL_SOURCE2_RGB);
		PY_DICT_ADD_INT(GL_SUBTRACT);
		PY_DICT_ADD_INT(GL_TRANSPOSE_COLOR_MATRIX);
		PY_DICT_ADD_INT(GL_TRANSPOSE_MODELVIEW_MATRIX);
		PY_DICT_ADD_INT(GL_TRANSPOSE_PROJECTION_MATRIX);
		PY_DICT_ADD_INT(GL_TRANSPOSE_TEXTURE_MATRIX);
	}


	/* GL_VERSION_1_4 */
	{
		PY_DICT_ADD_INT(GL_BLEND_DST_ALPHA);
		PY_DICT_ADD_INT(GL_BLEND_DST_RGB);
		PY_DICT_ADD_INT(GL_BLEND_SRC_ALPHA);
		PY_DICT_ADD_INT(GL_BLEND_SRC_RGB);
		PY_DICT_ADD_INT(GL_CONSTANT_ALPHA);
		PY_DICT_ADD_INT(GL_CONSTANT_COLOR);
		PY_DICT_ADD_INT(GL_DECR_WRAP);
		PY_DICT_ADD_INT(GL_DEPTH_COMPONENT16);
		PY_DICT_ADD_INT(GL_DEPTH_COMPONENT24);
		PY_DICT_ADD_INT(GL_DEPTH_COMPONENT32);
		PY_DICT_ADD_INT(GL_FUNC_ADD);
		PY_DICT_ADD_INT(GL_FUNC_REVERSE_SUBTRACT);
		PY_DICT_ADD_INT(GL_FUNC_SUBTRACT);
		PY_DICT_ADD_INT(GL_INCR_WRAP);
		PY_DICT_ADD_INT(GL_MAX);
		PY_DICT_ADD_INT(GL_MAX_TEXTURE_LOD_BIAS);
		PY_DICT_ADD_INT(GL_MIN);
		PY_DICT_ADD_INT(GL_MIRRORED_REPEAT);
		PY_DICT_ADD_INT(GL_ONE_MINUS_CONSTANT_ALPHA);
		PY_DICT_ADD_INT(GL_ONE_MINUS_CONSTANT_COLOR);
		PY_DICT_ADD_INT(GL_POINT_FADE_THRESHOLD_SIZE);
		PY_DICT_ADD_INT(GL_TEXTURE_COMPARE_FUNC);
		PY_DICT_ADD_INT(GL_TEXTURE_COMPARE_MODE);
		PY_DICT_ADD_INT(GL_TEXTURE_DEPTH_SIZE);
		PY_DICT_ADD_INT(GL_TEXTURE_LOD_BIAS);
	}
	/* adding in GL_VERSION_1_4 removed from core profile */
	if (use_deprecated == true) {
		PY_DICT_ADD_INT(GL_COLOR_SUM);
		PY_DICT_ADD_INT(GL_COMPARE_R_TO_TEXTURE);
		PY_DICT_ADD_INT(GL_CURRENT_FOG_COORDINATE);
		PY_DICT_ADD_INT(GL_CURRENT_SECONDARY_COLOR);
		PY_DICT_ADD_INT(GL_DEPTH_TEXTURE_MODE);
		PY_DICT_ADD_INT(GL_FOG_COORDINATE);
		PY_DICT_ADD_INT(GL_FOG_COORDINATE_ARRAY);
		PY_DICT_ADD_INT(GL_FOG_COORDINATE_ARRAY_POINTER);
		PY_DICT_ADD_INT(GL_FOG_COORDINATE_ARRAY_STRIDE);
		PY_DICT_ADD_INT(GL_FOG_COORDINATE_ARRAY_TYPE);
		PY_DICT_ADD_INT(GL_FOG_COORDINATE_SOURCE);
		PY_DICT_ADD_INT(GL_FRAGMENT_DEPTH);
		PY_DICT_ADD_INT(GL_GENERATE_MIPMAP);
		PY_DICT_ADD_INT(GL_GENERATE_MIPMAP_HINT);
		PY_DICT_ADD_INT(GL_POINT_DISTANCE_ATTENUATION);
		PY_DICT_ADD_INT(GL_POINT_SIZE_MAX);
		PY_DICT_ADD_INT(GL_POINT_SIZE_MIN);
		PY_DICT_ADD_INT(GL_SECONDARY_COLOR_ARRAY);
		PY_DICT_ADD_INT(GL_SECONDARY_COLOR_ARRAY_POINTER);
		PY_DICT_ADD_INT(GL_SECONDARY_COLOR_ARRAY_SIZE);
		PY_DICT_ADD_INT(GL_SECONDARY_COLOR_ARRAY_STRIDE);
		PY_DICT_ADD_INT(GL_SECONDARY_COLOR_ARRAY_TYPE);
		PY_DICT_ADD_INT(GL_TEXTURE_FILTER_CONTROL);
	}


	/* GL_VERSION_1_5 */
	{
		PY_DICT_ADD_INT(GL_ARRAY_BUFFER);
		PY_DICT_ADD_INT(GL_ARRAY_BUFFER_BINDING);
		PY_DICT_ADD_INT(GL_BUFFER_ACCESS);
		PY_DICT_ADD_INT(GL_BUFFER_MAPPED);
		PY_DICT_ADD_INT(GL_BUFFER_MAP_POINTER);
		PY_DICT_ADD_INT(GL_BUFFER_SIZE);
		PY_DICT_ADD_INT(GL_BUFFER_USAGE);
		PY_DICT_ADD_INT(GL_CURRENT_QUERY);
		PY_DICT_ADD_INT(GL_DYNAMIC_COPY);
		PY_DICT_ADD_INT(GL_DYNAMIC_DRAW);
		PY_DICT_ADD_INT(GL_DYNAMIC_READ);
		PY_DICT_ADD_INT(GL_ELEMENT_ARRAY_BUFFER);
		PY_DICT_ADD_INT(GL_ELEMENT_ARRAY_BUFFER_BINDING);
		PY_DICT_ADD_INT(GL_QUERY_COUNTER_BITS);
		PY_DICT_ADD_INT(GL_QUERY_RESULT);
		PY_DICT_ADD_INT(GL_QUERY_RESULT_AVAILABLE);
		PY_DICT_ADD_INT(GL_READ_ONLY);
		PY_DICT_ADD_INT(GL_READ_WRITE);
		PY_DICT_ADD_INT(GL_SAMPLES_PASSED);
		PY_DICT_ADD_INT(GL_SRC1_ALPHA);
		PY_DICT_ADD_INT(GL_STATIC_COPY);
		PY_DICT_ADD_INT(GL_STATIC_DRAW);
		PY_DICT_ADD_INT(GL_STATIC_READ);
		PY_DICT_ADD_INT(GL_STREAM_COPY);
		PY_DICT_ADD_INT(GL_STREAM_DRAW);
		PY_DICT_ADD_INT(GL_STREAM_READ);
		PY_DICT_ADD_INT(GL_VERTEX_ATTRIB_ARRAY_BUFFER_BINDING);
		PY_DICT_ADD_INT(GL_WRITE_ONLY);
	}
	/* adding in GL_VERSION_1_5 removed from core profile */
	if (use_deprecated == true) {
		PY_DICT_ADD_INT(GL_COLOR_ARRAY_BUFFER_BINDING);
		PY_DICT_ADD_INT(GL_CURRENT_FOG_COORD);
		PY_DICT_ADD_INT(GL_EDGE_FLAG_ARRAY_BUFFER_BINDING);
		PY_DICT_ADD_INT(GL_FOG_COORD);
		PY_DICT_ADD_INT(GL_FOG_COORDINATE_ARRAY_BUFFER_BINDING);
		PY_DICT_ADD_INT(GL_FOG_COORD_ARRAY);
		PY_DICT_ADD_INT(GL_FOG_COORD_ARRAY_BUFFER_BINDING);
		PY_DICT_ADD_INT(GL_FOG_COORD_ARRAY_POINTER);
		PY_DICT_ADD_INT(GL_FOG_COORD_ARRAY_STRIDE);
		PY_DICT_ADD_INT(GL_FOG_COORD_ARRAY_TYPE);
		PY_DICT_ADD_INT(GL_FOG_COORD_SRC);
		PY_DICT_ADD_INT(GL_INDEX_ARRAY_BUFFER_BINDING);
		PY_DICT_ADD_INT(GL_NORMAL_ARRAY_BUFFER_BINDING);
		PY_DICT_ADD_INT(GL_SECONDARY_COLOR_ARRAY_BUFFER_BINDING);
		PY_DICT_ADD_INT(GL_SRC0_ALPHA);
		PY_DICT_ADD_INT(GL_SRC0_RGB);
		PY_DICT_ADD_INT(GL_SRC1_RGB);
		PY_DICT_ADD_INT(GL_SRC2_ALPHA);
		PY_DICT_ADD_INT(GL_SRC2_RGB);
		PY_DICT_ADD_INT(GL_TEXTURE_COORD_ARRAY_BUFFER_BINDING);
		PY_DICT_ADD_INT(GL_VERTEX_ARRAY_BUFFER_BINDING);
		PY_DICT_ADD_INT(GL_WEIGHT_ARRAY_BUFFER_BINDING);
	}


	/* GL_VERSION_2_0 */
	{
		PY_DICT_ADD_INT(GL_ACTIVE_ATTRIBUTES);
		PY_DICT_ADD_INT(GL_ACTIVE_ATTRIBUTE_MAX_LENGTH);
		PY_DICT_ADD_INT(GL_ACTIVE_UNIFORMS);
		PY_DICT_ADD_INT(GL_ACTIVE_UNIFORM_MAX_LENGTH);
		PY_DICT_ADD_INT(GL_ATTACHED_SHADERS);
		PY_DICT_ADD_INT(GL_BLEND_EQUATION_ALPHA);
		PY_DICT_ADD_INT(GL_BLEND_EQUATION_RGB);
		PY_DICT_ADD_INT(GL_BOOL);
		PY_DICT_ADD_INT(GL_BOOL_VEC2);
		PY_DICT_ADD_INT(GL_BOOL_VEC3);
		PY_DICT_ADD_INT(GL_BOOL_VEC4);
		PY_DICT_ADD_INT(GL_COMPILE_STATUS);
		PY_DICT_ADD_INT(GL_CURRENT_PROGRAM);
		PY_DICT_ADD_INT(GL_CURRENT_VERTEX_ATTRIB);
		PY_DICT_ADD_INT(GL_DELETE_STATUS);
		PY_DICT_ADD_INT(GL_DRAW_BUFFER0);
		PY_DICT_ADD_INT(GL_DRAW_BUFFER1);
		PY_DICT_ADD_INT(GL_DRAW_BUFFER10);
		PY_DICT_ADD_INT(GL_DRAW_BUFFER11);
		PY_DICT_ADD_INT(GL_DRAW_BUFFER12);
		PY_DICT_ADD_INT(GL_DRAW_BUFFER13);
		PY_DICT_ADD_INT(GL_DRAW_BUFFER14);
		PY_DICT_ADD_INT(GL_DRAW_BUFFER15);
		PY_DICT_ADD_INT(GL_DRAW_BUFFER2);
		PY_DICT_ADD_INT(GL_DRAW_BUFFER3);
		PY_DICT_ADD_INT(GL_DRAW_BUFFER4);
		PY_DICT_ADD_INT(GL_DRAW_BUFFER5);
		PY_DICT_ADD_INT(GL_DRAW_BUFFER6);
		PY_DICT_ADD_INT(GL_DRAW_BUFFER7);
		PY_DICT_ADD_INT(GL_DRAW_BUFFER8);
		PY_DICT_ADD_INT(GL_DRAW_BUFFER9);
		PY_DICT_ADD_INT(GL_FLOAT_MAT2);
		PY_DICT_ADD_INT(GL_FLOAT_MAT3);
		PY_DICT_ADD_INT(GL_FLOAT_MAT4);
		PY_DICT_ADD_INT(GL_FLOAT_VEC2);
		PY_DICT_ADD_INT(GL_FLOAT_VEC3);
		PY_DICT_ADD_INT(GL_FLOAT_VEC4);
		PY_DICT_ADD_INT(GL_FRAGMENT_SHADER);
		PY_DICT_ADD_INT(GL_FRAGMENT_SHADER_DERIVATIVE_HINT);
		PY_DICT_ADD_INT(GL_INFO_LOG_LENGTH);
		PY_DICT_ADD_INT(GL_INT_VEC2);
		PY_DICT_ADD_INT(GL_INT_VEC3);
		PY_DICT_ADD_INT(GL_INT_VEC4);
		PY_DICT_ADD_INT(GL_LINK_STATUS);
		PY_DICT_ADD_INT(GL_LOWER_LEFT);
		PY_DICT_ADD_INT(GL_MAX_COMBINED_TEXTURE_IMAGE_UNITS);
		PY_DICT_ADD_INT(GL_MAX_DRAW_BUFFERS);
		PY_DICT_ADD_INT(GL_MAX_FRAGMENT_UNIFORM_COMPONENTS);
		PY_DICT_ADD_INT(GL_MAX_TEXTURE_IMAGE_UNITS);
		PY_DICT_ADD_INT(GL_MAX_VARYING_FLOATS);
		PY_DICT_ADD_INT(GL_MAX_VERTEX_ATTRIBS);
		PY_DICT_ADD_INT(GL_MAX_VERTEX_TEXTURE_IMAGE_UNITS);
		PY_DICT_ADD_INT(GL_MAX_VERTEX_UNIFORM_COMPONENTS);
		PY_DICT_ADD_INT(GL_POINT_SPRITE_COORD_ORIGIN);
		PY_DICT_ADD_INT(GL_SAMPLER_1D);
		PY_DICT_ADD_INT(GL_SAMPLER_1D_SHADOW);
		PY_DICT_ADD_INT(GL_SAMPLER_2D);
		PY_DICT_ADD_INT(GL_SAMPLER_2D_SHADOW);
		PY_DICT_ADD_INT(GL_SAMPLER_3D);
		PY_DICT_ADD_INT(GL_SAMPLER_CUBE);
		PY_DICT_ADD_INT(GL_SHADER_SOURCE_LENGTH);
		PY_DICT_ADD_INT(GL_SHADER_TYPE);
		PY_DICT_ADD_INT(GL_SHADING_LANGUAGE_VERSION);
		PY_DICT_ADD_INT(GL_STENCIL_BACK_FAIL);
		PY_DICT_ADD_INT(GL_STENCIL_BACK_FUNC);
		PY_DICT_ADD_INT(GL_STENCIL_BACK_PASS_DEPTH_FAIL);
		PY_DICT_ADD_INT(GL_STENCIL_BACK_PASS_DEPTH_PASS);
		PY_DICT_ADD_INT(GL_STENCIL_BACK_REF);
		PY_DICT_ADD_INT(GL_STENCIL_BACK_VALUE_MASK);
		PY_DICT_ADD_INT(GL_STENCIL_BACK_WRITEMASK);
		PY_DICT_ADD_INT(GL_UPPER_LEFT);
		PY_DICT_ADD_INT(GL_VALIDATE_STATUS);
		PY_DICT_ADD_INT(GL_VERTEX_ATTRIB_ARRAY_ENABLED);
		PY_DICT_ADD_INT(GL_VERTEX_ATTRIB_ARRAY_NORMALIZED);
		PY_DICT_ADD_INT(GL_VERTEX_ATTRIB_ARRAY_POINTER);
		PY_DICT_ADD_INT(GL_VERTEX_ATTRIB_ARRAY_SIZE);
		PY_DICT_ADD_INT(GL_VERTEX_ATTRIB_ARRAY_STRIDE);
		PY_DICT_ADD_INT(GL_VERTEX_ATTRIB_ARRAY_TYPE);
		PY_DICT_ADD_INT(GL_VERTEX_PROGRAM_POINT_SIZE);
		PY_DICT_ADD_INT(GL_VERTEX_SHADER);
	}
	/* adding in GL_VERSION_2_0 removed from core profile */
	if (use_deprecated == true) {
		PY_DICT_ADD_INT(GL_COORD_REPLACE);
		PY_DICT_ADD_INT(GL_MAX_TEXTURE_COORDS);
		PY_DICT_ADD_INT(GL_POINT_SPRITE);
		PY_DICT_ADD_INT(GL_VERTEX_PROGRAM_TWO_SIDE);
	}


	/* GL_VERSION_2_1 */
	{
		PY_DICT_ADD_INT(GL_COMPRESSED_SRGB);
		PY_DICT_ADD_INT(GL_COMPRESSED_SRGB_ALPHA);
		PY_DICT_ADD_INT(GL_FLOAT_MAT2x3);
		PY_DICT_ADD_INT(GL_FLOAT_MAT2x4);
		PY_DICT_ADD_INT(GL_FLOAT_MAT3x2);
		PY_DICT_ADD_INT(GL_FLOAT_MAT3x4);
		PY_DICT_ADD_INT(GL_FLOAT_MAT4x2);
		PY_DICT_ADD_INT(GL_FLOAT_MAT4x3);
		PY_DICT_ADD_INT(GL_PIXEL_PACK_BUFFER);
		PY_DICT_ADD_INT(GL_PIXEL_PACK_BUFFER_BINDING);
		PY_DICT_ADD_INT(GL_PIXEL_UNPACK_BUFFER);
		PY_DICT_ADD_INT(GL_PIXEL_UNPACK_BUFFER_BINDING);
		PY_DICT_ADD_INT(GL_SRGB);
		PY_DICT_ADD_INT(GL_SRGB8);
		PY_DICT_ADD_INT(GL_SRGB8_ALPHA8);
		PY_DICT_ADD_INT(GL_SRGB_ALPHA);
	}
	/* adding in GL_VERSION_2_1 removed from core profile */
	if (use_deprecated == true) {
		PY_DICT_ADD_INT(GL_COMPRESSED_SLUMINANCE);
		PY_DICT_ADD_INT(GL_COMPRESSED_SLUMINANCE_ALPHA);
		PY_DICT_ADD_INT(GL_CURRENT_RASTER_SECONDARY_COLOR);
		PY_DICT_ADD_INT(GL_SLUMINANCE);
		PY_DICT_ADD_INT(GL_SLUMINANCE8);
		PY_DICT_ADD_INT(GL_SLUMINANCE8_ALPHA8);
		PY_DICT_ADD_INT(GL_SLUMINANCE_ALPHA);
	}

	/* GL_VERSION_3_0 */
	{
		PY_DICT_ADD_INT(GL_BGRA_INTEGER);
		PY_DICT_ADD_INT(GL_BGR_INTEGER);
		PY_DICT_ADD_INT(GL_BLUE_INTEGER);
		PY_DICT_ADD_INT(GL_BUFFER_ACCESS_FLAGS);
		PY_DICT_ADD_INT(GL_BUFFER_MAP_LENGTH);
		PY_DICT_ADD_INT(GL_BUFFER_MAP_OFFSET);
		PY_DICT_ADD_INT(GL_CLAMP_READ_COLOR);
		PY_DICT_ADD_INT(GL_CLIP_DISTANCE0);
		PY_DICT_ADD_INT(GL_CLIP_DISTANCE1);
		PY_DICT_ADD_INT(GL_CLIP_DISTANCE2);
		PY_DICT_ADD_INT(GL_CLIP_DISTANCE3);
		PY_DICT_ADD_INT(GL_CLIP_DISTANCE4);
		PY_DICT_ADD_INT(GL_CLIP_DISTANCE5);
#if 0
		PY_DICT_ADD_INT(GL_CLIP_DISTANCE6);
		PY_DICT_ADD_INT(GL_CLIP_DISTANCE7);
#endif
		PY_DICT_ADD_INT(GL_COLOR_ATTACHMENT0);
		PY_DICT_ADD_INT(GL_COLOR_ATTACHMENT1);
		PY_DICT_ADD_INT(GL_COLOR_ATTACHMENT2);
		PY_DICT_ADD_INT(GL_COLOR_ATTACHMENT3);
		PY_DICT_ADD_INT(GL_COLOR_ATTACHMENT4);
		PY_DICT_ADD_INT(GL_COLOR_ATTACHMENT5);
		PY_DICT_ADD_INT(GL_COLOR_ATTACHMENT6);
		PY_DICT_ADD_INT(GL_COLOR_ATTACHMENT7);
		PY_DICT_ADD_INT(GL_COLOR_ATTACHMENT8);
		PY_DICT_ADD_INT(GL_COLOR_ATTACHMENT9);
		PY_DICT_ADD_INT(GL_COLOR_ATTACHMENT10);
		PY_DICT_ADD_INT(GL_COLOR_ATTACHMENT11);
		PY_DICT_ADD_INT(GL_COLOR_ATTACHMENT12);
		PY_DICT_ADD_INT(GL_COLOR_ATTACHMENT13);
		PY_DICT_ADD_INT(GL_COLOR_ATTACHMENT14);
		PY_DICT_ADD_INT(GL_COLOR_ATTACHMENT15);
#if 0
		PY_DICT_ADD_INT(GL_COLOR_ATTACHMENT16);
		PY_DICT_ADD_INT(GL_COLOR_ATTACHMENT17);
		PY_DICT_ADD_INT(GL_COLOR_ATTACHMENT18);
		PY_DICT_ADD_INT(GL_COLOR_ATTACHMENT19);
		PY_DICT_ADD_INT(GL_COLOR_ATTACHMENT20);
		PY_DICT_ADD_INT(GL_COLOR_ATTACHMENT21);
		PY_DICT_ADD_INT(GL_COLOR_ATTACHMENT22);
		PY_DICT_ADD_INT(GL_COLOR_ATTACHMENT23);
		PY_DICT_ADD_INT(GL_COLOR_ATTACHMENT24);
		PY_DICT_ADD_INT(GL_COLOR_ATTACHMENT25);
		PY_DICT_ADD_INT(GL_COLOR_ATTACHMENT26);
		PY_DICT_ADD_INT(GL_COLOR_ATTACHMENT27);
		PY_DICT_ADD_INT(GL_COLOR_ATTACHMENT28);
		PY_DICT_ADD_INT(GL_COLOR_ATTACHMENT29);
		PY_DICT_ADD_INT(GL_COLOR_ATTACHMENT30);
		PY_DICT_ADD_INT(GL_COLOR_ATTACHMENT31);
#endif
		PY_DICT_ADD_INT(GL_COMPARE_REF_TO_TEXTURE);
		PY_DICT_ADD_INT(GL_COMPRESSED_RED);
		PY_DICT_ADD_INT(GL_COMPRESSED_RED_RGTC1);
		PY_DICT_ADD_INT(GL_COMPRESSED_RG);
		PY_DICT_ADD_INT(GL_COMPRESSED_RG_RGTC2);
		PY_DICT_ADD_INT(GL_COMPRESSED_SIGNED_RED_RGTC1);
		PY_DICT_ADD_INT(GL_COMPRESSED_SIGNED_RG_RGTC2);
		PY_DICT_ADD_INT(GL_CONTEXT_FLAGS);
		PY_DICT_ADD_INT(GL_CONTEXT_FLAG_FORWARD_COMPATIBLE_BIT);
		PY_DICT_ADD_INT(GL_DEPTH24_STENCIL8);
		PY_DICT_ADD_INT(GL_DEPTH32F_STENCIL8);
		PY_DICT_ADD_INT(GL_DEPTH_ATTACHMENT);
		PY_DICT_ADD_INT(GL_DEPTH_COMPONENT32F);
		PY_DICT_ADD_INT(GL_DEPTH_STENCIL);
		PY_DICT_ADD_INT(GL_DEPTH_STENCIL_ATTACHMENT);
		PY_DICT_ADD_INT(GL_DRAW_FRAMEBUFFER);
		PY_DICT_ADD_INT(GL_DRAW_FRAMEBUFFER_BINDING);
		PY_DICT_ADD_INT(GL_FIXED_ONLY);
		PY_DICT_ADD_INT(GL_FLOAT_32_UNSIGNED_INT_24_8_REV);
		PY_DICT_ADD_INT(GL_FRAMEBUFFER);
		PY_DICT_ADD_INT(GL_FRAMEBUFFER_ATTACHMENT_ALPHA_SIZE);
		PY_DICT_ADD_INT(GL_FRAMEBUFFER_ATTACHMENT_BLUE_SIZE);
		PY_DICT_ADD_INT(GL_FRAMEBUFFER_ATTACHMENT_COLOR_ENCODING);
		PY_DICT_ADD_INT(GL_FRAMEBUFFER_ATTACHMENT_COMPONENT_TYPE);
		PY_DICT_ADD_INT(GL_FRAMEBUFFER_ATTACHMENT_DEPTH_SIZE);
		PY_DICT_ADD_INT(GL_FRAMEBUFFER_ATTACHMENT_GREEN_SIZE);
		PY_DICT_ADD_INT(GL_FRAMEBUFFER_ATTACHMENT_OBJECT_NAME);
		PY_DICT_ADD_INT(GL_FRAMEBUFFER_ATTACHMENT_OBJECT_TYPE);
		PY_DICT_ADD_INT(GL_FRAMEBUFFER_ATTACHMENT_RED_SIZE);
		PY_DICT_ADD_INT(GL_FRAMEBUFFER_ATTACHMENT_STENCIL_SIZE);
		PY_DICT_ADD_INT(GL_FRAMEBUFFER_ATTACHMENT_TEXTURE_CUBE_MAP_FACE);
		PY_DICT_ADD_INT(GL_FRAMEBUFFER_ATTACHMENT_TEXTURE_LAYER);
		PY_DICT_ADD_INT(GL_FRAMEBUFFER_ATTACHMENT_TEXTURE_LEVEL);
		PY_DICT_ADD_INT(GL_FRAMEBUFFER_BINDING);
		PY_DICT_ADD_INT(GL_FRAMEBUFFER_COMPLETE);
		PY_DICT_ADD_INT(GL_FRAMEBUFFER_DEFAULT);
		PY_DICT_ADD_INT(GL_FRAMEBUFFER_INCOMPLETE_ATTACHMENT);
		PY_DICT_ADD_INT(GL_FRAMEBUFFER_INCOMPLETE_DRAW_BUFFER);
		PY_DICT_ADD_INT(GL_FRAMEBUFFER_INCOMPLETE_MISSING_ATTACHMENT);
		PY_DICT_ADD_INT(GL_FRAMEBUFFER_INCOMPLETE_MULTISAMPLE);
		PY_DICT_ADD_INT(GL_FRAMEBUFFER_INCOMPLETE_READ_BUFFER);
		PY_DICT_ADD_INT(GL_FRAMEBUFFER_SRGB);
		PY_DICT_ADD_INT(GL_FRAMEBUFFER_UNDEFINED);
		PY_DICT_ADD_INT(GL_FRAMEBUFFER_UNSUPPORTED);
		PY_DICT_ADD_INT(GL_GREEN_INTEGER);
		PY_DICT_ADD_INT(GL_HALF_FLOAT);
		PY_DICT_ADD_INT(GL_INDEX);
		PY_DICT_ADD_INT(GL_INTERLEAVED_ATTRIBS);
		PY_DICT_ADD_INT(GL_INT_SAMPLER_1D);
		PY_DICT_ADD_INT(GL_INT_SAMPLER_1D_ARRAY);
		PY_DICT_ADD_INT(GL_INT_SAMPLER_2D);
		PY_DICT_ADD_INT(GL_INT_SAMPLER_2D_ARRAY);
		PY_DICT_ADD_INT(GL_INT_SAMPLER_3D);
		PY_DICT_ADD_INT(GL_INT_SAMPLER_CUBE);
		PY_DICT_ADD_INT(GL_INVALID_FRAMEBUFFER_OPERATION);
		PY_DICT_ADD_INT(GL_MAJOR_VERSION);
		PY_DICT_ADD_INT(GL_MAP_FLUSH_EXPLICIT_BIT);
		PY_DICT_ADD_INT(GL_MAP_INVALIDATE_BUFFER_BIT);
		PY_DICT_ADD_INT(GL_MAP_INVALIDATE_RANGE_BIT);
		PY_DICT_ADD_INT(GL_MAP_READ_BIT);
		PY_DICT_ADD_INT(GL_MAP_UNSYNCHRONIZED_BIT);
		PY_DICT_ADD_INT(GL_MAP_WRITE_BIT);
		PY_DICT_ADD_INT(GL_MAX_ARRAY_TEXTURE_LAYERS);
		PY_DICT_ADD_INT(GL_MAX_CLIP_DISTANCES);
		PY_DICT_ADD_INT(GL_MAX_COLOR_ATTACHMENTS);
		PY_DICT_ADD_INT(GL_MAX_PROGRAM_TEXEL_OFFSET);
		PY_DICT_ADD_INT(GL_MAX_RENDERBUFFER_SIZE);
		PY_DICT_ADD_INT(GL_MAX_SAMPLES);
		PY_DICT_ADD_INT(GL_MAX_TRANSFORM_FEEDBACK_INTERLEAVED_COMPONENTS);
		PY_DICT_ADD_INT(GL_MAX_TRANSFORM_FEEDBACK_SEPARATE_ATTRIBS);
		PY_DICT_ADD_INT(GL_MAX_TRANSFORM_FEEDBACK_SEPARATE_COMPONENTS);
		PY_DICT_ADD_INT(GL_MAX_VARYING_COMPONENTS);
		PY_DICT_ADD_INT(GL_MINOR_VERSION);
		PY_DICT_ADD_INT(GL_MIN_PROGRAM_TEXEL_OFFSET);
		PY_DICT_ADD_INT(GL_NUM_EXTENSIONS);
		PY_DICT_ADD_INT(GL_PRIMITIVES_GENERATED);
		PY_DICT_ADD_INT(GL_PROXY_TEXTURE_1D_ARRAY);
		PY_DICT_ADD_INT(GL_PROXY_TEXTURE_2D_ARRAY);
		PY_DICT_ADD_INT(GL_QUERY_BY_REGION_NO_WAIT);
		PY_DICT_ADD_INT(GL_QUERY_BY_REGION_WAIT);
		PY_DICT_ADD_INT(GL_QUERY_NO_WAIT);
		PY_DICT_ADD_INT(GL_QUERY_WAIT);
		PY_DICT_ADD_INT(GL_R11F_G11F_B10F);
		PY_DICT_ADD_INT(GL_R16);
		PY_DICT_ADD_INT(GL_R16F);
		PY_DICT_ADD_INT(GL_R16I);
		PY_DICT_ADD_INT(GL_R16UI);
		PY_DICT_ADD_INT(GL_R32F);
		PY_DICT_ADD_INT(GL_R32I);
		PY_DICT_ADD_INT(GL_R32UI);
		PY_DICT_ADD_INT(GL_R8);
		PY_DICT_ADD_INT(GL_R8I);
		PY_DICT_ADD_INT(GL_R8UI);
		PY_DICT_ADD_INT(GL_RASTERIZER_DISCARD);
		PY_DICT_ADD_INT(GL_READ_FRAMEBUFFER);
		PY_DICT_ADD_INT(GL_READ_FRAMEBUFFER_BINDING);
		PY_DICT_ADD_INT(GL_RED_INTEGER);
		PY_DICT_ADD_INT(GL_RENDERBUFFER);
		PY_DICT_ADD_INT(GL_RENDERBUFFER_ALPHA_SIZE);
		PY_DICT_ADD_INT(GL_RENDERBUFFER_BINDING);
		PY_DICT_ADD_INT(GL_RENDERBUFFER_BLUE_SIZE);
		PY_DICT_ADD_INT(GL_RENDERBUFFER_DEPTH_SIZE);
		PY_DICT_ADD_INT(GL_RENDERBUFFER_GREEN_SIZE);
		PY_DICT_ADD_INT(GL_RENDERBUFFER_HEIGHT);
		PY_DICT_ADD_INT(GL_RENDERBUFFER_INTERNAL_FORMAT);
		PY_DICT_ADD_INT(GL_RENDERBUFFER_RED_SIZE);
		PY_DICT_ADD_INT(GL_RENDERBUFFER_SAMPLES);
		PY_DICT_ADD_INT(GL_RENDERBUFFER_STENCIL_SIZE);
		PY_DICT_ADD_INT(GL_RENDERBUFFER_WIDTH);
		PY_DICT_ADD_INT(GL_RG);
		PY_DICT_ADD_INT(GL_RG16);
		PY_DICT_ADD_INT(GL_RG16F);
		PY_DICT_ADD_INT(GL_RG16I);
		PY_DICT_ADD_INT(GL_RG16UI);
		PY_DICT_ADD_INT(GL_RG32F);
		PY_DICT_ADD_INT(GL_RG32I);
		PY_DICT_ADD_INT(GL_RG32UI);
		PY_DICT_ADD_INT(GL_RG8);
		PY_DICT_ADD_INT(GL_RG8I);
		PY_DICT_ADD_INT(GL_RG8UI);
		PY_DICT_ADD_INT(GL_RGB16F);
		PY_DICT_ADD_INT(GL_RGB16I);
		PY_DICT_ADD_INT(GL_RGB16UI);
		PY_DICT_ADD_INT(GL_RGB32F);
		PY_DICT_ADD_INT(GL_RGB32I);
		PY_DICT_ADD_INT(GL_RGB32UI);
		PY_DICT_ADD_INT(GL_RGB8I);
		PY_DICT_ADD_INT(GL_RGB8UI);
		PY_DICT_ADD_INT(GL_RGB9_E5);
		PY_DICT_ADD_INT(GL_RGBA16F);
		PY_DICT_ADD_INT(GL_RGBA16I);
		PY_DICT_ADD_INT(GL_RGBA16UI);
		PY_DICT_ADD_INT(GL_RGBA32F);
		PY_DICT_ADD_INT(GL_RGBA32I);
		PY_DICT_ADD_INT(GL_RGBA32UI);
		PY_DICT_ADD_INT(GL_RGBA8I);
		PY_DICT_ADD_INT(GL_RGBA8UI);
		PY_DICT_ADD_INT(GL_RGBA_INTEGER);
		PY_DICT_ADD_INT(GL_RGB_INTEGER);
		PY_DICT_ADD_INT(GL_RG_INTEGER);
		PY_DICT_ADD_INT(GL_SAMPLER_1D_ARRAY);
		PY_DICT_ADD_INT(GL_SAMPLER_1D_ARRAY_SHADOW);
		PY_DICT_ADD_INT(GL_SAMPLER_2D_ARRAY);
		PY_DICT_ADD_INT(GL_SAMPLER_2D_ARRAY_SHADOW);
		PY_DICT_ADD_INT(GL_SAMPLER_CUBE_SHADOW);
		PY_DICT_ADD_INT(GL_SEPARATE_ATTRIBS);
		PY_DICT_ADD_INT(GL_STENCIL_ATTACHMENT);
		PY_DICT_ADD_INT(GL_STENCIL_INDEX1);
		PY_DICT_ADD_INT(GL_STENCIL_INDEX16);
		PY_DICT_ADD_INT(GL_STENCIL_INDEX4);
		PY_DICT_ADD_INT(GL_STENCIL_INDEX8);
		PY_DICT_ADD_INT(GL_TEXTURE_1D_ARRAY);
		PY_DICT_ADD_INT(GL_TEXTURE_2D_ARRAY);
		PY_DICT_ADD_INT(GL_TEXTURE_ALPHA_TYPE);
		PY_DICT_ADD_INT(GL_TEXTURE_BINDING_1D_ARRAY);
		PY_DICT_ADD_INT(GL_TEXTURE_BINDING_2D_ARRAY);
		PY_DICT_ADD_INT(GL_TEXTURE_BLUE_TYPE);
		PY_DICT_ADD_INT(GL_TEXTURE_DEPTH_TYPE);
		PY_DICT_ADD_INT(GL_TEXTURE_GREEN_TYPE);
		PY_DICT_ADD_INT(GL_TEXTURE_RED_TYPE);
		PY_DICT_ADD_INT(GL_TEXTURE_SHARED_SIZE);
		PY_DICT_ADD_INT(GL_TEXTURE_STENCIL_SIZE);
		PY_DICT_ADD_INT(GL_TRANSFORM_FEEDBACK_BUFFER);
		PY_DICT_ADD_INT(GL_TRANSFORM_FEEDBACK_BUFFER_BINDING);
		PY_DICT_ADD_INT(GL_TRANSFORM_FEEDBACK_BUFFER_MODE);
		PY_DICT_ADD_INT(GL_TRANSFORM_FEEDBACK_BUFFER_SIZE);
		PY_DICT_ADD_INT(GL_TRANSFORM_FEEDBACK_BUFFER_START);
		PY_DICT_ADD_INT(GL_TRANSFORM_FEEDBACK_PRIMITIVES_WRITTEN);
		PY_DICT_ADD_INT(GL_TRANSFORM_FEEDBACK_VARYINGS);
		PY_DICT_ADD_INT(GL_TRANSFORM_FEEDBACK_VARYING_MAX_LENGTH);
		PY_DICT_ADD_INT(GL_UNSIGNED_INT_10F_11F_11F_REV);
		PY_DICT_ADD_INT(GL_UNSIGNED_INT_24_8);
		PY_DICT_ADD_INT(GL_UNSIGNED_INT_5_9_9_9_REV);
		PY_DICT_ADD_INT(GL_UNSIGNED_INT_SAMPLER_1D);
		PY_DICT_ADD_INT(GL_UNSIGNED_INT_SAMPLER_1D_ARRAY);
		PY_DICT_ADD_INT(GL_UNSIGNED_INT_SAMPLER_2D);
		PY_DICT_ADD_INT(GL_UNSIGNED_INT_SAMPLER_2D_ARRAY);
		PY_DICT_ADD_INT(GL_UNSIGNED_INT_SAMPLER_3D);
		PY_DICT_ADD_INT(GL_UNSIGNED_INT_SAMPLER_CUBE);
		PY_DICT_ADD_INT(GL_UNSIGNED_INT_VEC2);
		PY_DICT_ADD_INT(GL_UNSIGNED_INT_VEC3);
		PY_DICT_ADD_INT(GL_UNSIGNED_INT_VEC4);
		PY_DICT_ADD_INT(GL_UNSIGNED_NORMALIZED);
		PY_DICT_ADD_INT(GL_VERTEX_ARRAY_BINDING);
		PY_DICT_ADD_INT(GL_VERTEX_ATTRIB_ARRAY_INTEGER);
	}
	/* adding in GL_VERSION_3_0 removed from core profile */
	if (use_deprecated == true) {
		PY_DICT_ADD_INT(GL_ALPHA_INTEGER);
		PY_DICT_ADD_INT(GL_CLAMP_FRAGMENT_COLOR);
		PY_DICT_ADD_INT(GL_CLAMP_VERTEX_COLOR);
		PY_DICT_ADD_INT(GL_TEXTURE_INTENSITY_TYPE);
		PY_DICT_ADD_INT(GL_TEXTURE_LUMINANCE_TYPE);
	}

	/* GL_VERSION_3_1 */
	{
		PY_DICT_ADD_INT(GL_ACTIVE_UNIFORM_BLOCKS);
		PY_DICT_ADD_INT(GL_ACTIVE_UNIFORM_BLOCK_MAX_NAME_LENGTH);
		PY_DICT_ADD_INT(GL_COPY_READ_BUFFER);
		PY_DICT_ADD_INT(GL_COPY_WRITE_BUFFER);
		PY_DICT_ADD_INT(GL_INT_SAMPLER_2D_RECT);
		PY_DICT_ADD_INT(GL_INT_SAMPLER_BUFFER);
		PY_DICT_ADD_INT(GL_INVALID_INDEX);
		PY_DICT_ADD_INT(GL_MAX_COMBINED_FRAGMENT_UNIFORM_COMPONENTS);
		PY_DICT_ADD_INT(GL_MAX_COMBINED_GEOMETRY_UNIFORM_COMPONENTS);
		PY_DICT_ADD_INT(GL_MAX_COMBINED_UNIFORM_BLOCKS);
		PY_DICT_ADD_INT(GL_MAX_COMBINED_VERTEX_UNIFORM_COMPONENTS);
		PY_DICT_ADD_INT(GL_MAX_FRAGMENT_UNIFORM_BLOCKS);
		PY_DICT_ADD_INT(GL_MAX_GEOMETRY_UNIFORM_BLOCKS);
		PY_DICT_ADD_INT(GL_MAX_RECTANGLE_TEXTURE_SIZE);
		PY_DICT_ADD_INT(GL_MAX_TEXTURE_BUFFER_SIZE);
		PY_DICT_ADD_INT(GL_MAX_UNIFORM_BLOCK_SIZE);
		PY_DICT_ADD_INT(GL_MAX_UNIFORM_BUFFER_BINDINGS);
		PY_DICT_ADD_INT(GL_MAX_VERTEX_UNIFORM_BLOCKS);
		PY_DICT_ADD_INT(GL_PRIMITIVE_RESTART);
		PY_DICT_ADD_INT(GL_PRIMITIVE_RESTART_INDEX);
		PY_DICT_ADD_INT(GL_PROXY_TEXTURE_RECTANGLE);
		PY_DICT_ADD_INT(GL_R16_SNORM);
		PY_DICT_ADD_INT(GL_R8_SNORM);
		PY_DICT_ADD_INT(GL_RG16_SNORM);
		PY_DICT_ADD_INT(GL_RG8_SNORM);
		PY_DICT_ADD_INT(GL_RGB16_SNORM);
		PY_DICT_ADD_INT(GL_RGB8_SNORM);
		PY_DICT_ADD_INT(GL_RGBA16_SNORM);
		PY_DICT_ADD_INT(GL_RGBA8_SNORM);
		PY_DICT_ADD_INT(GL_SAMPLER_2D_RECT);
		PY_DICT_ADD_INT(GL_SAMPLER_2D_RECT_SHADOW);
		PY_DICT_ADD_INT(GL_SAMPLER_BUFFER);
		PY_DICT_ADD_INT(GL_SIGNED_NORMALIZED);
		PY_DICT_ADD_INT(GL_TEXTURE_BINDING_BUFFER);
		PY_DICT_ADD_INT(GL_TEXTURE_BINDING_RECTANGLE);
		PY_DICT_ADD_INT(GL_TEXTURE_BUFFER);
		PY_DICT_ADD_INT(GL_TEXTURE_BUFFER_DATA_STORE_BINDING);
		PY_DICT_ADD_INT(GL_TEXTURE_RECTANGLE);
		PY_DICT_ADD_INT(GL_UNIFORM_ARRAY_STRIDE);
		PY_DICT_ADD_INT(GL_UNIFORM_BLOCK_ACTIVE_UNIFORMS);
		PY_DICT_ADD_INT(GL_UNIFORM_BLOCK_ACTIVE_UNIFORM_INDICES);
		PY_DICT_ADD_INT(GL_UNIFORM_BLOCK_BINDING);
		PY_DICT_ADD_INT(GL_UNIFORM_BLOCK_DATA_SIZE);
		PY_DICT_ADD_INT(GL_UNIFORM_BLOCK_INDEX);
		PY_DICT_ADD_INT(GL_UNIFORM_BLOCK_NAME_LENGTH);
		PY_DICT_ADD_INT(GL_UNIFORM_BLOCK_REFERENCED_BY_FRAGMENT_SHADER);
		PY_DICT_ADD_INT(GL_UNIFORM_BLOCK_REFERENCED_BY_GEOMETRY_SHADER);
		PY_DICT_ADD_INT(GL_UNIFORM_BLOCK_REFERENCED_BY_VERTEX_SHADER);
		PY_DICT_ADD_INT(GL_UNIFORM_BUFFER);
		PY_DICT_ADD_INT(GL_UNIFORM_BUFFER_BINDING);
		PY_DICT_ADD_INT(GL_UNIFORM_BUFFER_OFFSET_ALIGNMENT);
		PY_DICT_ADD_INT(GL_UNIFORM_BUFFER_SIZE);
		PY_DICT_ADD_INT(GL_UNIFORM_BUFFER_START);
		PY_DICT_ADD_INT(GL_UNIFORM_IS_ROW_MAJOR);
		PY_DICT_ADD_INT(GL_UNIFORM_MATRIX_STRIDE);
		PY_DICT_ADD_INT(GL_UNIFORM_NAME_LENGTH);
		PY_DICT_ADD_INT(GL_UNIFORM_OFFSET);
		PY_DICT_ADD_INT(GL_UNIFORM_SIZE);
		PY_DICT_ADD_INT(GL_UNIFORM_TYPE);
		PY_DICT_ADD_INT(GL_UNSIGNED_INT_SAMPLER_2D_RECT);
		PY_DICT_ADD_INT(GL_UNSIGNED_INT_SAMPLER_BUFFER);
	}


	/* GL_VERSION_3_2 */
	{
		PY_DICT_ADD_INT(GL_ALREADY_SIGNALED);
		PY_DICT_ADD_INT(GL_CONDITION_SATISFIED);
		PY_DICT_ADD_INT(GL_CONTEXT_COMPATIBILITY_PROFILE_BIT);
		PY_DICT_ADD_INT(GL_CONTEXT_CORE_PROFILE_BIT);
		PY_DICT_ADD_INT(GL_CONTEXT_PROFILE_MASK);
		PY_DICT_ADD_INT(GL_DEPTH_CLAMP);
		PY_DICT_ADD_INT(GL_FIRST_VERTEX_CONVENTION);
		PY_DICT_ADD_INT(GL_FRAMEBUFFER_ATTACHMENT_LAYERED);
		PY_DICT_ADD_INT(GL_FRAMEBUFFER_INCOMPLETE_LAYER_TARGETS);
		PY_DICT_ADD_INT(GL_GEOMETRY_INPUT_TYPE);
		PY_DICT_ADD_INT(GL_GEOMETRY_OUTPUT_TYPE);
		PY_DICT_ADD_INT(GL_GEOMETRY_SHADER);
		PY_DICT_ADD_INT(GL_GEOMETRY_VERTICES_OUT);
		PY_DICT_ADD_INT(GL_INT_SAMPLER_2D_MULTISAMPLE);
		PY_DICT_ADD_INT(GL_INT_SAMPLER_2D_MULTISAMPLE_ARRAY);
		PY_DICT_ADD_INT(GL_LAST_VERTEX_CONVENTION);
		PY_DICT_ADD_INT(GL_LINES_ADJACENCY);
		PY_DICT_ADD_INT(GL_LINE_STRIP_ADJACENCY);
		PY_DICT_ADD_INT(GL_MAX_COLOR_TEXTURE_SAMPLES);
		PY_DICT_ADD_INT(GL_MAX_DEPTH_TEXTURE_SAMPLES);
		PY_DICT_ADD_INT(GL_MAX_FRAGMENT_INPUT_COMPONENTS);
		PY_DICT_ADD_INT(GL_MAX_GEOMETRY_INPUT_COMPONENTS);
		PY_DICT_ADD_INT(GL_MAX_GEOMETRY_OUTPUT_COMPONENTS);
		PY_DICT_ADD_INT(GL_MAX_GEOMETRY_OUTPUT_VERTICES);
		PY_DICT_ADD_INT(GL_MAX_GEOMETRY_TEXTURE_IMAGE_UNITS);
		PY_DICT_ADD_INT(GL_MAX_GEOMETRY_TOTAL_OUTPUT_COMPONENTS);
		PY_DICT_ADD_INT(GL_MAX_GEOMETRY_UNIFORM_COMPONENTS);
		PY_DICT_ADD_INT(GL_MAX_INTEGER_SAMPLES);
		PY_DICT_ADD_INT(GL_MAX_SAMPLE_MASK_WORDS);
		PY_DICT_ADD_INT(GL_MAX_SERVER_WAIT_TIMEOUT);
		PY_DICT_ADD_INT(GL_MAX_VERTEX_OUTPUT_COMPONENTS);
		PY_DICT_ADD_INT(GL_OBJECT_TYPE);
		PY_DICT_ADD_INT(GL_PROGRAM_POINT_SIZE);
		PY_DICT_ADD_INT(GL_PROVOKING_VERTEX);
		PY_DICT_ADD_INT(GL_PROXY_TEXTURE_2D_MULTISAMPLE);
		PY_DICT_ADD_INT(GL_PROXY_TEXTURE_2D_MULTISAMPLE_ARRAY);
		PY_DICT_ADD_INT(GL_QUADS_FOLLOW_PROVOKING_VERTEX_CONVENTION);
		PY_DICT_ADD_INT(GL_SAMPLER_2D_MULTISAMPLE);
		PY_DICT_ADD_INT(GL_SAMPLER_2D_MULTISAMPLE_ARRAY);
		PY_DICT_ADD_INT(GL_SAMPLE_MASK);
		PY_DICT_ADD_INT(GL_SAMPLE_MASK_VALUE);
		PY_DICT_ADD_INT(GL_SAMPLE_POSITION);
		PY_DICT_ADD_INT(GL_SIGNALED);
		PY_DICT_ADD_INT(GL_SYNC_CONDITION);
		PY_DICT_ADD_INT(GL_SYNC_FENCE);
		PY_DICT_ADD_INT(GL_SYNC_FLAGS);
		PY_DICT_ADD_INT(GL_SYNC_FLUSH_COMMANDS_BIT);
		PY_DICT_ADD_INT(GL_SYNC_GPU_COMMANDS_COMPLETE);
		PY_DICT_ADD_INT(GL_SYNC_STATUS);
		PY_DICT_ADD_INT(GL_TEXTURE_2D_MULTISAMPLE);
		PY_DICT_ADD_INT(GL_TEXTURE_2D_MULTISAMPLE_ARRAY);
		PY_DICT_ADD_INT(GL_TEXTURE_BINDING_2D_MULTISAMPLE);
		PY_DICT_ADD_INT(GL_TEXTURE_BINDING_2D_MULTISAMPLE_ARRAY);
		PY_DICT_ADD_INT(GL_TEXTURE_CUBE_MAP_SEAMLESS);
		PY_DICT_ADD_INT(GL_TEXTURE_FIXED_SAMPLE_LOCATIONS);
		PY_DICT_ADD_INT(GL_TEXTURE_SAMPLES);
		PY_DICT_ADD_INT(GL_TIMEOUT_EXPIRED);
		PY_DICT_ADD_INT64(GL_TIMEOUT_IGNORED);
		PY_DICT_ADD_INT(GL_TRIANGLES_ADJACENCY);
		PY_DICT_ADD_INT(GL_TRIANGLE_STRIP_ADJACENCY);
		PY_DICT_ADD_INT(GL_UNSIGNALED);
		PY_DICT_ADD_INT(GL_UNSIGNED_INT_SAMPLER_2D_MULTISAMPLE);
		PY_DICT_ADD_INT(GL_UNSIGNED_INT_SAMPLER_2D_MULTISAMPLE_ARRAY);
		PY_DICT_ADD_INT(GL_WAIT_FAILED);
	}

	/* GL_VERSION_3_3 */
	{
		PY_DICT_ADD_INT(GL_ANY_SAMPLES_PASSED);
		PY_DICT_ADD_INT(GL_INT_2_10_10_10_REV);
		PY_DICT_ADD_INT(GL_MAX_DUAL_SOURCE_DRAW_BUFFERS);
		PY_DICT_ADD_INT(GL_ONE_MINUS_SRC1_ALPHA);
		PY_DICT_ADD_INT(GL_ONE_MINUS_SRC1_COLOR);
		PY_DICT_ADD_INT(GL_RGB10_A2UI);
		PY_DICT_ADD_INT(GL_SAMPLER_BINDING);
		PY_DICT_ADD_INT(GL_SRC1_COLOR);
		PY_DICT_ADD_INT(GL_TEXTURE_SWIZZLE_A);
		PY_DICT_ADD_INT(GL_TEXTURE_SWIZZLE_B);
		PY_DICT_ADD_INT(GL_TEXTURE_SWIZZLE_G);
		PY_DICT_ADD_INT(GL_TEXTURE_SWIZZLE_R);
		PY_DICT_ADD_INT(GL_TEXTURE_SWIZZLE_RGBA);
		PY_DICT_ADD_INT(GL_TIMESTAMP);
		PY_DICT_ADD_INT(GL_TIME_ELAPSED);
		PY_DICT_ADD_INT(GL_VERTEX_ATTRIB_ARRAY_DIVISOR);
	}

	return submodule;
}

static PyObject *Method_ShaderSource(PyObject *UNUSED(self), PyObject *args)
{
	unsigned int shader;
	const char *source;

	if (!PyArg_ParseTuple(args, "Is", &shader, &source))
		return NULL;

	glShaderSource(shader, 1, (const char **)&source, NULL);

	Py_RETURN_NONE;
}


/** \} */<|MERGE_RESOLUTION|>--- conflicted
+++ resolved
@@ -867,14 +867,8 @@
 
 	/* re-use count var */
 	if ((count = PySequence_Size(seq)) != (end - begin)) {
-<<<<<<< HEAD
-		PyErr_Format(PyExc_TypeError,
-		             "buffer[:] = value, size mismatch in assignment. "
-		             "Expected: %d (given: %d)", end - begin, count);
-=======
 		PyErr_Format(PyExc_ValueError,
 			"Mismatch in assignment. bgl.Buffer dimension: %d and template size: %d", end - begin, count);
->>>>>>> c8b5bb4f
 		return -1;
 	}
 	
