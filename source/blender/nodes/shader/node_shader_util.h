/*
 * ***** BEGIN GPL LICENSE BLOCK *****
 *
 * This program is free software; you can redistribute it and/or
 * modify it under the terms of the GNU General Public License
 * as published by the Free Software Foundation; either version 2
 * of the License, or (at your option) any later version. 
 *
 * This program is distributed in the hope that it will be useful,
 * but WITHOUT ANY WARRANTY; without even the implied warranty of
 * MERCHANTABILITY or FITNESS FOR A PARTICULAR PURPOSE.  See the
 * GNU General Public License for more details.
 *
 * You should have received a copy of the GNU General Public License
 * along with this program; if not, write to the Free Software Foundation,
 * Inc., 51 Franklin Street, Fifth Floor, Boston, MA 02110-1301, USA.
 *
 * The Original Code is Copyright (C) 2005 Blender Foundation.
 * All rights reserved.
 *
 * The Original Code is: all of this file.
 *
 * Contributor(s): none yet.
 *
 * ***** END GPL LICENSE BLOCK *****
 */

/** \file blender/nodes/shader/node_shader_util.h
 *  \ingroup nodes
 */


#ifndef __NODE_SHADER_UTIL_H__
#define __NODE_SHADER_UTIL_H__

#include <math.h>
#include <float.h>
#include <string.h>

#include "MEM_guardedalloc.h"

#include "DNA_color_types.h"
#include "DNA_customdata_types.h"
#include "DNA_ID.h"
#include "DNA_image_types.h"
#include "DNA_material_types.h"
#include "DNA_node_types.h"
#include "DNA_object_types.h"
#include "DNA_scene_types.h"
#include "DNA_texture_types.h"

#include "BLI_math.h"
#include "BLI_blenlib.h"
#include "BLI_rand.h"
#include "BLI_threads.h"
#include "BLI_utildefines.h"

#include "BKE_colorband.h"
#include "BKE_colortools.h"
#include "BKE_global.h"
#include "BKE_image.h"
#include "BKE_main.h"
#include "BKE_material.h"
#include "BKE_node.h"
#include "BKE_texture.h"

#include "BKE_library.h"

#include "NOD_shader.h"
#include "node_util.h"

#include "BLT_translation.h"

#include "IMB_imbuf_types.h"
#include "IMB_imbuf.h"

#include "RE_pipeline.h"
#include "RE_shader_ext.h"

#include "GPU_material.h"
#include "GPU_uniformbuffer.h"


int sh_node_poll_default(struct bNodeType *ntype, struct bNodeTree *ntree);
void sh_node_type_base(struct bNodeType *ntype, int type, const char *name, short nclass, short flag);


/* ********* exec data struct, remains internal *********** */

typedef struct ShaderCallData {
<<<<<<< HEAD
	int a;/* Empty for now, may be reused if we convert shader to texture nodes. */
=======
	/* Empty for now, may be reused if we convert shader to texture nodes. */
	int dummy;
>>>>>>> 73d2e6f2
} ShaderCallData;

void nodestack_get_vec(float *in, short type_in, bNodeStack *ns);

void node_gpu_stack_from_data(struct GPUNodeStack *gs, int type, struct bNodeStack *ns);
void node_data_from_gpu_stack(struct bNodeStack *ns, struct GPUNodeStack *gs);
void node_shader_gpu_tex_mapping(struct GPUMaterial *mat, struct bNode *node, struct GPUNodeStack *in, struct GPUNodeStack *out);

void ntreeExecGPUNodes(struct bNodeTreeExec *exec, struct GPUMaterial *mat, int do_outputs, short compatibility);

#endif<|MERGE_RESOLUTION|>--- conflicted
+++ resolved
@@ -88,12 +88,8 @@
 /* ********* exec data struct, remains internal *********** */
 
 typedef struct ShaderCallData {
-<<<<<<< HEAD
-	int a;/* Empty for now, may be reused if we convert shader to texture nodes. */
-=======
 	/* Empty for now, may be reused if we convert shader to texture nodes. */
 	int dummy;
->>>>>>> 73d2e6f2
 } ShaderCallData;
 
 void nodestack_get_vec(float *in, short type_in, bNodeStack *ns);
