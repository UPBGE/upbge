/* Apache License, Version 2.0 */

#include <gtest/gtest.h>
#include <ios>
#include <memory>
#include <string>
#include <system_error>

#include "testing/testing.h"
#include "tests/blendfile_loading_base_test.h"

#include "BKE_appdir.h"
#include "BKE_blender_version.h"

#include "BLI_fileops.h"
#include "BLI_index_range.hh"
#include "BLI_string_utf8.h"
#include "BLI_vector.hh"

#include "DEG_depsgraph.h"

#include "obj_export_file_writer.hh"
#include "obj_export_mesh.hh"
#include "obj_export_nurbs.hh"
#include "obj_exporter.hh"

#include "obj_exporter_tests.hh"

namespace blender::io::obj {
/* Set this true to keep comparison-failing test output in temp file directory. */
constexpr bool save_failing_test_output = false;

/* This is also the test name. */
class obj_exporter_test : public BlendfileLoadingBaseTest {
 public:
  /**
   * \param filepath: relative to "tests" directory.
   */
  bool load_file_and_depsgraph(const std::string &filepath,
                               const eEvaluationMode eval_mode = DAG_EVAL_VIEWPORT)
  {
    if (!blendfile_load(filepath.c_str())) {
      return false;
    }
    depsgraph_create(eval_mode);
    return true;
  }
};

const std::string all_objects_file = "io_tests/blend_scene/all_objects.blend";
const std::string all_curve_objects_file = "io_tests/blend_scene/all_curves.blend";

TEST_F(obj_exporter_test, filter_objects_curves_as_mesh)
{
  OBJExportParamsDefault _export;
  if (!load_file_and_depsgraph(all_objects_file)) {
    ADD_FAILURE();
    return;
  }
  auto [objmeshes, objcurves]{filter_supported_objects(depsgraph, _export.params)};
  EXPECT_EQ(objmeshes.size(), 19);
  EXPECT_EQ(objcurves.size(), 0);
}

TEST_F(obj_exporter_test, filter_objects_curves_as_nurbs)
{
  OBJExportParamsDefault _export;
  if (!load_file_and_depsgraph(all_objects_file)) {
    ADD_FAILURE();
    return;
  }
  _export.params.export_curves_as_nurbs = true;
  auto [objmeshes, objcurves]{filter_supported_objects(depsgraph, _export.params)};
  EXPECT_EQ(objmeshes.size(), 18);
  EXPECT_EQ(objcurves.size(), 2);
}

TEST_F(obj_exporter_test, filter_objects_selected)
{
  OBJExportParamsDefault _export;
  if (!load_file_and_depsgraph(all_objects_file)) {
    ADD_FAILURE();
    return;
  }
  _export.params.export_selected_objects = true;
  _export.params.export_curves_as_nurbs = true;
  auto [objmeshes, objcurves]{filter_supported_objects(depsgraph, _export.params)};
  EXPECT_EQ(objmeshes.size(), 1);
  EXPECT_EQ(objcurves.size(), 0);
}

TEST(obj_exporter_utils, append_negative_frame_to_filename)
{
  const char path_original[FILE_MAX] = "/my_file.obj";
  const char path_truth[FILE_MAX] = "/my_file-123.obj";
  const int frame = -123;
  char path_with_frame[FILE_MAX] = {0};
  const bool ok = append_frame_to_filename(path_original, frame, path_with_frame);
  EXPECT_TRUE(ok);
  EXPECT_EQ_ARRAY(path_with_frame, path_truth, BLI_strlen_utf8(path_truth));
}

TEST(obj_exporter_utils, append_positive_frame_to_filename)
{
  const char path_original[FILE_MAX] = "/my_file.obj";
  const char path_truth[FILE_MAX] = "/my_file123.obj";
  const int frame = 123;
  char path_with_frame[FILE_MAX] = {0};
  const bool ok = append_frame_to_filename(path_original, frame, path_with_frame);
  EXPECT_TRUE(ok);
  EXPECT_EQ_ARRAY(path_with_frame, path_truth, BLI_strlen_utf8(path_truth));
}

TEST_F(obj_exporter_test, curve_nurbs_points)
{
  if (!load_file_and_depsgraph(all_curve_objects_file)) {
    ADD_FAILURE();
    return;
  }

  OBJExportParamsDefault _export;
  _export.params.export_curves_as_nurbs = true;
  auto [objmeshes_unused, objcurves]{filter_supported_objects(depsgraph, _export.params)};

  for (auto &objcurve : objcurves) {
    if (all_nurbs_truth.count(objcurve->get_curve_name()) != 1) {
      ADD_FAILURE();
      return;
    }
    const NurbsObject *const nurbs_truth = all_nurbs_truth.at(objcurve->get_curve_name()).get();
    EXPECT_EQ(objcurve->total_splines(), nurbs_truth->total_splines());
    for (int spline_index : IndexRange(objcurve->total_splines())) {
      EXPECT_EQ(objcurve->total_spline_vertices(spline_index),
                nurbs_truth->total_spline_vertices(spline_index));
      EXPECT_EQ(objcurve->get_nurbs_degree(spline_index),
                nurbs_truth->get_nurbs_degree(spline_index));
      EXPECT_EQ(objcurve->total_spline_control_points(spline_index),
                nurbs_truth->total_spline_control_points(spline_index));
    }
  }
}

TEST_F(obj_exporter_test, curve_coordinates)
{
  if (!load_file_and_depsgraph(all_curve_objects_file)) {
    ADD_FAILURE();
    return;
  }

  OBJExportParamsDefault _export;
  _export.params.export_curves_as_nurbs = true;
  auto [objmeshes_unused, objcurves]{filter_supported_objects(depsgraph, _export.params)};

  for (auto &objcurve : objcurves) {
    if (all_nurbs_truth.count(objcurve->get_curve_name()) != 1) {
      ADD_FAILURE();
      return;
    }
    const NurbsObject *const nurbs_truth = all_nurbs_truth.at(objcurve->get_curve_name()).get();
    EXPECT_EQ(objcurve->total_splines(), nurbs_truth->total_splines());
    for (int spline_index : IndexRange(objcurve->total_splines())) {
      for (int vertex_index : IndexRange(objcurve->total_spline_vertices(spline_index))) {
        EXPECT_V3_NEAR(objcurve->vertex_coordinates(
                           spline_index, vertex_index, _export.params.scaling_factor),
                       nurbs_truth->vertex_coordinates(spline_index, vertex_index),
                       0.000001f);
      }
    }
  }
}

static std::unique_ptr<OBJWriter> init_writer(const OBJExportParams &params,
                                              const std::string out_filepath)
{
  try {
    auto writer = std::make_unique<OBJWriter>(out_filepath.c_str(), params);
    return writer;
  }
  catch (const std::system_error &ex) {
    std::cerr << ex.code().category().name() << ": " << ex.what() << ": " << ex.code().message()
              << std::endl;
    return nullptr;
  }
}

/* The following is relative to BKE_tempdir_base.
 * Use Latin Capital Letter A with Ogonek, Cyrillic Capital Letter Zhe
 * at the end, to test I/O on non-English file names. */
const char *const temp_file_path = "output\xc4\x84\xd0\x96.OBJ";

static std::string read_temp_file_in_string(const std::string &file_path)
{
  std::string res;
  size_t buffer_len;
  void *buffer = BLI_file_read_text_as_mem(file_path.c_str(), 0, &buffer_len);
  if (buffer != nullptr) {
    res.assign((const char *)buffer, buffer_len);
    MEM_freeN(buffer);
  }
  return res;
}

TEST(obj_exporter_writer, header)
{
  /* Because testing doesn't fully initialize Blender, we need the following. */
  BKE_tempdir_init(nullptr);
  std::string out_file_path = blender::tests::flags_test_release_dir() + "/" + temp_file_path;
  {
    OBJExportParamsDefault _export;
    std::unique_ptr<OBJWriter> writer = init_writer(_export.params, out_file_path);
    if (!writer) {
      ADD_FAILURE();
      return;
    }
    writer->write_header();
  }
  const std::string result = read_temp_file_in_string(out_file_path);
  using namespace std::string_literals;
  ASSERT_EQ(result, "# Blender "s + BKE_blender_version_string() + "\n" + "# www.blender.org\n");
  BLI_delete(out_file_path.c_str(), false, false);
}

TEST(obj_exporter_writer, mtllib)
{
  std::string out_file_path = blender::tests::flags_test_release_dir() + "/" + temp_file_path;
  {
    OBJExportParamsDefault _export;
    std::unique_ptr<OBJWriter> writer = init_writer(_export.params, out_file_path);
    if (!writer) {
      ADD_FAILURE();
      return;
    }
    writer->write_mtllib_name("/Users/blah.mtl");
    writer->write_mtllib_name("\\C:\\blah.mtl");
  }
  const std::string result = read_temp_file_in_string(out_file_path);
  ASSERT_EQ(result, "mtllib blah.mtl\nmtllib blah.mtl\n");
  BLI_delete(out_file_path.c_str(), false, false);
}

TEST(obj_exporter_writer, format_handler_buffer_chunking)
{
  /* Use a tiny buffer chunk size, so that the test below ends up creating several blocks. */
  FormatHandler<eFileType::OBJ, 16, 8> h;
  h.write<eOBJSyntaxElement::object_name>("abc");
  h.write<eOBJSyntaxElement::object_name>("abcd");
  h.write<eOBJSyntaxElement::object_name>("abcde");
  h.write<eOBJSyntaxElement::object_name>("abcdef");
  h.write<eOBJSyntaxElement::object_name>("012345678901234567890123456789abcd");
  h.write<eOBJSyntaxElement::object_name>("123");
  h.write<eOBJSyntaxElement::curve_element_begin>();
  h.write<eOBJSyntaxElement::new_line>();
  h.write<eOBJSyntaxElement::nurbs_parameter_begin>();
  h.write<eOBJSyntaxElement::new_line>();

  size_t got_blocks = h.get_block_count();
  ASSERT_EQ(got_blocks, 7);

  std::string got_string = h.get_as_string();
  using namespace std::string_literals;
  const char *expected = R"(o abc
o abcd
o abcde
o abcdef
o 012345678901234567890123456789abcd
o 123
curv 0.0 1.0
parm 0.0
)";
  ASSERT_EQ(got_string, expected);
}

/* Return true if string #a and string #b are equal after their first newline. */
static bool strings_equal_after_first_lines(const std::string &a, const std::string &b)
{
  /* If `dbg_level` is true then a failing test will print context around the first mismatch. */
  const bool dbg_level = false;
  const size_t a_len = a.size();
  const size_t b_len = b.size();
  const size_t a_next = a.find_first_of('\n');
  const size_t b_next = b.find_first_of('\n');
  if (a_next == std::string::npos || b_next == std::string::npos) {
    if (dbg_level) {
      std::cout << "Couldn't find newline in one of args\n";
    }
    return false;
  }
  if (dbg_level) {
    if (a.compare(a_next, a_len - a_next, b, b_next, b_len - b_next) != 0) {
      for (int i = 0; i < a_len - a_next && i < b_len - b_next; ++i) {
        if (a[a_next + i] != b[b_next + i]) {
          std::cout << "Difference found at pos " << a_next + i << " of a\n";
          std::cout << "a: " << a.substr(a_next + i, 100) << " ...\n";
          std::cout << "b: " << b.substr(b_next + i, 100) << " ... \n";
          return false;
        }
      }
    }
    else {
      return true;
    }
  }
  return a.compare(a_next, a_len - a_next, b, b_next, b_len - b_next) == 0;
}

/* From here on, tests are whole file tests, testing for golden output. */
class obj_exporter_regression_test : public obj_exporter_test {
 public:
  /**
   * Export the given blend file with the given parameters and
   * test to see if it matches a golden file (ignoring any difference in Blender version number).
   * \param blendfile: input, relative to "tests" directory.
   * \param golden_obj: expected output, relative to "tests" directory.
   * \param params: the parameters to be used for export.
   */
  void compare_obj_export_to_golden(const std::string &blendfile,
                                    const std::string &golden_obj,
                                    const std::string &golden_mtl,
                                    OBJExportParams &params)
  {
    if (!load_file_and_depsgraph(blendfile)) {
      return;
    }
    /* Because testing doesn't fully initialize Blender, we need the following. */
    BKE_tempdir_init(nullptr);
    std::string tempdir = std::string(BKE_tempdir_base());
    std::string out_file_path = tempdir + BLI_path_basename(golden_obj.c_str());
    strncpy(params.filepath, out_file_path.c_str(), FILE_MAX - 1);
    params.blen_filepath = blendfile.c_str();
    export_frame(depsgraph, params, out_file_path.c_str());
    std::string output_str = read_temp_file_in_string(out_file_path);

    std::string golden_file_path = blender::tests::flags_test_asset_dir() + "/" + golden_obj;
    std::string golden_str = read_temp_file_in_string(golden_file_path);
    bool are_equal = strings_equal_after_first_lines(output_str, golden_str);
    if (save_failing_test_output && !are_equal) {
      printf("failing test output in %s\n", out_file_path.c_str());
    }
    ASSERT_TRUE(are_equal);
    if (!save_failing_test_output || are_equal) {
      BLI_delete(out_file_path.c_str(), false, false);
    }
    if (!golden_mtl.empty()) {
      std::string out_mtl_file_path = tempdir + BLI_path_basename(golden_mtl.c_str());
      std::string output_mtl_str = read_temp_file_in_string(out_mtl_file_path);
      std::string golden_mtl_file_path = blender::tests::flags_test_asset_dir() + "/" + golden_mtl;
      std::string golden_mtl_str = read_temp_file_in_string(golden_mtl_file_path);
      ASSERT_TRUE(strings_equal_after_first_lines(output_mtl_str, golden_mtl_str));
      BLI_delete(out_mtl_file_path.c_str(), false, false);
    }
  }
};

TEST_F(obj_exporter_regression_test, all_tris)
{
  OBJExportParamsDefault _export;
  compare_obj_export_to_golden("io_tests/blend_geometry/all_tris.blend",
                               "io_tests/obj/all_tris.obj",
                               "io_tests/obj/all_tris.mtl",
                               _export.params);
}

TEST_F(obj_exporter_regression_test, all_quads)
{
  OBJExportParamsDefault _export;
  _export.params.scaling_factor = 2.0f;
  _export.params.export_materials = false;
  compare_obj_export_to_golden(
      "io_tests/blend_geometry/all_quads.blend", "io_tests/obj/all_quads.obj", "", _export.params);
}

TEST_F(obj_exporter_regression_test, fgons)
{
  OBJExportParamsDefault _export;
  _export.params.forward_axis = OBJ_AXIS_Y_FORWARD;
  _export.params.up_axis = OBJ_AXIS_Z_UP;
  _export.params.export_materials = false;
  compare_obj_export_to_golden(
      "io_tests/blend_geometry/fgons.blend", "io_tests/obj/fgons.obj", "", _export.params);
}

TEST_F(obj_exporter_regression_test, edges)
{
  OBJExportParamsDefault _export;
  _export.params.forward_axis = OBJ_AXIS_Y_FORWARD;
  _export.params.up_axis = OBJ_AXIS_Z_UP;
  _export.params.export_materials = false;
  compare_obj_export_to_golden(
      "io_tests/blend_geometry/edges.blend", "io_tests/obj/edges.obj", "", _export.params);
}

TEST_F(obj_exporter_regression_test, vertices)
{
  OBJExportParamsDefault _export;
  _export.params.forward_axis = OBJ_AXIS_Y_FORWARD;
  _export.params.up_axis = OBJ_AXIS_Z_UP;
  _export.params.export_materials = false;
  compare_obj_export_to_golden(
      "io_tests/blend_geometry/vertices.blend", "io_tests/obj/vertices.obj", "", _export.params);
}

TEST_F(obj_exporter_regression_test, nurbs_as_nurbs)
{
  OBJExportParamsDefault _export;
  _export.params.forward_axis = OBJ_AXIS_Y_FORWARD;
  _export.params.up_axis = OBJ_AXIS_Z_UP;
  _export.params.export_materials = false;
  _export.params.export_curves_as_nurbs = true;
  compare_obj_export_to_golden(
      "io_tests/blend_geometry/nurbs.blend", "io_tests/obj/nurbs.obj", "", _export.params);
}

TEST_F(obj_exporter_regression_test, nurbs_as_mesh)
{
  OBJExportParamsDefault _export;
  _export.params.forward_axis = OBJ_AXIS_Y_FORWARD;
  _export.params.up_axis = OBJ_AXIS_Z_UP;
  _export.params.export_materials = false;
  _export.params.export_curves_as_nurbs = false;
  compare_obj_export_to_golden(
      "io_tests/blend_geometry/nurbs.blend", "io_tests/obj/nurbs_mesh.obj", "", _export.params);
}

TEST_F(obj_exporter_regression_test, cube_all_data_triangulated)
{
  OBJExportParamsDefault _export;
  _export.params.forward_axis = OBJ_AXIS_Y_FORWARD;
  _export.params.up_axis = OBJ_AXIS_Z_UP;
  _export.params.export_materials = false;
  _export.params.export_triangulated_mesh = true;
  compare_obj_export_to_golden("io_tests/blend_geometry/cube_all_data.blend",
                               "io_tests/obj/cube_all_data_triangulated.obj",
                               "",
                               _export.params);
}

<<<<<<< HEAD
#if 0
=======
TEST_F(obj_exporter_regression_test, cube_normal_edit)
{
  OBJExportParamsDefault _export;
  _export.params.forward_axis = OBJ_AXIS_Y_FORWARD;
  _export.params.up_axis = OBJ_AXIS_Z_UP;
  _export.params.export_materials = false;
  compare_obj_export_to_golden("io_tests/blend_geometry/cube_normal_edit.blend",
                               "io_tests/obj/cube_normal_edit.obj",
                               "",
                               _export.params);
}

>>>>>>> 14427f5a
TEST_F(obj_exporter_regression_test, suzanne_all_data)
{
  OBJExportParamsDefault _export;
  _export.params.forward_axis = OBJ_AXIS_Y_FORWARD;
  _export.params.up_axis = OBJ_AXIS_Z_UP;
  _export.params.export_materials = false;
  _export.params.export_smooth_groups = true;
  compare_obj_export_to_golden("io_tests/blend_geometry/suzanne_all_data.blend",
                               "io_tests/obj/suzanne_all_data.obj",
                               "",
                               _export.params);
}

TEST_F(obj_exporter_regression_test, all_objects)
{
  OBJExportParamsDefault _export;
  _export.params.forward_axis = OBJ_AXIS_Y_FORWARD;
  _export.params.up_axis = OBJ_AXIS_Z_UP;
  _export.params.export_smooth_groups = true;
  compare_obj_export_to_golden("io_tests/blend_scene/all_objects.blend",
                               "io_tests/obj/all_objects.obj",
                               "io_tests/obj/all_objects.mtl",
                               _export.params);
}
#endif

}  // namespace blender::io::obj<|MERGE_RESOLUTION|>--- conflicted
+++ resolved
@@ -434,9 +434,6 @@
                                _export.params);
 }
 
-<<<<<<< HEAD
-#if 0
-=======
 TEST_F(obj_exporter_regression_test, cube_normal_edit)
 {
   OBJExportParamsDefault _export;
@@ -449,7 +446,6 @@
                                _export.params);
 }
 
->>>>>>> 14427f5a
 TEST_F(obj_exporter_regression_test, suzanne_all_data)
 {
   OBJExportParamsDefault _export;
