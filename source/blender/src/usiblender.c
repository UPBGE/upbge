/**
 * $Id$
 *
 * ***** BEGIN GPL/BL DUAL LICENSE BLOCK *****
 *
 * This program is free software; you can redistribute it and/or
 * modify it under the terms of the GNU General Public License
 * as published by the Free Software Foundation; either version 2
 * of the License, or (at your option) any later version. The Blender
 * Foundation also sells licenses for use in proprietary software under
 * the Blender License.  See http://www.blender.org/BL/ for information
 * about this.
 *
 * This program is distributed in the hope that it will be useful,
 * but WITHOUT ANY WARRANTY; without even the implied warranty of
 * MERCHANTABILITY or FITNESS FOR A PARTICULAR PURPOSE.  See the
 * GNU General Public License for more details.
 *
 * You should have received a copy of the GNU General Public License
 * along with this program; if not, write to the Free Software Foundation,
 * Inc., 59 Temple Place - Suite 330, Boston, MA  02111-1307, USA.
 *
 * The Original Code is Copyright (C) 2001-2002 by NaN Holding BV.
 * All rights reserved.
 *
 * The Original Code is: all of this file.
 *
 * Contributor(s): none yet.
 *
 * ***** END GPL/BL DUAL LICENSE BLOCK *****
 */

	/* placed up here because of crappy
	 * winsock stuff.
	 */
#include <stdlib.h>
#include <stdio.h>
#include <string.h>

#ifdef WIN32
#include <windows.h> /* need to include windows.h so _WIN32_IE is defined  */
#ifndef _WIN32_IE
#define _WIN32_IE 0x0400 /* minimal requirements for SHGetSpecialFolderPath on MINGW MSVC has this defined already */
#endif
#include <shlobj.h> /* for SHGetSpecialFolderPath, has to be done before BLI_winstuff because 'near' is disabled through BLI_windstuff */
#include "BLI_winstuff.h"
#include <process.h> /* getpid */
#else
#include <unistd.h> /* getpid */
#endif
#include "MEM_guardedalloc.h"
#include "MEM_CacheLimiterC-Api.h"

#include "BMF_Api.h"
#include "BIF_language.h"
#ifdef INTERNATIONAL
#include "FTF_Api.h"
#endif

#include "BLI_blenlib.h"
#include "BLI_arithb.h"
#include "BLI_linklist.h"

#include "IMB_imbuf_types.h"
#include "IMB_imbuf.h"

#include "DNA_object_types.h"
#include "DNA_space_types.h"
#include "DNA_userdef_types.h"
#include "DNA_sound_types.h"
#include "DNA_scene_types.h"
#include "DNA_screen_types.h"

#include "BKE_blender.h"
#include "BKE_curve.h"
#include "BKE_displist.h"
#include "BKE_DerivedMesh.h"
#include "BKE_exotic.h"
#include "BKE_font.h"
#include "BKE_global.h"
#include "BKE_main.h"
#include "BKE_mball.h"
#include "BKE_node.h"
#include "BKE_packedFile.h"
#include "BKE_texture.h"
#include "BKE_utildefines.h"
#include "BKE_pointcache.h"

#ifdef WITH_VERSE
#include "BKE_verse.h"
#endif

#include "BLI_vfontdata.h"

#include "BIF_fsmenu.h"
#include "BIF_gl.h"
#include "BIF_interface.h"
#include "BIF_usiblender.h"
#include "BIF_drawtext.h"
#include "BIF_editaction.h"
#include "BIF_editarmature.h"
#include "BIF_editlattice.h"
#include "BIF_editfont.h"
#include "BIF_editmesh.h"
#include "BIF_editmode_undo.h"
#include "BIF_editsound.h"
#include "BIF_filelist.h"
#include "BIF_poseobject.h"
#include "BIF_previewrender.h"
#include "BIF_renderwin.h"
#include "BIF_resources.h"
#include "BIF_screen.h"
#include "BIF_space.h"
#include "BIF_toolbox.h"
#include "BIF_cursors.h"

#ifdef WITH_VERSE
#include "BIF_verse.h"
#endif


#include "BSE_drawview.h"
#include "BSE_edit.h"
#include "BSE_editipo.h"
#include "BSE_filesel.h"
#include "BSE_headerbuttons.h"
#include "BSE_node.h"

#include "BLO_readfile.h"
#include "BLO_writefile.h"

#include "BDR_drawobject.h"
#include "BDR_editobject.h"
#include "BDR_editcurve.h"
#include "BDR_imagepaint.h"
#include "BDR_vpaint.h"

#include "BPY_extern.h"

#include "blendef.h"

#include "RE_pipeline.h"		/* RE_ free stuff */

#include "radio.h"
#include "datatoc.h"

#include "SYS_System.h"

#include "PIL_time.h"

/***/

/* define for setting colors in theme below */
#define SETCOL(col, r, g, b, a)  col[0]=r; col[1]=g; col[2]= b; col[3]= a;

/* patching UserDef struct, set globals for UI stuff */
static void init_userdef_file(void)
{
	
	BIF_InitTheme();	// sets default again
	
	mainwindow_set_filename_to_title("");	// empty string re-initializes title to "Blender"
	countall();
	G.save_over = 0;	// start with save preference untitled.blend
	
	/*  disable autoplay in .B.blend... */
	G.fileflags &= ~G_FILE_AUTOPLAY;
	
	/* the UserDef struct is not corrected with do_versions() .... ugh! */
	if(U.wheellinescroll == 0) U.wheellinescroll = 3;
	if(U.menuthreshold1==0) {
		U.menuthreshold1= 5;
		U.menuthreshold2= 2;
	}
	if(U.tb_leftmouse==0) {
		U.tb_leftmouse= 5;
		U.tb_rightmouse= 5;
	}
	if(U.mixbufsize==0) U.mixbufsize= 2048;
	if (BLI_streq(U.tempdir, "/")) {
		BLI_where_is_temp(U.tempdir, 0);
	}
	if (U.savetime <= 0) {
		U.savetime = 1;
		error(".B.blend is buggy, please consider removing it.\n");
	}
	/* transform widget settings */
	if(U.tw_hotspot==0) {
		U.tw_hotspot= 14;
		U.tw_size= 20;			// percentage of window size
		U.tw_handlesize= 16;	// percentage of widget radius
	}
	if(U.pad_rot_angle==0)
		U.pad_rot_angle= 15;
	
<<<<<<< HEAD
   if (U.ndof_pan==0) {
        U.ndof_pan = 100;
   }
    if (U.ndof_rotate==0) {
        U.ndof_rotate = 100;
   }

=======
	if(U.flag & USER_CUSTOM_RANGE) 
		vDM_ColorBand_store(&U.coba_weight); /* signal for derivedmesh to use colorband */
	
	/* Auto-keyframing settings */
	if(U.autokey_mode == 0) {
		/* AUTOKEY_MODE_NORMAL - AUTOKEY_ON = x  <==> 3 - 1 = 2 */
		U.autokey_mode |= 2;
		
		if(U.flag & (1<<15)) U.autokey_flag |= AUTOKEY_FLAG_INSERTAVAIL;
		if(U.flag & (1<<19)) U.autokey_flag |= AUTOKEY_FLAG_INSERTNEEDED;
		if(G.flags & (1<<30)) U.autokey_flag |= AUTOKEY_FLAG_AUTOMATKEY;
	}
	
>>>>>>> 15215493
	if (G.main->versionfile <= 191) {
		strcpy(U.plugtexdir, U.textudir);
		strcpy(U.sounddir, "/");
	}
	
	/* patch to set Dupli Armature */
	if (G.main->versionfile < 220) {
		U.dupflag |= USER_DUP_ARM;
	}
	
	/* userdef new option */
	if (G.main->versionfile <= 222) {
		U.vrmlflag= USER_VRML_LAYERS;
	}
	
	/* added seam, normal color, undo */
	if (G.main->versionfile <= 234) {
		bTheme *btheme;
		
		U.uiflag |= USER_GLOBALUNDO;
		if (U.undosteps==0) U.undosteps=32;
		
		for(btheme= U.themes.first; btheme; btheme= btheme->next) {
			/* check for alpha==0 is safe, then color was never set */
			if(btheme->tv3d.edge_seam[3]==0) {
				SETCOL(btheme->tv3d.edge_seam, 230, 150, 50, 255);
			}
			if(btheme->tv3d.normal[3]==0) {
				SETCOL(btheme->tv3d.normal, 0x22, 0xDD, 0xDD, 255);
			}
			if(btheme->tv3d.face_dot[3]==0) {
				SETCOL(btheme->tv3d.face_dot, 255, 138, 48, 255);
				btheme->tv3d.facedot_size= 4;
			}
		}
	}
	if (G.main->versionfile <= 235) {
		/* illegal combo... */
		if (U.flag & USER_LMOUSESELECT) 
			U.flag &= ~USER_TWOBUTTONMOUSE;
	}
	if (G.main->versionfile <= 236) {
		bTheme *btheme;
		/* new space type */
		for(btheme= U.themes.first; btheme; btheme= btheme->next) {
			/* check for alpha==0 is safe, then color was never set */
			if(btheme->ttime.back[3]==0) {
				btheme->ttime = btheme->tsnd;	// copy from sound
			}
			if(btheme->text.syntaxn[3]==0) {
				SETCOL(btheme->text.syntaxn,	0, 0, 200, 255);	/* Numbers  Blue*/
				SETCOL(btheme->text.syntaxl,	100, 0, 0, 255);	/* Strings  red */
				SETCOL(btheme->text.syntaxc,	0, 100, 50, 255);	/* Comments greenish */
				SETCOL(btheme->text.syntaxv,	95, 95, 0, 255);	/* Special */
				SETCOL(btheme->text.syntaxb,	128, 0, 80, 255);	/* Builtin, red-purple */
			}
		}
	}
	if (G.main->versionfile <= 237) {
		bTheme *btheme;
		/* bone colors */
		for(btheme= U.themes.first; btheme; btheme= btheme->next) {
			/* check for alpha==0 is safe, then color was never set */
			if(btheme->tv3d.bone_solid[3]==0) {
				SETCOL(btheme->tv3d.bone_solid, 200, 200, 200, 255);
				SETCOL(btheme->tv3d.bone_pose, 80, 200, 255, 80);
			}
		}
	}
	if (G.main->versionfile <= 238) {
		bTheme *btheme;
		/* bone colors */
		for(btheme= U.themes.first; btheme; btheme= btheme->next) {
			/* check for alpha==0 is safe, then color was never set */
			if(btheme->tnla.strip[3]==0) {
				SETCOL(btheme->tnla.strip_select, 	0xff, 0xff, 0xaa, 255);
				SETCOL(btheme->tnla.strip, 0xe4, 0x9c, 0xc6, 255);
			}
		}
	}
	if (G.main->versionfile <= 239) {
		bTheme *btheme;
		
		for(btheme= U.themes.first; btheme; btheme= btheme->next) {
			/* Lamp theme, check for alpha==0 is safe, then color was never set */
			if(btheme->tv3d.lamp[3]==0) {
				SETCOL(btheme->tv3d.lamp, 	0, 0, 0, 40);
/* TEMPORAL, remove me! (ton) */				
				U.uiflag |= USER_PLAINMENUS;
			}
			
			/* check for text field selection highlight, set it to text editor highlight by default */
			if(btheme->tui.textfield_hi[3]==0) {
				SETCOL(btheme->tui.textfield_hi, 	
					btheme->text.shade2[0], 
					btheme->text.shade2[1], 
					btheme->text.shade2[2],
					255);
			}
		}
		if(U.obcenter_dia==0) U.obcenter_dia= 6;
	}
	if (G.main->versionfile <= 241) {
		bTheme *btheme;
		for(btheme= U.themes.first; btheme; btheme= btheme->next) {
			/* Node editor theme, check for alpha==0 is safe, then color was never set */
			if(btheme->tnode.syntaxn[3]==0) {
				/* re-uses syntax color storage */
				btheme->tnode= btheme->tv3d;
				SETCOL(btheme->tnode.edge_select, 255, 255, 255, 255);
				SETCOL(btheme->tnode.syntaxl, 150, 150, 150, 255);	/* TH_NODE, backdrop */
				SETCOL(btheme->tnode.syntaxn, 129, 131, 144, 255);	/* in/output */
				SETCOL(btheme->tnode.syntaxb, 127,127,127, 255);	/* operator */
				SETCOL(btheme->tnode.syntaxv, 142, 138, 145, 255);	/* generator */
				SETCOL(btheme->tnode.syntaxc, 120, 145, 120, 255);	/* group */
			}
			/* Group theme colors */
			if(btheme->tv3d.group[3]==0) {
				SETCOL(btheme->tv3d.group, 0x10, 0x40, 0x10, 255);
				SETCOL(btheme->tv3d.group_active, 0x66, 0xFF, 0x66, 255);
			}
			/* Sequence editor theme*/
			if(btheme->tseq.movie[3]==0) {
				SETCOL(btheme->tseq.movie, 	81, 105, 135, 255);
				SETCOL(btheme->tseq.image, 	109, 88, 129, 255);
				SETCOL(btheme->tseq.scene, 	78, 152, 62, 255);
				SETCOL(btheme->tseq.audio, 	46, 143, 143, 255);
				SETCOL(btheme->tseq.effect, 	169, 84, 124, 255);
				SETCOL(btheme->tseq.plugin, 	126, 126, 80, 255);
				SETCOL(btheme->tseq.transition, 162, 95, 111, 255);
				SETCOL(btheme->tseq.meta, 	109, 145, 131, 255);
			}
			if(!(btheme->tui.iconfile)) {
				BLI_strncpy(btheme->tui.iconfile, "", sizeof(btheme->tui.iconfile));
			}
		}
		
		/* set defaults for 3D View rotating axis indicator */ 
		/* since size can't be set to 0, this indicates it's not saved in .B.blend */
		if (U.rvisize == 0) {
			U.rvisize = 15;
			U.rvibright = 8;
			U.uiflag |= USER_SHOW_ROTVIEWICON;
		}
		
	}
	if (G.main->versionfile <= 242) {
		bTheme *btheme;
		
		for(btheme= U.themes.first; btheme; btheme= btheme->next) {
			/* long keyframe color */
			/* check for alpha==0 is safe, then color was never set */
			if(btheme->tact.strip[3]==0) {
				SETCOL(btheme->tv3d.edge_sharp, 255, 32, 32, 255);
				SETCOL(btheme->tact.strip_select, 	0xff, 0xff, 0xaa, 204);
				SETCOL(btheme->tact.strip, 0xe4, 0x9c, 0xc6, 204);
			}
			
			/* IPO-Editor - Vertex Size*/
			if(btheme->tipo.vertex_size == 0) {
				btheme->tipo.vertex_size= 3;
			}
		}
	}
	if (G.main->versionfile <= 243) {
		/* set default number of recently-used files (if not set) */
		if (U.recent_files == 0) U.recent_files = 10;
	}
	if (G.main->versionfile < 245 || (G.main->versionfile == 245 && G.main->subversionfile < 3)) {
		bTheme *btheme;
		for(btheme= U.themes.first; btheme; btheme= btheme->next) {
			SETCOL(btheme->tv3d.editmesh_active, 255, 255, 255, 128);
		}
		if(U.coba_weight.tot==0)
			init_colorband(&U.coba_weight, 1);
	}
	if ((G.main->versionfile < 245) || (G.main->versionfile == 245 && G.main->subversionfile < 11)) {
		bTheme *btheme;
		for (btheme= U.themes.first; btheme; btheme= btheme->next) {
			/* these should all use the same colour */
			SETCOL(btheme->tv3d.cframe, 0x60, 0xc0, 0x40, 255);
			SETCOL(btheme->tipo.cframe, 0x60, 0xc0, 0x40, 255);
			SETCOL(btheme->tact.cframe, 0x60, 0xc0, 0x40, 255);
			SETCOL(btheme->tnla.cframe, 0x60, 0xc0, 0x40, 255);
			SETCOL(btheme->tseq.cframe, 0x60, 0xc0, 0x40, 255);
			SETCOL(btheme->tsnd.cframe, 0x60, 0xc0, 0x40, 255);
			SETCOL(btheme->ttime.cframe, 0x60, 0xc0, 0x40, 255);
		}
	}
	if ((G.main->versionfile < 245) || (G.main->versionfile == 245 && G.main->subversionfile < 13)) {
		bTheme *btheme;
		for (btheme= U.themes.first; btheme; btheme= btheme->next) {
			/* action channel groups (recolour anyway) */
			SETCOL(btheme->tact.group, 0x39, 0x7d, 0x1b, 255);
			SETCOL(btheme->tact.group_active, 0x7d, 0xe9, 0x60, 255);
			
			/* bone custom-color sets */
			// FIXME: this check for initialised colors is bad
			if (btheme->tarm[0].solid[3] == 0) {
					/* set 1 */
				SETCOL(btheme->tarm[0].solid, 0x9a, 0x00, 0x00, 255);
				SETCOL(btheme->tarm[0].select, 0xbd, 0x11, 0x11, 255);
				SETCOL(btheme->tarm[0].active, 0xf7, 0x0a, 0x0a, 255);
					/* set 2 */
				SETCOL(btheme->tarm[1].solid, 0xf7, 0x40, 0x18, 255);
				SETCOL(btheme->tarm[1].select, 0xf6, 0x69, 0x13, 255);
				SETCOL(btheme->tarm[1].active, 0xfa, 0x99, 0x00, 255);
					/* set 3 */
				SETCOL(btheme->tarm[2].solid, 0x1e, 0x91, 0x09, 255);
				SETCOL(btheme->tarm[2].select, 0x59, 0xb7, 0x0b, 255);
				SETCOL(btheme->tarm[2].active, 0x83, 0xef, 0x1d, 255);
					/* set 4 */
				SETCOL(btheme->tarm[3].solid, 0x0a, 0x36, 0x94, 255);
				SETCOL(btheme->tarm[3].select, 0x36, 0x67, 0xdf, 255);
				SETCOL(btheme->tarm[3].active, 0x5e, 0xc1, 0xef, 255);
					/* set 5 */
				SETCOL(btheme->tarm[4].solid, 0xa9, 0x29, 0x4e, 255);
				SETCOL(btheme->tarm[4].select, 0xc1, 0x41, 0x6a, 255);
				SETCOL(btheme->tarm[4].active, 0xf0, 0x5d, 0x91, 255);
					/* set 6 */
				SETCOL(btheme->tarm[5].solid, 0x43, 0x0c, 0x78, 255);
				SETCOL(btheme->tarm[5].select, 0x54, 0x3a, 0xa3, 255);
				SETCOL(btheme->tarm[5].active, 0x87, 0x64, 0xd5, 255);
					/* set 7 */
				SETCOL(btheme->tarm[6].solid, 0x24, 0x78, 0x5a, 255);
				SETCOL(btheme->tarm[6].select, 0x3c, 0x95, 0x79, 255);
				SETCOL(btheme->tarm[6].active, 0x6f, 0xb6, 0xab, 255);
					/* set 8 */
				SETCOL(btheme->tarm[7].solid, 0x4b, 0x70, 0x7c, 255);
				SETCOL(btheme->tarm[7].select, 0x6a, 0x86, 0x91, 255);
				SETCOL(btheme->tarm[7].active, 0x9b, 0xc2, 0xcd, 255);
					/* set 9 */
				SETCOL(btheme->tarm[8].solid, 0xf4, 0xc9, 0x0c, 255);
				SETCOL(btheme->tarm[8].select, 0xee, 0xc2, 0x36, 255);
				SETCOL(btheme->tarm[8].active, 0xf3, 0xff, 0x00, 255);
					/* set 10 */
				SETCOL(btheme->tarm[9].solid, 0x1e, 0x20, 0x24, 255);
				SETCOL(btheme->tarm[9].select, 0x48, 0x4c, 0x56, 255);
				SETCOL(btheme->tarm[9].active, 0xff, 0xff, 0xff, 255);
					/* set 11 */
				SETCOL(btheme->tarm[10].solid, 0x6f, 0x2f, 0x6a, 255);
				SETCOL(btheme->tarm[10].select, 0x98, 0x45, 0xbe, 255);
				SETCOL(btheme->tarm[10].active, 0xd3, 0x30, 0xd6, 255);
					/* set 12 */
				SETCOL(btheme->tarm[11].solid, 0x6c, 0x8e, 0x22, 255);
				SETCOL(btheme->tarm[11].select, 0x7f, 0xb0, 0x22, 255);
				SETCOL(btheme->tarm[11].active, 0xbb, 0xef, 0x5b, 255);
					/* set 13 */
				SETCOL(btheme->tarm[12].solid, 0x8d, 0x8d, 0x8d, 255);
				SETCOL(btheme->tarm[12].select, 0xb0, 0xb0, 0xb0, 255);
				SETCOL(btheme->tarm[12].active, 0xde, 0xde, 0xde, 255);
					/* set 14 */
				SETCOL(btheme->tarm[13].solid, 0x83, 0x43, 0x26, 255);
				SETCOL(btheme->tarm[13].select, 0x8b, 0x58, 0x11, 255);
				SETCOL(btheme->tarm[13].active, 0xbd, 0x6a, 0x11, 255);
					/* set 15 */
				SETCOL(btheme->tarm[14].solid, 0x08, 0x31, 0x0e, 255);
				SETCOL(btheme->tarm[14].select, 0x1c, 0x43, 0x0b, 255);
				SETCOL(btheme->tarm[14].active, 0x34, 0x62, 0x2b, 255);
			}
		}
	}
	
	/* GL Texture Garbage Collection (variable abused above!) */
	if (U.textimeout == 0) {
		U.texcollectrate = 60;
		U.textimeout = 120;
	}
	if (U.memcachelimit <= 0) {
		U.memcachelimit = 32;
	}
	if (U.frameserverport == 0) {
		U.frameserverport = 8080;
	}

	MEM_CacheLimiter_set_maximum(U.memcachelimit * 1024 * 1024);
	
	reset_autosave();
	
#ifdef INTERNATIONAL
	read_languagefile();
#endif
	
	refresh_interface_font();

#ifdef WITH_VERSE
	if(strlen(U.versemaster)<1) {
			strcpy(U.versemaster, "master.uni-verse.org");
	}
	if(strlen(U.verseuser)<1) {
			char *name = verse_client_name();
			strcpy(U.verseuser, name);
			MEM_freeN(name);
	}
#endif

}

#ifdef WITH_VERSE
extern ListBase session_list;
#endif

void BIF_read_file(char *name)
{
	extern short winqueue_break; /* editscreen.c */
	int retval;
#ifdef WITH_VERSE
	struct VerseSession *session;
	struct VNode *vnode;

	session = session_list.first;
	while(session) {
		vnode = session->nodes.lb.first;
		while(vnode) {
			switch(vnode->type) {
				case V_NT_OBJECT:
					unsubscribe_from_obj_node(vnode);
					break;
				case V_NT_GEOMETRY:
					unsubscribe_from_geom_node(vnode);
					break;
				case V_NT_BITMAP:
					unsubscribe_from_bitmap_node(vnode);
					break;
			}
			vnode = vnode->next;
		}
		session = session->next;
	}
#endif

	/* first try to read exotic file formats... */
	/* it throws error box when file doesnt exist and returns -1 */
	retval= BKE_read_exotic(name);
	
	if (retval== 0) {
		BIF_clear_tempfiles();
		
		/* we didn't succeed, now try to read Blender file */
		retval= BKE_read_file(name, NULL);

		mainwindow_set_filename_to_title(G.main->name);
		countall();
		sound_initialize_sounds();

		winqueue_break= 1;	/* leave queues everywhere */

		if(retval==2) init_userdef_file();	// in case a userdef is read from regular .blend
		
		if (retval!=0) G.relbase_valid = 1;

		undo_editmode_clear();
		BKE_reset_undo();
		BKE_write_undo("original");	/* save current state */

		refresh_interface_font();
	}
	else if(retval==1)
		BIF_undo_push("Import file");
}

static void outliner_242_patch(void)
{
	ScrArea *sa;
	
	for(sa= G.curscreen->areabase.first; sa; sa= sa->next) {
		SpaceLink *sl= sa->spacedata.first;
		for(; sl; sl= sl->next) {
			if(sl->spacetype==SPACE_OOPS) {
				SpaceOops *soops= (SpaceOops *)sl;
				if(soops->type!=SO_OUTLINER) {
					soops->type= SO_OUTLINER;
					init_v2d_oops(sa, soops);
				}
			}
		}
	}
	G.fileflags |= G_FILE_GAME_MAT;
}

/* only here settings for fullscreen */
int BIF_read_homefile(int from_memory)
{
	char tstr[FILE_MAXDIR+FILE_MAXFILE], scestr[FILE_MAXDIR];
	char *home= BLI_gethome();
	int success;
	struct TmpFont *tf;
	
	BIF_clear_tempfiles();
	
	BLI_clean(home);

	tf= G.ttfdata.first;
	while(tf)
	{
		freePackedFile(tf->pf);
		tf->pf = NULL;
		tf->vfont = NULL;
		tf= tf->next;
	}
	BLI_freelistN(&G.ttfdata);
		
	G.relbase_valid = 0;
	if (!from_memory) BLI_make_file_string(G.sce, tstr, home, ".B.blend");
	strcpy(scestr, G.sce);	/* temporal store */
	
	/* prevent loading no UI */
	G.fileflags &= ~G_FILE_NO_UI;
	
	if (!from_memory && BLI_exists(tstr)) {
		success = BKE_read_file(tstr, NULL);
	} else {
		success = BKE_read_file_from_memory(datatoc_B_blend, datatoc_B_blend_size, NULL);
		/* outliner patch for 2.42 .b.blend */
		outliner_242_patch();
	}

	BLI_clean(scestr);
	strcpy(G.sce, scestr);

	space_set_commmandline_options();
	
	init_userdef_file();

	undo_editmode_clear();
	BKE_reset_undo();
	BKE_write_undo("original");	/* save current state */
	
	return success;
}


static void get_autosave_location(char buf[FILE_MAXDIR+FILE_MAXFILE])
{
	char pidstr[32];
#ifdef WIN32
	char subdir[9];
	char savedir[FILE_MAXDIR];
#endif

	sprintf(pidstr, "%d.blend", abs(getpid()));
	
#ifdef WIN32
	if (!BLI_exists(btempdir)) {
		BLI_strncpy(subdir, "autosave", sizeof(subdir));
		BLI_make_file_string("/", savedir, BLI_gethome(), subdir);
		
		/* create a new autosave dir
		 * function already checks for existence or not */
		BLI_recurdir_fileops(savedir);
	
		BLI_make_file_string("/", buf, savedir, pidstr);
		return;
	}
#endif
	
	BLI_make_file_string("/", buf, btempdir, pidstr);
}

void BIF_read_autosavefile(void)
{
	char tstr[FILE_MAX], scestr[FILE_MAX];
	int save_over;

	BLI_strncpy(scestr, G.sce, FILE_MAX);	/* temporal store */
	
	get_autosave_location(tstr);

	save_over = G.save_over;
	BKE_read_file(tstr, NULL);
	G.save_over = save_over;
	BLI_strncpy(G.sce, scestr, FILE_MAX);
}

/* free strings of open recent files */
static void free_openrecent(void)
{
	struct RecentFile *recent;

	for(recent = G.recent_files.first; recent; recent=recent->next)
		MEM_freeN(recent->filename);

	BLI_freelistN(&(G.recent_files));
}

static void readBlog(void)
{
	char name[FILE_MAX], filename[FILE_MAX];
	LinkNode *l, *lines;
	struct RecentFile *recent;
	char *line;
	int num;

	BLI_make_file_string("/", name, BLI_gethome(), ".Blog");
	lines= BLI_read_file_as_lines(name);

	G.recent_files.first = G.recent_files.last = NULL;

	/* read list of recent opend files from .Blog to memory */
	for (l= lines, num= 0; l && (num<U.recent_files); l= l->next, num++) {
		line = l->link;
		if (!BLI_streq(line, "")) {
			if (num==0) 
				strcpy(G.sce, line);
			
			recent = (RecentFile*)MEM_mallocN(sizeof(RecentFile),"RecentFile");
			BLI_addtail(&(G.recent_files), recent);
			recent->filename = (char*)MEM_mallocN(sizeof(char)*(strlen(line)+1), "name of file");
			recent->filename[0] = '\0';
			
			strcpy(recent->filename, line);
		}
	}

	if(G.sce[0] == 0)
		BLI_make_file_string("/", G.sce, BLI_gethome(), "untitled.blend");
	
	BLI_free_file_lines(lines);

#ifdef WIN32
	/* Add the drive names to the listing */
	{
		__int64 tmp;
		char folder[MAX_PATH];
		char tmps[4];
		int i;
			
		tmp= GetLogicalDrives();
		
		for (i=2; i < 26; i++) {
			if ((tmp>>i) & 1) {
				tmps[0]='a'+i;
				tmps[1]=':';
				tmps[2]='\\';
				tmps[3]=0;
				
				fsmenu_insert_entry(tmps, 0, 0);
			}
		}

		/* Adding Desktop and My Documents */
		fsmenu_append_separator();

		SHGetSpecialFolderPath(0, folder, CSIDL_PERSONAL, 0);
		fsmenu_insert_entry(folder, 0, 0);
		SHGetSpecialFolderPath(0, folder, CSIDL_DESKTOPDIRECTORY, 0);
		fsmenu_insert_entry(folder, 0, 0);

		fsmenu_append_separator();
	}
#else
	/* add home dir on linux systems */
	fsmenu_insert_entry(BLI_gethome(), 0, 0);
#endif

	BLI_make_file_string(G.sce, name, BLI_gethome(), ".Bfs");
	lines= BLI_read_file_as_lines(name);

	for (l= lines; l; l= l->next) {
		char *line= l->link;
			
		if (!BLI_streq(line, "")) {
			fsmenu_insert_entry(line, 0, 1);
		}
	}

	fsmenu_append_separator();
	
	/* add last saved file */
	BLI_split_dirfile(G.sce, name, filename); /* G.sce shouldn't be relative */
	
	fsmenu_insert_entry(name, 0, 0);
	
	BLI_free_file_lines(lines);
}

static void writeBlog(void)
{
	struct RecentFile *recent, *next_recent;
	char name[FILE_MAXDIR+FILE_MAXFILE];
	FILE *fp;
	int i;

	BLI_make_file_string("/", name, BLI_gethome(), ".Blog");

	recent = G.recent_files.first;
	/* refresh .Blog of recent opened files, when current file was changed */
	if(!(recent) || (strcmp(recent->filename, G.sce)!=0)) {
		fp= fopen(name, "w");
		if (fp) {
			/* add current file to the beginning of list */
			recent = (RecentFile*)MEM_mallocN(sizeof(RecentFile),"RecentFile");
			recent->filename = (char*)MEM_mallocN(sizeof(char)*(strlen(G.sce)+1), "name of file");
			recent->filename[0] = '\0';
			strcpy(recent->filename, G.sce);
			BLI_addhead(&(G.recent_files), recent);
			/* write current file to .Blog */
			fprintf(fp, "%s\n", recent->filename);
			recent = recent->next;
			i=1;
			/* write rest of recent opened files to .Blog */
			while((i<U.recent_files) && (recent)){
				/* this prevents to have duplicities in list */
				if (strcmp(recent->filename, G.sce)!=0) {
					fprintf(fp, "%s\n", recent->filename);
					recent = recent->next;
				}
				else {
					next_recent = recent->next;
					MEM_freeN(recent->filename);
					BLI_freelinkN(&(G.recent_files), recent);
					recent = next_recent;
				}
				i++;
			}
			fclose(fp);
		}
	}
}

static void do_history(char *name)
{
	char tempname1[FILE_MAXDIR+FILE_MAXFILE], tempname2[FILE_MAXDIR+FILE_MAXFILE];
	int hisnr= U.versions;
	
	if(U.versions==0) return;
	if(strlen(name)<2) return;
		
	while(  hisnr > 1) {
		sprintf(tempname1, "%s%d", name, hisnr-1);
		sprintf(tempname2, "%s%d", name, hisnr);
	
		if(BLI_rename(tempname1, tempname2))
			error("Unable to make version backup");
			
		hisnr--;
	}
		
	/* is needed when hisnr==1 */
	sprintf(tempname1, "%s%d", name, hisnr);
	
	if(BLI_rename(name, tempname1))
		error("Unable to make version backup");
}

void BIF_write_file(char *target)
{
	Library *li;
	int writeflags, len;
	char di[FILE_MAX];
	char *err;
	
	len = strlen(target);
	
	if (len == 0) return;
	if (len >= FILE_MAX) {
		error("Path too long, cannot save");
		return;
	}
 
	/* send the OnSave event */
	if (G.f & G_DOSCRIPTLINKS) BPY_do_pyscript(&G.scene->id, SCRIPT_ONSAVE);

	for (li= G.main->library.first; li; li= li->id.next) {
		if (BLI_streq(li->name, target)) {
			error("Cannot overwrite used library");
			return;
		}
	}
	
	if (!BLO_has_bfile_extension(target) && (len+6 < FILE_MAX)) {
		sprintf(di, "%s.blend", target);
	} else {
		strcpy(di, target);
	}

	if (BLI_exists(di)) {
		if(!saveover(di))
			return; 
	}
	
	if(G.obedit) {
		exit_editmode(0);	/* 0 = no free data */
	}
	if (G.fileflags & G_AUTOPACK) {
		packAll();
	}
	
	waitcursor(1);	// exit_editmode sets cursor too

	do_history(di);
	
	/* we use the UserDef to define compression flag */
	writeflags= G.fileflags & ~G_FILE_COMPRESS;
	if(U.flag & USER_FILECOMPRESS)
		writeflags |= G_FILE_COMPRESS;
	
	if (BLO_write_file(di, writeflags, &err)) {
		strcpy(G.sce, di);
		G.relbase_valid = 1;
		strcpy(G.main->name, di);	/* is guaranteed current file */

		mainwindow_set_filename_to_title(G.main->name);

		G.save_over = 1;

		writeBlog();
	} else {
		error("%s", err);
	}

	waitcursor(0);
}

void BIF_write_homefile(void)
{
	char *err, tstr[FILE_MAXDIR+FILE_MAXFILE];
	int write_flags;
	
	BLI_make_file_string("/", tstr, BLI_gethome(), ".B.blend");
		
	/*  force save as regular blend file */
	write_flags = G.fileflags & ~(G_FILE_COMPRESS | G_FILE_LOCK | G_FILE_SIGN);
	BLO_write_file(tstr, write_flags, &err);
}

void BIF_write_autosave(void)
{
	char *err, tstr[FILE_MAXDIR+FILE_MAXFILE];
	int write_flags;
	
	get_autosave_location(tstr);

		/*  force save as regular blend file */
	write_flags = G.fileflags & ~(G_FILE_COMPRESS | G_FILE_LOCK | G_FILE_SIGN);
	BLO_write_file(tstr, write_flags, &err);
}

/* remove temp files assosiated with this blend file when quitting, loading or saving in a new path */
void BIF_clear_tempfiles( void )
{
	/* TODO - remove exr files from the temp dir */
	
	if (!G.relbase_valid) { /* We could have pointcache saved in tyhe temp dir, if its there */
		BKE_ptcache_remove();
	}
}

/* if global undo; remove tempsave, otherwise rename */
static void delete_autosave(void)
{
	char tstr[FILE_MAXDIR+FILE_MAXFILE];
	
	get_autosave_location(tstr);

	if (BLI_exists(tstr)) {
		char str[FILE_MAXDIR+FILE_MAXFILE];
		BLI_make_file_string("/", str, btempdir, "quit.blend");

		if(U.uiflag & USER_GLOBALUNDO) BLI_delete(tstr, 0, 0);
		else BLI_rename(tstr, str);
	}
}

/***/

static void initbuttons(void)
{
	uiDefFont(UI_HELVB, 
				BMF_GetFont(BMF_kHelveticaBold14), 
				BMF_GetFont(BMF_kHelveticaBold12), 
				BMF_GetFont(BMF_kHelveticaBold10), 
				BMF_GetFont(BMF_kHelveticaBold8));
	uiDefFont(UI_HELV, 
				BMF_GetFont(BMF_kHelvetica12), 
				BMF_GetFont(BMF_kHelvetica12), 
				BMF_GetFont(BMF_kHelvetica10), 
				BMF_GetFont(BMF_kHelveticaBold8));

	glClearColor(.7f, .7f, .6f, 0.0);
	
	G.font= BMF_GetFont(BMF_kHelvetica12);
	G.fonts= BMF_GetFont(BMF_kHelvetica10);
	G.fontss= BMF_GetFont(BMF_kHelveticaBold8);

	clear_matcopybuf();
	
	glBlendFunc(GL_SRC_ALPHA,GL_ONE_MINUS_SRC_ALPHA);
}


static void sound_init_listener(void)
{
	G.listener = MEM_callocN(sizeof(bSoundListener), "soundlistener");
	G.listener->gain = 1.0;
	G.listener->dopplerfactor = 1.0;
	G.listener->dopplervelocity = 340.29f;
}

void BIF_init(void)
{

	initscreen();	/* for (visuele) speed, this first, then setscreen */
	initbuttons();
	InitCursorData();
	sound_init_listener();
	init_node_butfuncs();
	
	BIF_preview_init_dbase();
	BIF_read_homefile(0);

	BIF_resources_init();	/* after homefile, to dynamically load an icon file based on theme settings */
	
	BIF_filelist_init_icons();

	init_gl_stuff();	/* drawview.c, after homefile */
	readBlog();
	BLI_strncpy(G.lib, G.sce, FILE_MAX);
}

/***/

extern ListBase editNurb;
extern ListBase editelems;

void exit_usiblender(void)
{
	struct TmpFont *tf;
	
	BIF_clear_tempfiles();
	
	tf= G.ttfdata.first;
	while(tf)
	{
		freePackedFile(tf->pf);
		tf->pf= NULL;
		tf->vfont= NULL;
		tf= tf->next;
	}
	BLI_freelistN(&G.ttfdata);
#ifdef WITH_VERSE
	end_all_verse_sessions();
#endif
	free_openrecent();

	freeAllRad();
	BKE_freecubetable();

	if (G.background == 0)
		sound_end_all_sounds();

	if(G.obedit) {
		if(G.obedit->type==OB_FONT) {
			free_editText();
		}
		else if(G.obedit->type==OB_MBALL) BLI_freelistN(&editelems);
		free_editMesh(G.editMesh);
	}

	free_editLatt();
	free_editArmature();
	free_posebuf();

	/* before free_blender so py's gc happens while library still exists */
	/* needed at least for a rare sigsegv that can happen in pydrivers */
	BPY_end_python();

	fastshade_free_render();	/* shaded view */
	free_blender();				/* blender.c, does entire library */
	free_matcopybuf();
	free_ipocopybuf();
	free_actcopybuf();
	free_vertexpaint();
	free_imagepaint();
	
	/* editnurb can remain to exist outside editmode */
	freeNurblist(&editNurb);

	fsmenu_free();

#ifdef INTERNATIONAL
	free_languagemenu();
#endif
	
	RE_FreeAllRender();
	
	free_txt_data();

	sound_exit_audio();
	if(G.listener) MEM_freeN(G.listener);


	libtiff_exit();

#ifdef WITH_QUICKTIME
	quicktime_exit();
#endif

	/* undo free stuff */
	undo_editmode_clear();
	
	BKE_undo_save_quit();	// saves quit.blend if global undo is on
	BKE_reset_undo(); 
	
	if (!G.background) {
		BIF_resources_free();
		
		BIF_filelist_free_icons();

		BIF_free_render_spare();
		BIF_close_render_display();
		mainwindow_close();
	}

#ifdef INTERNATIONAL
	FTF_End();
#endif

	if (copybuf) MEM_freeN(copybuf);
	if (copybufinfo) MEM_freeN(copybufinfo);

// 	
	BLI_freelistN(&U.themes);
	BIF_preview_free_dbase();
	
	if(totblock!=0) {
		printf("Error Totblock: %d\n",totblock);
		MEM_printmemlist();
	}
	delete_autosave();
	
	printf("\nBlender quit\n");

#ifdef WIN32   
	/* ask user to press enter when in debug mode */
	if(G.f & G_DEBUG) {
		printf("press enter key to exit...\n\n");
		getchar();
	}
#endif 


	SYS_DeleteSystem(SYS_GetSystem());
	
	exit(G.afbreek==1);
}<|MERGE_RESOLUTION|>--- conflicted
+++ resolved
@@ -193,7 +193,6 @@
 	if(U.pad_rot_angle==0)
 		U.pad_rot_angle= 15;
 	
-<<<<<<< HEAD
    if (U.ndof_pan==0) {
         U.ndof_pan = 100;
    }
@@ -201,7 +200,6 @@
         U.ndof_rotate = 100;
    }
 
-=======
 	if(U.flag & USER_CUSTOM_RANGE) 
 		vDM_ColorBand_store(&U.coba_weight); /* signal for derivedmesh to use colorband */
 	
@@ -215,7 +213,6 @@
 		if(G.flags & (1<<30)) U.autokey_flag |= AUTOKEY_FLAG_AUTOMATKEY;
 	}
 	
->>>>>>> 15215493
 	if (G.main->versionfile <= 191) {
 		strcpy(U.plugtexdir, U.textudir);
 		strcpy(U.sounddir, "/");
